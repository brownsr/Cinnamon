Source: cinnamon
Section: x11
Priority: optional
Maintainer: Linux Mint <root@linuxmint.com>
Build-Depends:
 autoconf-archive,
 automake,
 debhelper (>= 10),
 dh-python,
 dpkg-dev (>= 1.16.1~),
 gir1.2-json-1.0,
 gir1.2-meta-muffin-0.0 (>= 3.8),
 gnome-pkg-tools (>= 0.11),
 gobject-introspection (>= 1.29.15),
 gtk-doc-tools,
 intltool,
 libcinnamon-desktop-dev (>= 3.8),
 libcinnamon-menu-3-dev,
 libcjs-dev (>= 3.8),
<<<<<<< HEAD
 libcroco3-dev (>= 0.6.2),
 libdbus-1-dev,
=======
 libdbus-glib-1-dev,
>>>>>>> 959e8054
 libgirepository1.0-dev (>= 1.29.15),
 libgl1-mesa-dev,
 libglib2.0-dev (>= 2.25.11),
 libgstreamer1.0-dev,
 libgtk-3-dev (>= 3.9.12),
 libgudev-1.0-dev,
 libjson-glib-dev (>= 0.13.2),
 libmuffin0 (>= 3.8),
 libnm-dev (>= 1.6) [linux-any],
 libnma-dev [linux-any],
 libpolkit-agent-1-dev (>= 0.100),
 libpulse-dev,
 librsvg2-dev,
 libsoup2.4-dev,
 libstartup-notification0-dev (>= 0.11),
 libxfixes-dev (>= 1:5.0),
 python3:any,
Standards-Version: 3.9.5
Homepage: https://projects.linuxmint.com/cinnamon/

Package: cinnamon
Architecture: any
Pre-Depends: ${misc:Pre-Depends}
Depends:
 cinnamon-common,
 cinnamon-control-center,
 cinnamon-desktop-data,
 cinnamon-l10n,
 cinnamon-screensaver,
 cinnamon-session,
 cinnamon-settings-daemon,
 cjs (>= 3.8),
 cups-pk-helper,
 gir1.2-accountsservice-1.0,
 gir1.2-caribou-1.0,
 gir1.2-cinnamondesktop-3.0,
 gir1.2-cmenu-3.0,
 gir1.2-cvc-1.0,
 gir1.2-gkbd-3.0,
 gir1.2-gtkclutter-1.0,
 gir1.2-keybinder-3.0,
 gir1.2-meta-muffin-0.0,
 gir1.2-nm-1.0 [linux-any] | gir1.2-networkmanager-1.0 [linux-any],
 gir1.2-nma-1.0 [linux-any],
 gir1.2-notify-0.7,
 gir1.2-polkit-1.0,
 gir1.2-soup-2.4,
 gir1.2-upowerglib-1.0,
 gir1.2-xapp-1.0 (>= 1.0.4~),
 gkbd-capplet,
 adwaita-icon-theme,
 gsettings-desktop-schemas (>= 0.1.7),
 iso-flag-png,
 libcanberra-pulse,
 libcinnamon-desktop4,
 libcinnamon-menu-3-0,
 libcjs0f (>= 3.8),
 libglib2.0-bin,
 libmuffin0,
 mate-panel | gnome-panel | tint2,
 mesa-utils,
 metacity,
 nemo,
 network-manager-gnome [linux-any],
 policykit-1-gnome,
 python3,
 python3-dbus,
 python3-distro,
 python3-gi,
 python3-gi-cairo,
 python3-pam | python3-pampy,
 python3-pexpect,
 python3-pil,
 python3-pyinotify,
 python3-setproctitle,
 python3-tinycss2 | python3-tinycss,
 python3-tz,
 streamer,
 wget,
 xapps-common,
 ${gir:Depends},
 ${icon-theme:Depends},
 ${misc:Depends},
 ${python3:Depends},
 ${shlibs:Depends},
Recommends:
 gnome-terminal | x-terminal-emulator,
 gnome-themes-extra | gnome-themes-standard,
Suggests: cinnamon-doc
Provides: notification-daemon, x-window-manager
Description: Modern Linux desktop
 Cinnamon is a modern Linux desktop which provides advanced innovative
 features and a traditional user experience. It's easy to use, powerful
 and flexible.

Package: cinnamon-common
Architecture: all
Depends:
 gettext,
 gir1.2-cinnamondesktop-3.0,
 gir1.2-meta-muffin-0.0,
 gvfs-bin,
 gir1.2-timezonemap-1.0,
 xdg-utils,
 python3-xapp,
 ${misc:Depends},
 ${python3:Depends},
Description: Cinnamon desktop (Common data files)
 Cinnamon is a modern Linux desktop which provides advanced innovative
 features and a traditional user experience. It's easy to use, powerful
 and flexible.
 .
 This package contains the architecture independent files needed by Cinnamon

Package: cinnamon-dbg
Section: debug
Priority: extra
Architecture: any
Depends:
 cinnamon (= ${binary:Version}),
 cinnamon-control-center-dbg,
 libcinnamon-desktop-dbg,
 libcinnamon-menu-3-0-dbg,
 libcjs-dbg,
 libcvc-dbg,
 muffin-dbg,
 nemo-dbg,
 ${misc:Depends},
Description: Debugging symbols for the Cinnamon desktop
 Cinnamon is a modern Linux desktop which provides advanced innovative
 features and a traditional user experience. It's easy to use, powerful
 and flexible.
 .
 This package contains the debugging symbols.

Package: cinnamon-doc
Section: doc
Architecture: all
Multi-Arch: foreign
Depends: devhelp, ${misc:Depends}
Description: Cinnamon documentation
 Cinnamon is a modern Linux desktop which provides advanced innovative
 features and a traditional user experience. It's easy to use, powerful
 and flexible.
 .
 This package contains the code documentation for various Cinnamon components.<|MERGE_RESOLUTION|>--- conflicted
+++ resolved
@@ -17,12 +17,7 @@
  libcinnamon-desktop-dev (>= 3.8),
  libcinnamon-menu-3-dev,
  libcjs-dev (>= 3.8),
-<<<<<<< HEAD
- libcroco3-dev (>= 0.6.2),
  libdbus-1-dev,
-=======
- libdbus-glib-1-dev,
->>>>>>> 959e8054
  libgirepository1.0-dev (>= 1.29.15),
  libgl1-mesa-dev,
  libglib2.0-dev (>= 2.25.11),
