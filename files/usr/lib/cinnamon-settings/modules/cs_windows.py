--- conflicted
+++ resolved
@@ -13,12 +13,7 @@
         self.sidePage = sidePage
         self.name = "windows"
         self.category = "prefs"
-<<<<<<< HEAD
-        self.comment = _("Manage window preferences")
-        sidePage.add_widget(GSettingsComboBox(_("Action on title bar double-click"),
-                                            "org.cinnamon.desktop.wm.preferences", "action-double-click-titlebar", None,
-=======
-        
+
         alttab_styles = [["icons", _("Icons only")],["icons+thumbnails", _("Icons and thumbnails")],["icons+preview", _("Icons and window preview")],["preview", _("Window preview (no icons)")],["coverflow", _("Coverflow (3D)")],["timeline", _("Timeline (3D)")]]
         alttab_styles_combo = self._make_combo_group(_("ALT-TAB switcher style"), "org.cinnamon", "alttab-switcher-style", alttab_styles)
         sidePage.add_widget(alttab_styles_combo)
@@ -27,7 +22,6 @@
         
         sidePage.add_widget(self._make_combo_group(_("Action on title bar double-click"),
                                             "org.cinnamon.desktop.wm.preferences", "action-double-click-titlebar",
->>>>>>> 12cec1f6
                                             [(i, i.replace("-", " ").title()) for i in ('toggle-shade', 'toggle-maximize', 'toggle-maximize-horizontally', 'toggle-maximize-vertically', 'minimize', 'shade', 'menu', 'lower', 'none')]))
         sidePage.add_widget(self._make_combo_group(_("Action on title bar middle-click"),
                                             "org.cinnamon.desktop.wm.preferences", "action-middle-click-titlebar",
@@ -38,7 +32,6 @@
         sidePage.add_widget(self._make_combo_group(_("Window focus mode"), 
                                             "org.cinnamon.desktop.wm.preferences", "focus-mode", 
                                             [(i, i.title()) for i in ("click","sloppy","mouse")]))
-        
         sidePage.add_widget(self._make_combo_group(_("Window click action modifier"), 
                                             "org.cinnamon.desktop.wm.preferences", "mouse-button-modifier", 
                                             [(i, i.title()) for i in ("","<Alt>","<Super>","<Control>")]))
