#!/usr/bin/env python

from SettingsWidgets import *
from gi.repository import Gio, Gtk, GObject, Gdk
from gi.repository.Gtk import SizeGroup, SizeGroupMode


class Module:
    def __init__(self, content_box):
        keywords = _("windows, titlebar, edge, switcher, window list, attention, focus")
        advanced = True
        sidePage = SidePage(_("Windows"), "windows.svg", keywords, advanced, content_box)
        self.sidePage = sidePage
        self.name = "windows"
        self.category = "prefs"

        alttab_styles = [["icons", _("Icons only")],["icons+thumbnails", _("Icons and thumbnails")],["icons+preview", _("Icons and window preview")],["preview", _("Window preview (no icons)")],["coverflow", _("Coverflow (3D)")],["timeline", _("Timeline (3D)")]]
        alttab_styles_combo = self._make_combo_group(_("Alt-Tab switcher style"), "org.cinnamon", "alttab-switcher-style", alttab_styles)
        sidePage.add_widget(alttab_styles_combo)

        sidePage.add_widget(Gtk.Separator.new(Gtk.Orientation.HORIZONTAL))
        
        sidePage.add_widget(self._make_combo_group(_("Action on title bar double-click"),
                                            "org.cinnamon.desktop.wm.preferences", "action-double-click-titlebar",
                                            [(i, i.replace("-", " ").title()) for i in ('toggle-shade', 'toggle-maximize', 'toggle-maximize-horizontally', 'toggle-maximize-vertically', 'minimize', 'shade', 'menu', 'lower', 'none')]))
        sidePage.add_widget(self._make_combo_group(_("Action on title bar middle-click"),
                                            "org.cinnamon.desktop.wm.preferences", "action-middle-click-titlebar",
                                            [(i, i.replace("-", " ").title()) for i in ('toggle-shade', 'toggle-maximize', 'toggle-maximize-horizontally', 'toggle-maximize-vertically', 'minimize', 'shade', 'menu', 'lower', 'none')]))
        sidePage.add_widget(self._make_combo_group(_("Action on title bar right-click"),
                                            "org.cinnamon.desktop.wm.preferences", "action-right-click-titlebar",
                                            [(i, i.replace("-", " ").title()) for i in ('toggle-shade', 'toggle-maximize', 'toggle-maximize-horizontally', 'toggle-maximize-vertically', 'minimize', 'shade', 'menu', 'lower', 'none')]))
        sidePage.add_widget(self._make_combo_group(_("Window focus mode"), 
                                            "org.cinnamon.desktop.wm.preferences", "focus-mode", 
                                            [(i, i.title()) for i in ("click","sloppy","mouse")]))
<<<<<<< HEAD
        sidePage.add_widget(GSettingsCheckButton(_("Automatically raises the focused window"), "org.cinnamon.desktop.wm.preferences", "auto-raise", None))                                   
        sidePage.add_widget(GSettingsComboBox(_("Modifier to use for modified window click actions"),
                                            "org.cinnamon.desktop.wm.preferences", "mouse-button-modifier", None,
=======
        sidePage.add_widget(self._make_combo_group(_("Window click action modifier"), 
                                            "org.cinnamon.desktop.wm.preferences", "mouse-button-modifier", 
>>>>>>> d62cf850
                                            [(i, i.title()) for i in ("","<Alt>","<Super>","<Control>")]))
                                    
        sidePage.add_widget(Gtk.Separator.new(Gtk.Orientation.HORIZONTAL))
        
        sidePage.add_widget(TitleBarButtonsOrderSelector())

        sidePage.add_widget(Gtk.Separator.new(Gtk.Orientation.HORIZONTAL))
                
        sidePage.add_widget(GSettingsCheckButton(_("Enable mouse-wheel scrolling in Window List applet"), "org.cinnamon", "window-list-applet-scroll", None))
        sidePage.add_widget(GSettingsCheckButton(_("Show an alert in the window list when a window from another workspace requires attention"), "org.cinnamon", "window-list-applet-alert", None))
        sidePage.add_widget(GSettingsCheckButton(_("Bring windows which require attention to the current workspace"), "org.cinnamon", "bring-windows-to-current-workspace", None))
        sidePage.add_widget(GSettingsCheckButton(_("Attach dialog windows to their parent window's titlebar"), "org.cinnamon.muffin", "attach-modal-dialogs", None), True)
        sidePage.add_widget(GSettingsCheckButton(_("Enforce displaying the alt-tab switcher on the primary monitor instead of the active one"), "org.cinnamon", "alttab-switcher-enforce-primary-monitor", None), True)
        
        sidePage.add_widget(Gtk.Separator.new(Gtk.Orientation.HORIZONTAL))
        
        sidePage.add_widget(GSettingsSpinButton(_("Window drag/resize threshold"), "org.cinnamon.muffin", "resize-threshold", None, 1, 100, 1, 1, _("Pixels")), True)

    def _make_combo_group(self, group_label, root, key, stuff):
        self.size_groups = getattr(self, "size_groups", [SizeGroup(SizeGroupMode.HORIZONTAL) for x in range(2)])
        
        box = Gtk.HBox()
        label = Gtk.Label()
        label.set_markup(group_label)
        label.props.xalign = 0.0
        self.size_groups[0].add_widget(label)
        box.pack_start(label, False, False, 0)

        w = GSettingsComboBox("", root, key, None, stuff)
        self.size_groups[1].add_widget(w)
        box.pack_start(w, False, False, 0)
        
        return box

class TitleBarButtonsOrderSelector(Gtk.Table):
    def __init__(self):
        self.schema = "org.cinnamon.muffin"
        self.key = "button-layout"
        
        super(TitleBarButtonsOrderSelector, self).__init__()
        
        self.settings = Gio.Settings.new(self.schema)        
        self.value = self.settings.get_string(self.key)
                
        try:
            left_items, right_items = self.value.split(":")
        except:
            left_items = right_items = ""
        if len(left_items) > 0:
            left_items = left_items.split(",")
        else:
            left_items = []
        if len(right_items) > 0:
            right_items = right_items.split(",")
        else:
            right_items = []
        
        label = Gtk.Label(_("Left side title bar buttons"))
        label.set_alignment(0, 0.5)
        self.attach(label, 0, 1, 0, 1, xoptions = Gtk.AttachOptions.FILL, yoptions=0, xpadding=2)
        left_side_box = Gtk.HBox()
        self.attach(left_side_box, 1, 2, 0, 1, yoptions=0, xpadding=2, ypadding=4)
        
        label = Gtk.Label(_("Right side title bar buttons"))
        label.set_alignment(0, 0.5)
        self.attach(label, 0, 1, 1, 2, xoptions = Gtk.AttachOptions.FILL, yoptions=0, xpadding=2)
        right_side_box = Gtk.HBox()
        self.attach(right_side_box, 1, 2, 1, 2, yoptions=0, xpadding=2, ypadding=4)
        
        self.left_side_widgets = []
        self.right_side_widgets = []
        for i in range(4):
            self.left_side_widgets.append(Gtk.ComboBox())
            self.right_side_widgets.append(Gtk.ComboBox())
        
        buttons = [
            ("", ""),
            ("menu", _("Menu")),
            ("close", _("Close")),
            ("minimize", _("Minimize")),
            ("maximize", _("Maximize")),
            ("stick", _("Sticky"))
        ]
        
        for i in self.left_side_widgets + self.right_side_widgets:
            if i in self.left_side_widgets:
                ref_list = left_items
                index = self.left_side_widgets.index(i)
            else:
                ref_list = right_items
                index = self.right_side_widgets.index(i)
            model = Gtk.ListStore(str, str)
            selected_iter = None
            for button in buttons:
                iter = model.insert_before(None, None)
                model.set_value(iter, 0, button[0])                
                model.set_value(iter, 1, button[1])
                if index < len(ref_list) and ref_list[index] == button[0]:
                    selected_iter = iter
            i.set_model(model)
            renderer_text = Gtk.CellRendererText()
            i.pack_start(renderer_text, True)
            i.add_attribute(renderer_text, "text", 1)
            if selected_iter is not None:
                i.set_active_iter(selected_iter)
            i.connect("changed", self.on_my_value_changed)
        
        for i in self.left_side_widgets:
            left_side_box.pack_start(i, False, False, 2)
        for i in self.right_side_widgets:
            right_side_box.pack_start(i, False, False, 2)
    
    def on_my_value_changed(self, widget):
        active_iter = widget.get_active_iter()
        if active_iter:
            new_value = widget.get_model()[active_iter][0]
        else:
            new_value = None
        left_items = []
        right_items = []
        for i in self.left_side_widgets + self.right_side_widgets:
            active_iter = i.get_active_iter()
            if active_iter:
                value = i.get_model()[i.get_active_iter()][0]
                if i != widget and value == new_value:
                    i.set_active_iter(None)
                elif value != "":
                    if i in self.left_side_widgets:
                        left_items.append(value)
                    else:
                        right_items.append(value)
        self.settings.set_string(self.key, ','.join(str(item) for item in left_items) + ':' + ','.join(str(item) for item in right_items))<|MERGE_RESOLUTION|>--- conflicted
+++ resolved
@@ -32,14 +32,9 @@
         sidePage.add_widget(self._make_combo_group(_("Window focus mode"), 
                                             "org.cinnamon.desktop.wm.preferences", "focus-mode", 
                                             [(i, i.title()) for i in ("click","sloppy","mouse")]))
-<<<<<<< HEAD
         sidePage.add_widget(GSettingsCheckButton(_("Automatically raises the focused window"), "org.cinnamon.desktop.wm.preferences", "auto-raise", None))                                   
-        sidePage.add_widget(GSettingsComboBox(_("Modifier to use for modified window click actions"),
-                                            "org.cinnamon.desktop.wm.preferences", "mouse-button-modifier", None,
-=======
         sidePage.add_widget(self._make_combo_group(_("Window click action modifier"), 
                                             "org.cinnamon.desktop.wm.preferences", "mouse-button-modifier", 
->>>>>>> d62cf850
                                             [(i, i.title()) for i in ("","<Alt>","<Super>","<Control>")]))
                                     
         sidePage.add_widget(Gtk.Separator.new(Gtk.Orientation.HORIZONTAL))
