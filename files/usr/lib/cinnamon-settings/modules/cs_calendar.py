--- conflicted
+++ resolved
@@ -29,18 +29,9 @@
             except Exception, detail:
                 print detail
 
-<<<<<<< HEAD
             settings = page.add_section(_("Format"))
             settings.add_row(GSettingsSwitch(_("Use 24h clock"), "org.cinnamon.desktop.interface", "clock-use-24h"))
             settings.add_row(GSettingsSwitch(_("Display the date"), "org.cinnamon.desktop.interface", "clock-show-date"))
             settings.add_row(GSettingsSwitch(_("Display seconds"), "org.cinnamon.desktop.interface", "clock-show-seconds"))
-=======
-            section = Section(_("Date Format"))
-            section.add(GSettingsCheckButton(_("Use 24h clock"), "org.cinnamon.desktop.interface", "clock-use-24h", None))
-            section.add(GSettingsCheckButton(_("Display the date"), "org.cinnamon.desktop.interface", "clock-show-date", None))
-            section.add(GSettingsCheckButton(_("Display seconds"), "org.cinnamon.desktop.interface", "clock-show-seconds", None))
-
             days = [[7, _("Use locale default")], [0, _("Sunday")], [1, _("Monday")]]
-            section.add(GSettingsIntComboBox(_("First day of week"), "org.cinnamon.desktop.interface", "first-day-of-week", None, days))
-            vbox.add(section)
->>>>>>> fea1dded
+            settings.add_row(GSettingsIntComboBox(_("First day of week"), "org.cinnamon.desktop.interface", "first-day-of-week", None, days))