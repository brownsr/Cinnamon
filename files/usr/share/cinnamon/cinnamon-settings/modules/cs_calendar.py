--- conflicted
+++ resolved
@@ -1,17 +1,14 @@
 #!/usr/bin/python3
 
-<<<<<<< HEAD
+from ChooserButtonWidgets import DateChooserButton, TimeChooserButton
 from SettingsWidgets import SidePage
 from xapp.GSettingsWidgets import *
-=======
-from GSettingsWidgets import *
 import pytz
 import gi
 import datetime
 import os
 gi.require_version('TimezoneMap', '1.0')
 from gi.repository import TimezoneMap
->>>>>>> 9b06e0b0
 
 class Module:
     name = "calendar"
