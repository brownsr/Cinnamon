try:
    from SettingsWidgets import rec_mkdir
    import gettext
    from gi.repository import Gio, Gtk, GObject, Gdk, GdkPixbuf, GLib
    import tempfile
    import os
    import sys
    import urllib2
    import zipfile
    import shutil
    import cgi
    import subprocess
    import threading
    import time
    from PIL import Image
    import config
except Exception, detail:
    print detail
    sys.exit(1)

try:
    import json
except ImportError:
    import simplejson as json

home = os.path.expanduser("~")
locale_inst = '%s/.local/share/locale' % home
settings_dir = '%s/.cinnamon/configs/' % home

URL_SPICES_HOME = "http://cinnamon-spices.linuxmint.com"
URL_MAP = {
    'applet': URL_SPICES_HOME + "/json/applets.json",
    'theme': URL_SPICES_HOME + "/json/themes.json",
    'desklet': URL_SPICES_HOME + "/json/desklets.json",
    'extension': URL_SPICES_HOME + "/json/extensions.json"
}

ABORT_NONE = 0
ABORT_ERROR = 1
ABORT_USER = 2

def ui_thread_do(callback, *args):
    GLib.idle_add (callback, *args, priority=GLib.PRIORITY_DEFAULT)

def removeEmptyFolders(path):
    if not os.path.isdir(path):
        return

    # remove empty subfolders
    files = os.listdir(path)
    if len(files):
        for f in files:
            fullpath = os.path.join(path, f)
            if os.path.isdir(fullpath):
                removeEmptyFolders(fullpath)

    # if folder empty, delete it
    files = os.listdir(path)
    if len(files) == 0:
        print "Removing empty folder:", path
        os.rmdir(path)

class ThreadedTaskManager(GObject.GObject):
    def __init__(self, max_threads):
        super(ThreadedTaskManager, self).__init__()
        self.max_threads = max_threads
        self.jobs = []
        self.threads = []
        self.lock = threading.Lock()
        self.start_id = 0

    def get_n_jobs(self):
        return len(self.jobs) + len(self.threads)

    def busy(self):
        return len(self.jobs) > 0 or len(self.threads) > 0

    def push(self, func, callback, data):
        self.jobs.insert(0, (func, callback, data))

        if self.start_id == 0:
            self.start_id = GLib.idle_add(self.check_start_job)

    def check_start_job(self):
        self.start_id = 0
        if len(self.jobs) > 0:
            if len(self.threads) == self.max_threads:
                return

            job = self.jobs.pop()
            newthread = threading.Thread(target=self.thread_function_wrapper, args=job)
            newthread.start()
            self.threads.append(newthread)

            self.check_start_job()

    def thread_function_wrapper(self, func, callback, data):
        result = func(*data)

        self.lock.acquire()
        try:
            self.threads.remove(threading.current_thread())
        except:
            pass

        self.check_start_job()

        if callback is not None:
            ui_thread_do(callback, result)

        self.lock.release()

class Spice_Harvester(GObject.Object):
    __gsignals__ = {
        'installed-changed': (GObject.SignalFlags.RUN_FIRST, None, ()),
        'status-changed': (GObject.SignalFlags.RUN_FIRST, None, ()),
        'cache-loaded': (GObject.SignalFlags.RUN_FIRST, None, ())
    }

    def __init__(self, collection_type, window=None):
        super(Spice_Harvester, self).__init__()
        self.collection_type = collection_type
        self.window = window
<<<<<<< HEAD
=======
        self.builder = Gtk.Builder()
        self.builder.add_from_file(config.currentPath + "/cinnamon-settings-spice-progress.ui")
        self.progress_window = self.builder.get_object("progress_window")
        self.progress_window.set_transient_for(window)
        self.progress_window.set_destroy_with_parent(True)
        self.progress_window.set_modal(True)
        self.progress_window.set_position(Gtk.WindowPosition.CENTER_ON_PARENT)
        self.progress_button_abort = self.builder.get_object("btnProgressAbort")
        self.progress_window.connect("delete-event", self.on_progress_close)
        self.progresslabel = self.builder.get_object('progresslabel')
        self.progressbar = self.builder.get_object("progressbar")
        self.progressbar.set_text('')
        self.progressbar.set_fraction(0)

        self.progress_window.set_title("")
>>>>>>> e6575fe5

        self.themes = collection_type == 'theme'
        self.index_cache = {}
        self.meta_map = {}
        self.download_manager = ThreadedTaskManager(10)
        self.error = None
        self._proxy = None
        self._proxy_deferred_actions = []
        self._proxy_signals = []
        self.running_uuids = []
        self.jobs = []
        self.progressbars = []
        self.updates_available = []
        self.processing_jobs = False
        self.is_downloading_image_cache = False
        self.current_job = None
        self.total_jobs = 0
        self.download_total_files = 0
        self.download_current_file = 0

        self.cache_folder = '%s/.cinnamon/spices.cache/%s/' % (home, self.collection_type)
        if not os.path.exists(self.cache_folder):
            rec_mkdir(self.cache_folder)

        if self.themes:
            self.settings = Gio.Settings.new('org.cinnamon.theme')
            self.enabled_key = 'name'
        else:
            self.settings = Gio.Settings.new('org.cinnamon')
            self.enabled_key = 'enabled-%ss' % self.collection_type
        self.settings.connect('changed::%s' % self.enabled_key, self._update_status)

        if self.themes:
            self.install_folder = '%s/.themes/' % (home)
            self.spices_directories = (self.install_folder, '%s/.themes/' % (home))
        else:
            self.install_folder = '%s/.local/share/cinnamon/%ss/' % (home, self.collection_type)
            if self.collection_type == 'extension':
                self.spices_directories = (self.install_folder, )
            else:
                self.spices_directories = (self.install_folder, '/usr/share/cinnamon/%ss/' % self.collection_type)

        self._load_metadata()

        if not os.path.exists(os.path.join(self.cache_folder, 'index.json')):
            self.has_cache = False
        else:
            self.has_cache = True
            self._load_cache()

        self.abort_download = ABORT_NONE
        self._sigLoadFinished = None

        self.monitor = Gio.File.new_for_path(self.install_folder).monitor_directory(0, None)
        self.monitorId = self.monitor.connect('changed', self._directory_changed)

        try:
            Gio.DBusProxy.new_for_bus(Gio.BusType.SESSION, Gio.DBusProxyFlags.NONE, None,
                                      'org.Cinnamon', '/org/Cinnamon', 'org.Cinnamon', None, self._on_proxy_ready, None)
        except dbus.exceptions.DBusException as e:
            print(e)

    def _on_proxy_ready (self, object, result, data=None):
        self._proxy = Gio.DBusProxy.new_for_bus_finish(result)
        self._proxy.connect('g-signal', self._on_signal)

        for command, args in self._proxy_deferred_actions:
            getattr(self._proxy, command)(*args)
        self._proxy_deferred_actions = []

        self.connect_proxy('XletAddedComplete', self._update_status)
        self._update_status()

    def _on_signal(self, proxy, sender_name, signal_name, params):
        for name, callback in self._proxy_signals:
            if signal_name == name:
                callback(*params)

    """ connects a callback to a dbus signal"""
    def connect_proxy(self, name, callback):
        self._proxy_signals.append((name, callback))

    """ disconnects a previously connected dbus signal"""
    def disconnect_proxy(self, name):
        for signal in self._proxy+_signals:
            if name in signal:
                self._proxy_signals.remove(signal)
                break

    """ sends a command over dbus"""
    def send_proxy_signal(self, command, *args):
        if self._proxy is None:
            self._proxy_deferred_actions.append((command, args))
        else:
            getattr(self._proxy, command)(*args)

    def _update_status(self, *args):
        try:
            if self._proxy:
                self.running_uuids = self._proxy.GetRunningXletUUIDs('(s)', self.collection_type)
            else:
                self.running_uuids = []
        except:
            self.running_uuids = []
        self.emit('status-changed')

    """ opens to the web page of the given uuid"""
    def open_spice_page(self, uuid):
        id = self.index_cache[uuid]['spices-id']
        os.system('xdg-open "%s/%ss/view/%s"' % (URL_SPICES_HOME, self.collection_type, id))

    """ returns a Gtk.Widget that can be added to the application. This widget will show the progress of any
        asynchronous actions taking place (ie. refreshing the cache or downloading an applet)"""
    def get_progressbar(self):
        progressbar = Gtk.ProgressBar()
        progressbar.set_show_text(True)
        progressbar.set_text('')
        progressbar.set_fraction(0)

        revealer = Gtk.Revealer()
        revealer.add(progressbar)
        revealer.set_transition_type(Gtk.RevealerTransitionType.SLIDE_DOWN)
        revealer.set_transition_duration(150)
        progressbar.revealer = revealer

        self.progressbars.append(progressbar)

        return revealer

    def _set_progressbar_text(self, text):
        for progressbar in self.progressbars:
            progressbar.set_text(text)

    def _set_progressbar_fraction(self, fraction):
        for progressbar in self.progressbars:
            progressbar.set_fraction(fraction)

    def _set_progressbar_visible(self, visible):
        for progressbar in self.progressbars:
            progressbar.revealer.set_reveal_child(visible)

    # updates any progress bars with the download progress
    def _update_progress(self, count, blockSize, totalSize):
        if self.download_manager.busy():
            total = self.download_total_files
            current = total - self.download_manager.get_n_jobs()
            fraction = float(current) / float(total)
            self._set_progressbar_text(_("Downloading image cache %i/%i") % (current, total))
        else:
            fraction = count * blockSize / float((totalSize / blockSize + 1) * (blockSize))

        self._set_progressbar_fraction(fraction)

        while Gtk.events_pending():
            Gtk.main_iteration()

    # Jobs are added by calling _push_job. _process_job and _advance_queue form a wrapper that runs the job in it's own thread.
    def _push_job(self, job):
        self.total_jobs += 1
        job['job_number'] = self.total_jobs
        self.jobs.append(job)
        if not self.processing_jobs:
            self._advance_queue()

    def _process_job(self, job):
        job['result'] = job['func'](job)
        if 'callback' in job:
            GLib.idle_add(job['callback'], job)
        GLib.idle_add(self._advance_queue)

    def _advance_queue(self):
        if self.monitorId > 0:
            self.monitor.disconnect(self.monitorId)
            self.monitorId = 0

        self.processing_jobs = True
        if self.is_downloading_image_cache:
            return

        self._set_progressbar_fraction(0)

        if len(self.jobs) > 0:
            self._set_progressbar_visible(True)
            job = self.jobs.pop(0)
            self.current_job = job
            text = job['progress_text']
            if self.total_jobs > 1:
                text += " (%i/%i)" % (job['job_number'], self.total_jobs)
            self._set_progressbar_text(text)
            job_thread = threading.Thread(target=self._process_job, args=(job,))
            job_thread.start()
        else:
            self.processing_jobs = False
            self.current_job = None
            self.total_jobs = 0
            self._set_progressbar_visible(False)
            self._set_progressbar_text('')
            self.monitorId = self.monitor.connect('changed', self._directory_changed)
            self._directory_changed()

    def _download(self, outfd, outfile, url):
        try:
            self._url_retrieve(url, outfd, self._update_progress)
        except KeyboardInterrupt:
            try:
                os.remove(outfile)
            except OSError:
                pass
            if self.abort_download == ABORT_ERROR:
                self.errorMessage(_("An error occurred while trying to access the server.  Please try again in a little while."), self.error)
            raise Exception(_("Download aborted."))

        return outfile

    def _url_retrieve(self, url, f, reporthook):
        #Like the one in urllib. Unlike urllib.retrieve url_retrieve
        #can be interrupted. KeyboardInterrupt exception is rasied when
        #interrupted.
        count = 0
        blockSize = 1024 * 8
        try:
            urlobj = urllib2.urlopen(url)
            assert urlobj.getcode() == 200
        except Exception, detail:
            f.close()
            self.abort_download = ABORT_ERROR
            self.error = detail
            raise KeyboardInterrupt

        totalSize = int(urlobj.info()['content-length'])

        try:
            while self.abort_download == ABORT_NONE:
                data = urlobj.read(blockSize)
                count += 1
                if not data:
                    break
                f.write(data)
                ui_thread_do(reporthook, count, blockSize, totalSize)
        except KeyboardInterrupt:
            f.close()
            self.abort_download = ABORT_USER

        if self.abort_download > ABORT_NONE:
            raise KeyboardInterrupt

        del urlobj
        f.close()

    def _load_metadata(self):
        self.meta_map = {}

        for directory in self.spices_directories:
            extensions = os.listdir(directory)

            for uuid in extensions:
                subdirectory = os.path.join(directory, uuid)
                try:
                    json_data = open(os.path.join(subdirectory, 'metadata.json')).read()
                    metadata = json.loads(json_data)
                    metadata['path'] = subdirectory
                    metadata['writable'] = os.access(subdirectory, os.W_OK)
                    self.meta_map[uuid] = metadata
                except Exception, detail:
                    print detail
                    print("Skipping %s: there was a problem trying to read metadata.json" % uuid)

    def _directory_changed(self, *args):
        self._load_metadata()
        self.emit("installed-changed")

    """ returns a dictionary of the metadata by uuid of all installed spices"""
    def get_installed(self):
        return self.meta_map

    """ returns a boolean specifying whether the given spice is installed or not"""
    def get_is_installed(self, uuid):
        return uuid in self.meta_map

    """ returns a boolean indicating whether the given spice has an update available"""
    def get_has_update(self, uuid):
        if uuid not in self.index_cache:
            return False

        try:
            if self.meta_map[uuid]["last-edited"] == self.index_cache[uuid]["last_edited"]:
                return False
            else:
                return True
        except Exception as e:
            return False

    """ returns the number of instances currently enabled"""
    def get_enabled(self, uuid):
        enabled_count = 0
        if not self.themes:
            enabled_list = self.settings.get_strv(self.enabled_key)
            for item in enabled_list:
                if uuid in item:
                    enabled_count += 1
        elif self.settings.get_string(self.enabled_key) == uuid:
            enabled_count = 1

        return enabled_count

    """ checks whether the spice is currently running (it may be enabled but not running if there was an error in initialization)"""
    def get_is_running(self, uuid):
        return uuid in self.running_uuids

    """ returns True if there are updates available or False otherwise"""
    def are_updates_available(self):
        return len(self.updates_available) > 0

    """ retrieves a copy of the index cache """
    def get_cache(self):
        return self.index_cache

    def _load_cache(self):
        self.updates_available = []
        filename = os.path.join(self.cache_folder, 'index.json')
        f = open(filename, 'r')
        try:
            self.index_cache = json.load(f)
        except ValueError, detail:
            try:
                os.remove(filename)
            except:
                pass
            self.errorMessage(_("Something went wrong with the spices download.  Please try refreshing the list again."), str(detail))

        for uuid in self.index_cache:
            if self.get_is_installed(uuid) and self.get_has_update(uuid):
                self.updates_available.append(uuid)

    """ downloads an updated version of the index and assets"""
    def refresh_cache(self):
        self.old_cache = self.index_cache

        job = {'func': self._download_cache}
        job['progress_text'] = _("Refreshing the %s cache from the Cinnamon spices website") % self.collection_type
        self._push_job(job)

    def _download_cache(self, load_assets=True):
        download_url = URL_MAP[self.collection_type]

        filename = os.path.join(self.cache_folder, "index.json")
        f = open(filename, 'w')
        self._download(f, filename, download_url)

        self._load_cache()
        self._download_image_cache()

    def _download_image_cache(self):
        self.is_downloading_image_cache = True

        self.used_thumbs = []

        self.download_total_files = 0
        self.download_current_file = 0

        for uuid, info in self.index_cache.items():
            if self.themes:
                icon_basename = self._sanitize_thumb(os.path.basename(self.index_cache[uuid]['screenshot']))
                download_url = URL_SPICES_HOME + "/uploads/themes/thumbs/" + icon_basename
            else:
                icon_basename = os.path.basename(self.index_cache[uuid]['icon'])
                download_url = URL_SPICES_HOME + self.index_cache[uuid]['icon']
            self.used_thumbs.append(icon_basename)

            icon_path = os.path.join(self.cache_folder, icon_basename)

            # if the image doesn't exist, is corrupt, or may have changed we want to download it
            if not os.path.isfile(icon_path) or self._is_bad_image(icon_path) or self.old_cache[uuid]["last_edited"] != self.index_cache[uuid]["last_edited"]:
                fstream = open(icon_path, 'w')
                self.download_manager.push(self._download, self._check_download_image_cache_complete, (fstream, icon_path, download_url))
                self.download_total_files += 1

        ui_thread_do(self._check_download_image_cache_complete)

    def _check_download_image_cache_complete(self, *args):
        # we're using multiple threads to download image assets, so we only clean up when all the downloads are done
        if self.download_manager.busy():
            return

        # Cleanup obsolete thumbs
        trash = []
        flist = os.listdir(self.cache_folder)
        for f in flist:
            if f not in self.used_thumbs and f != "index.json":
                trash.append(f)
        for t in trash:
            try:
                os.remove(os.path.join(self.cache_folder, t))
            except:
                pass

        self.download_total_files = 0
        self.download_current_file = 0
        self.is_downloading_image_cache = False
        self.settings.set_int('%s-cache-updated' % self.collection_type, time.time())
        self._advance_queue()
        self.emit('cache-loaded')

    def get_cache_age(self):
        return (time.time() - self.settings.get_int('%s-cache-updated' % self.collection_type)) / 86400

    # checks for corrupt images in the cache so we can redownload them the next time we refresh
    def _is_bad_image(self, path):
        try:
            Image.open(path)
        except IOError, detail:
            return True
        return False

    # make sure the thumbnail fits the correct format (we are expecting it to be <uuid>.png
    def _sanitize_thumb(self, basename):
        return basename.replace("jpg", "png").replace("JPG", "png").replace("PNG", "png")

    """ downloads and installs the given extension"""
    def install(self, uuid):
        job = {'uuid': uuid, 'func': self._install, 'callback': self._install_finished}
        job['progress_text'] = _("Installing %s %s") % (self.collection_type, uuid)
        self._push_job(job)

    def _install(self, job):
        try:
            uuid = job['uuid']

            download_url = URL_SPICES_HOME + self.index_cache[uuid]['file'];
            self.current_uuid = uuid

            fd, ziptempfile = tempfile.mkstemp()
            f = os.fdopen(fd, 'wb')
            self._download(f, ziptempfile, download_url)
            zip = zipfile.ZipFile(ziptempfile)

            tempfolder = tempfile.mkdtemp()
            zip.extractall(tempfolder)

            uuidfolder = os.path.join(tempfolder, uuid)
            contents = os.listdir(uuidfolder)
            # do we need to check file permissions?
            #         os.chmod(os.path.join(dirname, file.filename), 0o755)

            # check integrity of the download

<<<<<<< HEAD
            if not self.themes:
                if 'po' in contents:
                    po_dir = os.path.join(uuidfolder, 'po')
                    for file in os.listdir(po_dir):
                        if file.split(".")[1] == 'po':
                            lang = file.split(".")[0]
                            locale_dir = os.path.join(locale_inst, lang, 'LC_MESSAGES')
                            rec_mkdir(locale_dir)
                            subprocess.call(['msgfmt', '-c', os.path.join(po_dir, file), '-o', os.path.join(locale_dir, '%s.mo' % uuid)])

                schema = [filename for filename in contents if 'gschema.xml' in filename]
                for filename in schema:
                    if os.path.exists('/usr/bin/gksu') and os.path.exists('/usr/share/cinnamon/cinnamon-settings/bin/installSchema.py'):
                        message = _("Please enter your password to install the required settings schema for %s") % (uuid)
                        path = os.path.join(uuidfolder, filename)
                        command = 'gksu  --message "<b>%s</b>" /usr/share/cinnamon/cinnamon-settings/bin/installSchema.py %s' % (message, path)
                        os.system(command)
                    else:
                        self.errorMessage(_("Could not install the settings schema for %s.  You will have to perform this step yourself.") % (uuid))

            meta_path = os.path.join(uuidfolder, 'metadata.json')
            if self.themes and not os.path.exists(meta_path):
                md = {}
            else:
                file = open(meta_path, 'r')
=======
        if not self.themes:
            fd, filename = tempfile.mkstemp()
            dirname = tempfile.mkdtemp()
            f = os.fdopen(fd, 'wb')
            try:
                self.download(f, filename, download_url)
                dest = os.path.join(self.install_folder, uuid)
                schema_filename = ""
                zip = zipfile.ZipFile(filename)
                zip.extractall(dirname, self.get_members(zip))
                for file in self.get_members(zip):
                    if not file.filename.endswith('/') and ((file.external_attr >> 16L) & 0o755) == 0o755:
                        os.chmod(os.path.join(dirname, file.filename), 0o755)
                    elif file.filename[:3] == 'po/':
                        parts = os.path.splitext(file.filename)
                        if parts[1] == '.po':
                           this_locale_dir = os.path.join(locale_inst, parts[0][3:], 'LC_MESSAGES')
                           ui_thread_do(self.progresslabel.set_text, _("Installing translations for %s...") % title)
                           rec_mkdir(this_locale_dir)
                           #print "/usr/bin/msgfmt -c %s -o %s" % (os.path.join(dest, file.filename), os.path.join(this_locale_dir, '%s.mo' % uuid))
                           subprocess.call(["msgfmt", "-c", os.path.join(dirname, file.filename), "-o", os.path.join(this_locale_dir, '%s.mo' % uuid)])
                           ui_thread_do(self.progresslabel.set_text, _("Installing %s...") % title)
                    elif "gschema.xml" in file.filename:
                        sentence = _("Please enter your password to install the required settings schema for %s") % (uuid)
                        if os.path.exists("/usr/bin/gksu") and os.path.exists(config.currentPath + "/bin/installSchema.py"):
                            launcher = "gksu  --message \"<b>%s</b>\"" % sentence
                            tool = config.currentPath + "/bin/installSchema.py %s" % (os.path.join(dirname, file.filename))
                            command = "%s %s" % (launcher, tool)
                            os.system(command)
                            schema_filename = file.filename
                        else:
                            self.errorMessage(_("Could not install the settings schema for %s.  You will have to perform this step yourself.") % (uuid))
                file = open(os.path.join(dirname, "metadata.json"), 'r')
>>>>>>> e6575fe5
                raw_meta = file.read()
                file.close()
                md = json.loads(raw_meta)

            if not self.themes and len(schema) > 0:
                    md['schema-file'] = ','.join(schema)
            md['last-edited'] = self.index_cache[uuid]['last_edited']

            raw_meta = json.dumps(md, indent=4)
            file = open(meta_path, 'w+')
            file.write(raw_meta)
            file.close()

            dest = os.path.join(self.install_folder, uuid)
            if os.path.exists(dest):
                shutil.rmtree(dest)
            shutil.copytree(uuidfolder, dest)

        except Exception, detail:
            if not self.abort_download:
                self.errorMessage(_("An error occurred during installation or updating. You may wish to report this incident to the developer of %s.\n\nIf this was an update, the previous installation is unchanged") % (uuid), str(detail))
            return False

        try:
            shutil.rmtree(tempfolder)
            os.remove(ziptempfile)
        except Exception:
            pass

    def _install_finished(self, job):
        uuid = job['uuid']
        if self.get_enabled(uuid):
            self.send_proxy_signal('ReloadXlet', '(ss)', uuid, self.collection_type.upper())

    """ uninstalls and removes the given extension"""
    def uninstall(self, uuid):
        job = {'uuid': uuid, 'func': self._uninstall}
        job['progress_text'] = _("Uninstalling %s %s") % (self.collection_type, uuid)
        self._push_job(job)

    def _uninstall(self, job):
        try:
            uuid = job['uuid']
            if not self.themes:
                if 'schema-file' in self.meta_map[uuid]:
                    sentence = _("Please enter your password to remove the settings schema for %s") % (uuid)
<<<<<<< HEAD
                    if os.path.exists('/usr/bin/gksu') and os.path.exists('/usr/share/cinnamon/cinnamon-settings/bin/removeSchema.py'):
                        for file in self.meta_map[uuid]:
                            launcher = 'gksu  --message "<b>%s</b>"' % sentence
                            tool = '/usr/share/cinnamon/cinnamon-settings/bin/removeSchema.py %s' % (file)
                            command = '%s %s' % (launcher, tool)
                            os.system(command)
=======
                    if os.path.exists("/usr/bin/gksu") and os.path.exists(config.currentPath + "/bin/removeSchema.py"):
                        launcher = "gksu  --message \"<b>%s</b>\"" % sentence
                        tool = config.currentPath + "/bin/removeSchema.py %s" % (schema_filename)
                        command = "%s %s" % (launcher, tool)
                        os.system(command)
>>>>>>> e6575fe5
                    else:
                        self.errorMessage(_("Could not remove the settings schema for %s.  You will have to perform this step yourself.  This is not a critical error.") % (job["uuid"]))

                # Uninstall spice localization files, if any
                if (os.path.exists(locale_inst)):
                    i19_folders = os.listdir(locale_inst)
                    for i19_folder in i19_folders:
                        if os.path.isfile(os.path.join(locale_inst, i19_folder, 'LC_MESSAGES', '%s.mo' % uuid)):
                            os.remove(os.path.join(locale_inst, i19_folder, 'LC_MESSAGES', '%s.mo' % uuid))
                        # Clean-up this locale folder
                        removeEmptyFolders(os.path.join(locale_inst, i19_folder))

                # Uninstall settings file, if any
                if (os.path.exists(os.path.join(settings_dir, uuid))):
                    shutil.rmtree(os.path.join(settings_dir, uuid))
            shutil.rmtree(os.path.join(self.install_folder, uuid))
        except Exception, detail:
            self.errorMessage(_("Problem uninstalling %s. You may need to remove it manually.") % (job['uuid']), detail)

    """ applies all available updates"""
    def update_all(self):
        for uuid in self.updates_available:
            self.install(uuid)

    """ trigger in-progress download to halt"""
    def abort(self, *args):
        self.abort_download = ABORT_USER
        return

    def _ui_error_message(self, msg, detail = None):
        dialog = Gtk.MessageDialog(transient_for = self.window,
                                   modal = True,
                                   message_type = Gtk.MessageType.ERROR,
                                   buttons = Gtk.ButtonsType.OK)
        markup = msg
        if detail is not None:
            markup += _("\n\nDetails:  %s") % (str(detail))
        esc = cgi.escape(markup)
        dialog.set_markup(esc)
        dialog.show_all()
        response = dialog.run()
        dialog.destroy()

    def errorMessage(self, msg, detail=None):
        ui_thread_do(self._ui_error_message, msg, detail)

    def enable_extension(self, uuid, panel=1, box='right', position=0):
        if self.collection_type == 'applet':
            entries = []
            applet_id = self.settings.get_int('next-applet-id');
            self.settings.set_int('next-applet-id', (applet_id+1));

            for entry in self.settings.get_strv(self.enabled_key):
                info = entry.split(':')
                pos = int(info[2])
                if info[0] == 'panel%d' % panel and info[1] == box and position <= pos:
                    info[2] = str(pos+1)
                    entries.append(':'.join(info))
                else:
                    entries.append(entry)

            entries.append('panel%d:%s:%d:%s:%d' % (panel, box, position, uuid, applet_id))

            self.settings.set_strv(self.enabled_key, entries)
        elif self.collection_type == 'desklet':
            desklet_id = self.settings.get_int('next-desklet-id');
            self.settings.set_int('next-desklet-id', (desklet_id+1));
            enabled = self.settings.get_strv(self.enabled_key)

            screen = Gdk.Screen.get_default()
            primary = screen.get_primary_monitor()
            primary_rect = screen.get_monitor_geometry(primary)
            enabled.append(('%s:%d:%d:%d') % (uuid, desklet_id, primary_rect.x + 100, primary_rect.y + 100))

            self.settings.set_strv(self.enabled_key, enabled)

        else:
            enabled = self.settings.get_strv(self.enabled_key)
            enabled.append(uuid)
            self.settings.set_strv(self.enabled_key, enabled)

    def disable_extension(self, uuid):
        enabled_extensions = self.settings.get_strv(self.enabled_key)
        new_list = []
        for enabled_extension in enabled_extensions:
            if uuid not in enabled_extension:
                new_list.append(enabled_extension)
        self.settings.set_strv(self.enabled_key, new_list)

    """ gets the icon  for a given uuid"""
    def get_icon(self, uuid):
        try:
            if self.themes:
                file_path = os.path.join(self.cache_folder, os.path.basename(self.index_cache[uuid]['screenshot']))
                pixbuf = GdkPixbuf.Pixbuf.new_from_file_at_scale(file_path, 100, -1, True)
            else:
                file_path = os.path.join(self.cache_folder, os.path.basename(self.index_cache[uuid]['icon']))
                pixbuf = GdkPixbuf.Pixbuf.new_from_file_at_scale(file_path, 24, 24, True)

            return Gtk.Image.new_from_pixbuf(pixbuf)
        except Exception as e:
            print("There was an error processing one of the images. Try refreshing the cache.")
            return Gtk.Image.new_from_icon_name('image-missing', 2)<|MERGE_RESOLUTION|>--- conflicted
+++ resolved
@@ -121,24 +121,6 @@
         super(Spice_Harvester, self).__init__()
         self.collection_type = collection_type
         self.window = window
-<<<<<<< HEAD
-=======
-        self.builder = Gtk.Builder()
-        self.builder.add_from_file(config.currentPath + "/cinnamon-settings-spice-progress.ui")
-        self.progress_window = self.builder.get_object("progress_window")
-        self.progress_window.set_transient_for(window)
-        self.progress_window.set_destroy_with_parent(True)
-        self.progress_window.set_modal(True)
-        self.progress_window.set_position(Gtk.WindowPosition.CENTER_ON_PARENT)
-        self.progress_button_abort = self.builder.get_object("btnProgressAbort")
-        self.progress_window.connect("delete-event", self.on_progress_close)
-        self.progresslabel = self.builder.get_object('progresslabel')
-        self.progressbar = self.builder.get_object("progressbar")
-        self.progressbar.set_text('')
-        self.progressbar.set_fraction(0)
-
-        self.progress_window.set_title("")
->>>>>>> e6575fe5
 
         self.themes = collection_type == 'theme'
         self.index_cache = {}
@@ -585,7 +567,6 @@
 
             # check integrity of the download
 
-<<<<<<< HEAD
             if not self.themes:
                 if 'po' in contents:
                     po_dir = os.path.join(uuidfolder, 'po')
@@ -598,10 +579,12 @@
 
                 schema = [filename for filename in contents if 'gschema.xml' in filename]
                 for filename in schema:
-                    if os.path.exists('/usr/bin/gksu') and os.path.exists('/usr/share/cinnamon/cinnamon-settings/bin/installSchema.py'):
+                    if os.path.exists('/usr/bin/gksu') and os.path.exists(config.currentPath + "/bin/installSchema.py"):
                         message = _("Please enter your password to install the required settings schema for %s") % (uuid)
                         path = os.path.join(uuidfolder, filename)
-                        command = 'gksu  --message "<b>%s</b>" /usr/share/cinnamon/cinnamon-settings/bin/installSchema.py %s' % (message, path)
+                        tool = config.currentPath + "/bin/installSchema.py"
+
+                        command = 'gksu  --message "<b>%s</b>" %s %s' % (message, tool, path)
                         os.system(command)
                     else:
                         self.errorMessage(_("Could not install the settings schema for %s.  You will have to perform this step yourself.") % (uuid))
@@ -611,41 +594,6 @@
                 md = {}
             else:
                 file = open(meta_path, 'r')
-=======
-        if not self.themes:
-            fd, filename = tempfile.mkstemp()
-            dirname = tempfile.mkdtemp()
-            f = os.fdopen(fd, 'wb')
-            try:
-                self.download(f, filename, download_url)
-                dest = os.path.join(self.install_folder, uuid)
-                schema_filename = ""
-                zip = zipfile.ZipFile(filename)
-                zip.extractall(dirname, self.get_members(zip))
-                for file in self.get_members(zip):
-                    if not file.filename.endswith('/') and ((file.external_attr >> 16L) & 0o755) == 0o755:
-                        os.chmod(os.path.join(dirname, file.filename), 0o755)
-                    elif file.filename[:3] == 'po/':
-                        parts = os.path.splitext(file.filename)
-                        if parts[1] == '.po':
-                           this_locale_dir = os.path.join(locale_inst, parts[0][3:], 'LC_MESSAGES')
-                           ui_thread_do(self.progresslabel.set_text, _("Installing translations for %s...") % title)
-                           rec_mkdir(this_locale_dir)
-                           #print "/usr/bin/msgfmt -c %s -o %s" % (os.path.join(dest, file.filename), os.path.join(this_locale_dir, '%s.mo' % uuid))
-                           subprocess.call(["msgfmt", "-c", os.path.join(dirname, file.filename), "-o", os.path.join(this_locale_dir, '%s.mo' % uuid)])
-                           ui_thread_do(self.progresslabel.set_text, _("Installing %s...") % title)
-                    elif "gschema.xml" in file.filename:
-                        sentence = _("Please enter your password to install the required settings schema for %s") % (uuid)
-                        if os.path.exists("/usr/bin/gksu") and os.path.exists(config.currentPath + "/bin/installSchema.py"):
-                            launcher = "gksu  --message \"<b>%s</b>\"" % sentence
-                            tool = config.currentPath + "/bin/installSchema.py %s" % (os.path.join(dirname, file.filename))
-                            command = "%s %s" % (launcher, tool)
-                            os.system(command)
-                            schema_filename = file.filename
-                        else:
-                            self.errorMessage(_("Could not install the settings schema for %s.  You will have to perform this step yourself.") % (uuid))
-                file = open(os.path.join(dirname, "metadata.json"), 'r')
->>>>>>> e6575fe5
                 raw_meta = file.read()
                 file.close()
                 md = json.loads(raw_meta)
@@ -692,20 +640,12 @@
             if not self.themes:
                 if 'schema-file' in self.meta_map[uuid]:
                     sentence = _("Please enter your password to remove the settings schema for %s") % (uuid)
-<<<<<<< HEAD
-                    if os.path.exists('/usr/bin/gksu') and os.path.exists('/usr/share/cinnamon/cinnamon-settings/bin/removeSchema.py'):
+                    if os.path.exists('/usr/bin/gksu') and os.path.exists(config.currentPath + "/bin/removeSchema.py"):
                         for file in self.meta_map[uuid]:
                             launcher = 'gksu  --message "<b>%s</b>"' % sentence
-                            tool = '/usr/share/cinnamon/cinnamon-settings/bin/removeSchema.py %s' % (file)
+                            tool = config.currentPath + "/bin/removeSchema.py %s" % (file)
                             command = '%s %s' % (launcher, tool)
                             os.system(command)
-=======
-                    if os.path.exists("/usr/bin/gksu") and os.path.exists(config.currentPath + "/bin/removeSchema.py"):
-                        launcher = "gksu  --message \"<b>%s</b>\"" % sentence
-                        tool = config.currentPath + "/bin/removeSchema.py %s" % (schema_filename)
-                        command = "%s %s" % (launcher, tool)
-                        os.system(command)
->>>>>>> e6575fe5
                     else:
                         self.errorMessage(_("Could not remove the settings schema for %s.  You will have to perform this step yourself.  This is not a critical error.") % (job["uuid"]))
 
