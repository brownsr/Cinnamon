#!/usr/bin/python3

import os
import subprocess

import dbus
import gi
gi.require_version('Gtk', '3.0')
gi.require_version('CDesktopEnums', '3.0')
from gi.repository import Gio, Gtk, GObject, GLib, XApp

from xapp.SettingsWidgets import SettingsWidget, SettingsLabel
from xapp.GSettingsWidgets import PXGSettingsBackend
from ChooserButtonWidgets import DateChooserButton, TweenChooserButton, EffectChooserButton
from KeybindingWidgets import ButtonKeybinding

settings_objects = {}

<<<<<<< HEAD
CAN_BACKEND = ["SoundFileChooser", "IconChooser", "TweenChooser", "EffectChooser", "DateChooser", "Keybinding"]
=======
CAN_BACKEND = ["Switch", "SpinButton", "Entry", "TextView", "FontButton", "Range", "ComboBox",
               "ColorChooser", "FileChooser", "SoundFileChooser", "IconChooser", "TweenChooser",
               "EffectChooser", "DateChooser", "TimeChooser", "Keybinding"]

class EditableEntry (Gtk.Stack):
>>>>>>> 9b06e0b0

class BinFileMonitor(GObject.GObject):
    __gsignals__ = {
        'changed': (GObject.SignalFlags.RUN_LAST, None, ()),
    }
    def __init__(self):
        super(BinFileMonitor, self).__init__()

        self.changed_id = 0

        env = GLib.getenv("PATH")

        if env == None:
            env = "/bin:/usr/bin:."

        self.paths = env.split(":")

        self.monitors = []

        for path in self.paths:
            file = Gio.File.new_for_path(path)
            mon = file.monitor_directory(Gio.FileMonitorFlags.SEND_MOVED, None)
            mon.connect("changed", self.queue_emit_changed)
            self.monitors.append(mon)

    def _emit_changed(self):
        self.emit("changed")
        self.changed_id = 0
        return False

    def queue_emit_changed(self, file, other, event_type, data=None):
        if self.changed_id > 0:
            GLib.source_remove(self.changed_id)
            self.changed_id = 0

        self.changed_id = GLib.idle_add(self._emit_changed)

file_monitor = None

def get_file_monitor():
    global file_monitor

    if file_monitor == None:
        file_monitor = BinFileMonitor()

    return file_monitor

class DependencyCheckInstallButton(Gtk.Box):
    def __init__(self, checking_text, install_button_text, binfiles, final_widget=None, satisfied_cb=None):
        super(DependencyCheckInstallButton, self).__init__(orientation=Gtk.Orientation.HORIZONTAL)

        self.binfiles = binfiles
        self.satisfied_cb = satisfied_cb

        self.checking_text = checking_text
        self.install_button_text = install_button_text

        self.stack = Gtk.Stack()
        self.pack_start(self.stack, False, False, 0)

        self.progress_bar = Gtk.ProgressBar()
        self.stack.add_named(self.progress_bar, "progress")

        self.progress_bar.set_show_text(True)
        self.progress_bar.set_text(self.checking_text)

        self.install_warning = Gtk.Label(label=install_button_text, margin=5)
        frame = Gtk.Frame()
        frame.add(self.install_warning)
        frame.set_shadow_type(Gtk.ShadowType.OUT)
        frame.show_all()
        self.stack.add_named(frame, "install")

        if final_widget:
            self.stack.add_named(final_widget, "final")
        else:
            self.stack.add_named(Gtk.Alignment(), "final")

        self.stack.set_visible_child_name("progress")
        self.progress_source_id = 0

        self.file_listener = get_file_monitor()
        self.file_listener_id = self.file_listener.connect("changed", self.on_file_listener_ping)

        self.connect("destroy", self.on_destroy)

        GLib.idle_add(self.check)

    def check(self):
        self.start_pulse()

        success = True

        for program in self.binfiles:
            if not GLib.find_program_in_path(program):
                success = False
                break

        GLib.idle_add(self.on_check_complete, success)

        return False

    def pulse_progress(self):
        self.progress_bar.pulse()
        return True

    def start_pulse(self):
        self.cancel_pulse()
        self.progress_source_id = GLib.timeout_add(200, self.pulse_progress)

    def cancel_pulse(self):
        if (self.progress_source_id > 0):
            GLib.source_remove(self.progress_source_id)
            self.progress_source_id = 0

    def on_check_complete(self, result, data=None):
        self.cancel_pulse()
        if result:
            self.stack.set_visible_child_name("final")
            if self.satisfied_cb:
                self.satisfied_cb()
        else:
            self.stack.set_visible_child_name("install")

    def on_file_listener_ping(self, monitor, data=None):
        self.stack.set_visible_child_name("progress")
        self.progress_bar.set_text(self.checking_text)
        self.check()

    def on_destroy(self, widget):
        self.file_listener.disconnect(self.file_listener_id)
        self.file_listener_id = 0

class GSettingsDependencySwitch(SettingsWidget):
    def __init__(self, label, schema=None, key=None, dep_key=None, binfiles=None, packages=None):
        super(GSettingsDependencySwitch, self).__init__(dep_key=dep_key)

        self.binfiles = binfiles
        self.packages = packages

        self.content_widget = Gtk.Alignment()
        self.label = Gtk.Label(label)
        self.pack_start(self.label, False, False, 0)
        self.pack_end(self.content_widget, False, False, 0)

        self.switch = Gtk.Switch()
        self.switch.set_halign(Gtk.Align.END)
        self.switch.set_valign(Gtk.Align.CENTER)

        pkg_string = ""
        for pkg in packages:
            if pkg_string != "":
                pkg_string += ", "
            pkg_string += pkg

        self.dep_button = DependencyCheckInstallButton(_("Checking dependencies"),
                                                       _("Please install: %s") % (pkg_string),
                                                       binfiles,
                                                       self.switch)
        self.content_widget.add(self.dep_button)

        if schema:
            self.settings = self.get_settings(schema)
            self.settings.bind(key, self.switch, "active", Gio.SettingsBindFlags.DEFAULT)

class SidePage(object):
    def __init__(self, name, icon, keywords, content_box = None, size = None, is_c_mod = False, is_standalone = False, exec_name = None, module=None):
        self.name = name
        self.icon = icon
        self.content_box = content_box
        self.widgets = []
        self.is_c_mod = is_c_mod
        self.is_standalone = is_standalone
        self.exec_name = exec_name
        self.module = module # Optionally set by the module so we can call on_module_selected() on it when we show it.
        self.keywords = keywords
        self.size = size
        self.topWindow = None
        self.builder = None
        self.stack = None
        if self.module != None:
            self.module.loaded = False

    def add_widget(self, widget):
        self.widgets.append(widget)

    def build(self):
        # Clear all the widgets from the content box
        widgets = self.content_box.get_children()
        for widget in widgets:
            self.content_box.remove(widget)

        if (self.module is not None):
            self.module.on_module_selected()
            self.module.loaded = True

        if self.is_standalone:
            subprocess.Popen(self.exec_name.split())
            return

        # Add our own widgets
        for widget in self.widgets:
            if hasattr(widget, 'expand'):
                self.content_box.pack_start(widget, True, True, 2)
            else:
                self.content_box.pack_start(widget, False, False, 2)

        # C modules are sort of messy - they check the desktop type
        # (for Unity or GNOME) and show/hide UI items depending on
        # the result - so we cannot just show_all on the widget, it will
        # mess up these modifications - so for these, we just show the
        # top-level widget
        if not self.is_c_mod:
            self.content_box.show_all()
            try:
                self.check_third_arg()
            except:
                pass
            return

        self.content_box.show()
        for child in self.content_box:
            child.show()

            # C modules can have non-C parts. C parts are all named c_box
            if child.get_name() != "c_box":
                pass

            c_widgets = child.get_children()
            if not c_widgets:
                c_widget = self.content_box.c_manager.get_c_widget(self.exec_name)
                if c_widget is not None:
                    child.pack_start(c_widget, False, False, 2)
                    c_widget.show()
            else:
                for c_widget in c_widgets:
                    c_widget.show()

            def recursively_iterate(parent):
                if self.stack:
                    return
                for child in parent:
                    if isinstance(child, Gtk.Stack):
                        self.stack = child
                        break
                    elif isinstance(child, Gtk.Container):
                        recursively_iterate(child)

            # Look for a stack recursively
            recursively_iterate(child)

class CCModule:
    def __init__(self, label, mod_id, icon, category, keywords, content_box):
        sidePage = SidePage(label, icon, keywords, content_box, size=-1, is_c_mod=True, is_standalone=False, exec_name=mod_id, module=None)
        self.sidePage = sidePage
        self.name = mod_id
        self.category = category

    def process (self, c_manager):
        if c_manager.lookup_c_module(self.name):
            c_box = Gtk.Box.new(Gtk.Orientation.VERTICAL, 2)
            c_box.set_vexpand(False)
            c_box.set_name("c_box")
            self.sidePage.add_widget(c_box)
            return True
        else:
            return False

class SAModule:
    def __init__(self, label, mod_id, icon, category, keywords, content_box):
        sidePage = SidePage(label, icon, keywords, content_box, False, False, True, mod_id)
        self.sidePage = sidePage
        self.name = mod_id
        self.category = category

    def process (self):
        name = self.name.replace("pkexec ", "")
        name = name.split()[0]

        return GLib.find_program_in_path(name) is not None

def walk_directories(dirs, filter_func, return_directories=False):
    # If return_directories is False: returns a list of valid subdir names
    # Else: returns a list of valid tuples (subdir-names, parent-directory)
    valid = []
    try:
        for thdir in dirs:
            if os.path.isdir(thdir):
                for t in os.listdir(thdir):
                    if filter_func(os.path.join(thdir, t)):
                        if return_directories:
                            valid.append([t, thdir])
                        else:
                            valid.append(t)
    except:
        pass
        #logging.critical("Error parsing directories", exc_info=True)
    return valid

class LabelRow(SettingsWidget):
    def __init__(self, text=None, tooltip=None):
        super(LabelRow, self).__init__()

        self.label = SettingsLabel()
        self.label.set_hexpand(True)
        self.pack_start(self.label, False, False, 0)
        self.label.set_markup(text)
        self.set_tooltip_text(tooltip)

class SoundFileChooser(SettingsWidget):
    bind_dir = None

    def __init__(self, label, event_sounds=True, size_group=None, dep_key=None, tooltip=""):
        super(SoundFileChooser, self).__init__(dep_key=dep_key)

        self.event_sounds = event_sounds

        self.label = SettingsLabel(label)
        self.content_widget = Gtk.Box()

        c = self.content_widget.get_style_context()
        c.add_class(Gtk.STYLE_CLASS_LINKED)

        self.file_picker_button = Gtk.Button()
        self.file_picker_button.connect("clicked", self.on_picker_clicked)

        button_content = Gtk.Box(spacing=5)
        self.file_picker_button.add(button_content)

        self.button_label = Gtk.Label()
        button_content.pack_start(Gtk.Image(icon_name="sound"), False, False, 0)
        button_content.pack_start(self.button_label, False, False, 0)

        self.content_widget.pack_start(self.file_picker_button, True, True, 0)

        self.pack_start(self.label, False, False, 0)
        self.pack_end(self.content_widget, False, False, 0)

        self.play_button = Gtk.Button()
        self.play_button.set_image(Gtk.Image.new_from_icon_name("media-playback-start-symbolic", Gtk.IconSize.BUTTON))
        self.play_button.connect("clicked", self.on_play_clicked)
        self.content_widget.pack_start(self.play_button, False, False, 0)

        self._proxy = None

        try:
            Gio.DBusProxy.new_for_bus(Gio.BusType.SESSION, Gio.DBusProxyFlags.NONE, None,
                                      'org.cinnamon.SettingsDaemon.Sound',
                                      '/org/cinnamon/SettingsDaemon/Sound',
                                      'org.cinnamon.SettingsDaemon.Sound',
                                      None, self._on_proxy_ready, None)
        except dbus.exceptions.DBusException as e:
            print(e)
            self._proxy = None
            self.play_button.set_sensitive(False)

        self.set_tooltip_text(tooltip)

        if size_group:
            self.add_to_size_group(size_group)

    def _on_proxy_ready (self, object, result, data=None):
        self._proxy = Gio.DBusProxy.new_for_bus_finish(result)

    def on_play_clicked(self, widget):
        self._proxy.PlaySoundFile("(us)", 0, self.get_value())

    def on_picker_clicked(self, widget):
        dialog = Gtk.FileChooserDialog(title=self.label.get_text(),
                                       action=Gtk.FileChooserAction.OPEN,
                                       transient_for=self.get_toplevel(),
                                       buttons=(_("_Cancel"), Gtk.ResponseType.CANCEL,
                                                _("_Open"), Gtk.ResponseType.ACCEPT))

        if os.path.exists(self.get_value()):
            dialog.set_filename(self.get_value())
        else:
            dialog.set_current_folder('/usr/share/sounds')

        sound_filter = Gtk.FileFilter()
        if self.event_sounds:
            sound_filter.add_mime_type("audio/x-wav")
            sound_filter.add_mime_type("audio/x-vorbis+ogg")
        else:
            sound_filter.add_mime_type("audio/*")
        sound_filter.set_name(_("Sound files"))
        dialog.add_filter(sound_filter)

        if (dialog.run() == Gtk.ResponseType.ACCEPT):
            name = dialog.get_filename()
            self.set_value(name)
            self.update_button_label(name)

        dialog.destroy()

    def update_button_label(self, absolute_path):
        if absolute_path != "":
            f = Gio.File.new_for_path(absolute_path)
            self.button_label.set_label(f.get_basename())

    def on_setting_changed(self, *args):
        self.update_button_label(self.get_value())

    def connect_widget_handlers(self, *args):
        pass

class IconChooser(SettingsWidget):
    bind_prop = "icon"
    bind_dir = Gio.SettingsBindFlags.DEFAULT

    def __init__(self, label, default_icon=None, icon_categories=[], default_category=None, expand_width=False, size_group=None, dep_key=None, tooltip=""):
        super(IconChooser, self).__init__(dep_key=dep_key)

        self.label = SettingsLabel(label)

        self.content_widget = XApp.IconChooserButton()
        self.content_widget.set_icon_size(Gtk.IconSize.BUTTON)

        dialog = self.content_widget.get_dialog()
        if default_icon:
            dialog.set_default_icon(default_icon)

        for category in icon_categories:
            dialog.add_custom_category(category['name'], category['icons'])

        if default_category is not None:
            self.content_widget.set_default_category(default_category)

        self.pack_start(self.label, False, False, 0)
        self.pack_end(self.content_widget, expand_width, expand_width, 0)

        self.set_tooltip_text(tooltip)

        if size_group:
            self.add_to_size_group(size_group)

class TweenChooser(SettingsWidget):
    bind_prop = "tween"
    bind_dir = Gio.SettingsBindFlags.DEFAULT

    def __init__(self, label, size_group=None, dep_key=None, tooltip=""):
        super(TweenChooser, self).__init__(dep_key=dep_key)

        self.label = SettingsLabel(label)

        self.content_widget = TweenChooserButton()

        self.pack_start(self.label, False, False, 0)
        self.pack_end(self.content_widget, False, False, 0)

        self.set_tooltip_text(tooltip)

        if size_group:
            self.add_to_size_group(size_group)

class EffectChooser(SettingsWidget):
    bind_prop = "effect"
    bind_dir = Gio.SettingsBindFlags.DEFAULT

    def __init__(self, label, possible=None, size_group=None, dep_key=None, tooltip=""):
        super(EffectChooser, self).__init__(dep_key=dep_key)

        self.label = SettingsLabel(label)

        self.content_widget = EffectChooserButton(possible)

        self.pack_start(self.label, False, False, 0)
        self.pack_end(self.content_widget, False, False, 0)

        self.set_tooltip_text(tooltip)

        if size_group:
            self.add_to_size_group(size_group)

class DateChooser(SettingsWidget):
    bind_dir = None

    def __init__(self, label, size_group=None, dep_key=None, tooltip=""):
        super(DateChooser, self).__init__(dep_key=dep_key)

        self.label = SettingsLabel(label)

        self.content_widget = DateChooserButton()

        self.pack_start(self.label, False, False, 0)
        self.pack_end(self.content_widget, False, False, 0)

        self.set_tooltip_text(tooltip)

        if size_group:
            self.add_to_size_group(size_group)

    def on_date_changed(self, *args):
        date = self.content_widget.get_date()
        self.set_value({"y": date.year, "m": date.month, "d": date.day})

    def on_setting_changed(self, *args):
        date = self.get_value()
        self.content_widget.set_date((date["y"], date["m"], date["d"]))

    def connect_widget_handlers(self, *args):
        self.content_widget.connect("date-changed", self.on_date_changed)

class TimeChooser(SettingsWidget):
    bind_dir = None

    def __init__(self, label, size_group=None, dep_key=None, tooltip=""):
        super(TimeChooser, self).__init__(dep_key=dep_key)

        self.label = SettingsLabel(label)

        self.content_widget = TimeChooserButton()

        self.pack_start(self.label, False, False, 0)
        self.pack_end(self.content_widget, False, False, 0)

        self.set_tooltip_text(tooltip)

        if size_group:
            self.add_to_size_group(size_group)

    def on_time_changed(self, *args):
        time = self.content_widget.get_time()
        self.set_value({"h": time.hour, "m": time.minute, "s": time.second})

    def on_setting_changed(self, *args):
        time = self.get_value()
        self.content_widget.set_time((time["h"], time["m"], time["s"]))

    def connect_widget_handlers(self, *args):
        self.content_widget.connect("time-changed", self.on_time_changed)

class Keybinding(SettingsWidget):
    bind_dir = None

    def __init__(self, label, num_bind=2, size_group=None, dep_key=None, tooltip=""):
        super(Keybinding, self).__init__(dep_key=dep_key)

        self.num_bind = num_bind

        self.label = SettingsLabel(label)

        self.buttons = []
        self.teach_button = None

        self.content_widget = Gtk.Frame(shadow_type=Gtk.ShadowType.IN)
        self.content_widget.set_valign(Gtk.Align.CENTER)
        box = Gtk.Box(orientation=Gtk.Orientation.HORIZONTAL)
        self.content_widget.add(box)

        self.pack_start(self.label, False, False, 0)
        self.pack_end(self.content_widget, False, False, 0)

        for x in range(self.num_bind):
            if x != 0:
                box.add(Gtk.Separator(orientation=Gtk.Orientation.VERTICAL))
            kb = ButtonKeybinding()
            kb.set_size_request(150, -1)
            kb.connect("accel-edited", self.on_kb_changed)
            kb.connect("accel-cleared", self.on_kb_changed)
            box.pack_start(kb, False, False, 0)
            self.buttons.append(kb)

        self.event_id = None
        self.teaching = False

        self.set_tooltip_text(tooltip)

        if size_group:
            self.add_to_size_group(size_group)

    def on_kb_changed(self, *args):
        bindings = []

        for x in range(self.num_bind):
            string = self.buttons[x].get_accel_string()
            bindings.append(string)

        self.set_value("::".join(bindings))

    def on_setting_changed(self, *args):
        value = self.get_value()
        bindings = value.split("::")

        for x in range(min(len(bindings), self.num_bind)):
            self.buttons[x].set_accel_string(bindings[x])

    def connect_widget_handlers(self, *args):
        pass

def g_settings_factory(subclass):
    class NewClass(globals()[subclass], PXGSettingsBackend):
        def __init__(self, label, schema, key, *args, **kwargs):
            self.key = key
            if schema not in settings_objects:
                settings_objects[schema] = Gio.Settings.new(schema)
            self.settings = settings_objects[schema]

            if "map_get" in kwargs:
                self.map_get = kwargs["map_get"]
                del kwargs["map_get"]
            if "map_set" in kwargs:
                self.map_set = kwargs["map_set"]
                del kwargs["map_set"]

            super(NewClass, self).__init__(label, *args, **kwargs)
            self.bind_settings()
    return NewClass

for widget in CAN_BACKEND:
    globals()["GSettings"+widget] = g_settings_factory(widget)<|MERGE_RESOLUTION|>--- conflicted
+++ resolved
@@ -16,15 +16,7 @@
 
 settings_objects = {}
 
-<<<<<<< HEAD
 CAN_BACKEND = ["SoundFileChooser", "IconChooser", "TweenChooser", "EffectChooser", "DateChooser", "Keybinding"]
-=======
-CAN_BACKEND = ["Switch", "SpinButton", "Entry", "TextView", "FontButton", "Range", "ComboBox",
-               "ColorChooser", "FileChooser", "SoundFileChooser", "IconChooser", "TweenChooser",
-               "EffectChooser", "DateChooser", "TimeChooser", "Keybinding"]
-
-class EditableEntry (Gtk.Stack):
->>>>>>> 9b06e0b0
 
 class BinFileMonitor(GObject.GObject):
     __gsignals__ = {
