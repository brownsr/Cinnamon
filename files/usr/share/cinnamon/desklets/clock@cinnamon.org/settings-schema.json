--- conflicted
+++ resolved
@@ -8,20 +8,12 @@
         "description" : "Font size:",
         "step": 1
     },
-<<<<<<< HEAD
-=======
     "text-color" : {
 	    "type": "colorchooser",
 	    "default" : "rgb(255,255,255)",
 	    "description" : "Text color:",
 	    "tooltip" : "Click the button to select a new text color"
     },
-    "date-format": {
-        "type": "entry",
-        "default": "%l:%M %p",
-        "description": "Date format:"
-    },
->>>>>>> cbd6ec1b
     "use-custom-format" : {
         "type" : "checkbox",
         "default" : false,
