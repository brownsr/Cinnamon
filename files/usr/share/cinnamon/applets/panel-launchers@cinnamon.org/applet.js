--- conflicted
+++ resolved
@@ -278,46 +278,27 @@
     _init: function(metadata, orientation, panel_height, instance_id) {
         Applet.Applet.prototype._init.call(this, orientation, panel_height, instance_id);
         this.actor.set_track_hover(false);
-<<<<<<< HEAD
-        try {
-            this.orientation = orientation;
-            this._dragPlaceholder = null;
-            this._dragPlaceholderPos = -1;
-            this._animatingPlaceholdersCount = 0;
-
-	    if (this.orientation == St.Side.TOP || this.orientation == St.Side.BOTTOM)
-	    {
-
-            	this.myactor = new St.BoxLayout({ name: 'panel-launchers-box',
-                                              style_class: 'panel-launchers-box' });
-	    }
-	    else		// vertical panels
-	    {
-            	this.myactor = new St.BoxLayout({ name: 'panel-launchers-box',
-                                              style_class: 'panel-launchers-box',
-						vertical: true,
-						x_align: 2 });
-
-		this.myactor.set_style('margin-left: 0; padding-left: 0; padding-top: 5px');
- 	    }
-
-            this.settings = new Settings.AppletSettings(this, metadata.uuid, instance_id);
-            this.settings.bindProperty(Settings.BindingDirection.BIDIRECTIONAL, "launcherList", "launcherList", this._onSettingsChanged, null);
-            this.settings.bindProperty(Settings.BindingDirection.IN, "allow-dragging", "allowDragging", this._updateLauncherDrag, null);
-
-            this.uuid = metadata.uuid;
-            this._settings_proxy = new Array();
-            this._launchers = new Array();
-=======
->>>>>>> d66986f1
 
         this.orientation = orientation;
         this._dragPlaceholder = null;
         this._dragPlaceholderPos = -1;
         this._animatingPlaceholdersCount = 0;
 
-        this.myactor = new St.BoxLayout({ name: 'panel-launchers-box',
-            style_class: 'panel-launchers-box' });
+	if (this.orientation == St.Side.TOP || this.orientation == St.Side.BOTTOM)
+	{
+
+           this.myactor = new St.BoxLayout({ name: 'panel-launchers-box',
+                                             style_class: 'panel-launchers-box' });
+	}
+	else		// vertical panels
+	{
+            this.myactor = new St.BoxLayout({ name: 'panel-launchers-box',
+                                              style_class: 'panel-launchers-box',
+						vertical: true,
+						x_align: 2 });
+
+	    this.myactor.set_style('margin-left: 0; padding-left: 0; padding-top: 5px');
+ 	}
 
         this.settings = new Settings.AppletSettings(this, metadata.uuid, instance_id);
         this.settings.bindProperty(Settings.BindingDirection.BIDIRECTIONAL,
@@ -333,20 +314,6 @@
         this._settings_proxy = new Array();
         this._launchers = new Array();
 
-<<<<<<< HEAD
-            // We shouldn't need to call reload() here... since we get a "icon-theme-changed" signal when CSD starts.
-            // The reason we do is in case the Cinnamon icon theme is the same as the one specificed in GTK itself (in .config)
-            // In that particular case we get no signal at all.
-            this.reload();
-
-            St.TextureCache.get_default().connect("icon-theme-changed", Lang.bind(this, this.reload));
-        }
-        catch (e) {
-            global.logError(e);
-        }
-    },
-
-=======
         this.actor.add(this.myactor);
         this.actor.reactive = global.settings.get_boolean(PANEL_EDIT_MODE_KEY);
         global.settings.connect('changed::' + PANEL_EDIT_MODE_KEY, Lang.bind(this, this._onPanelEditModeChanged));
@@ -360,7 +327,6 @@
 
         St.TextureCache.get_default().connect("icon-theme-changed", Lang.bind(this, this.reload));
     },
->>>>>>> d66986f1
 
     _updateLauncherDrag: function() {
         this.emit("launcher-draggable-setting-changed");
@@ -458,7 +424,6 @@
         this.myactor.destroy_children();
         this._launchers = new Array();
         this._settings_proxy = new Array();
-<<<<<<< HEAD
 
         for (let file of this.launcherList) {
             let [app, appinfo] = this.loadSingleApp(file);
@@ -469,18 +434,6 @@
                 this.myactor.add(launcher.actor);
                 this._launchers.push(launcher);
 
-=======
-
-        for (let file of this.launcherList) {
-            let [app, appinfo] = this.loadSingleApp(file);
-
-            if (app || appinfo) {
-                let launcher = new PanelAppLauncher(this, app, appinfo,
-                        this.orientation, this._panelHeight, this._scaleMode);
-                this.myactor.add(launcher.actor);
-                this._launchers.push(launcher);
-
->>>>>>> d66986f1
                 this._settings_proxy.push({ file: file, valid: true, launcher: launcher });
             } else {
                 this._settings_proxy.push({ file: file, valid: false });
