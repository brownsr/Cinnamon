--- conflicted
+++ resolved
@@ -351,13 +351,31 @@
         let [device_id, vendor, model, device_type, icon, percentage, state, seconds] = device;
         let status = this._getDeviceStatus(device);
         this.set_applet_tooltip(status);
-        if (this.showpercentage) {
-            this.set_applet_label("%d%%".format(Math.round(percentage)));
+        let labelText = "";
+        if (this.labelinfo == "nothing") {
+            ;
+        }
+        else if (this.labelinfo == "time" && seconds != 0) {
+            let time = Math.round(seconds / 60);
+            let minutes = time % 60;
+            let hours = Math.floor(time / 60);
+            labelText = C_("time of battery remaining", "%d:%02d").format(hours,minutes);
+        }
+        else if (this.labelinfo == "percentage" || (this.labelinfo == "percentage_time" && seconds == 0)) {
+            labelText = C_("percent of battery remaining", "%d%%").format(Math.round(percentage));
+        }
+        else if (this.labelinfo == "percentage_time") {
+            let time = Math.round(seconds / 60);
+            let minutes = Math.floor(time % 60);
+            let hours = Math.floor(time / 60);
+            labelText = C_("percent of battery remaining", "%d%%").format(Math.round(percentage)) + " (" +
+                C_("time of battery remaining", "%d:%02d").format(hours,minutes) + ")";
+        }
+        this.set_applet_label(labelText);
+        if (this.labelinfo != "nothing") {
             this._applet_label.set_margin_left(1.0);
         }
-        else {
-            this.set_applet_label("");
-        }
+
         if(icon){
             if(this.panel_icon_name != icon){
                 this.panel_icon_name = icon;
@@ -420,49 +438,8 @@
 
                     if (this._primaryDeviceId == null || this._primaryDeviceId == device_id) {
                         // Info for the primary battery (either the primary device, or any battery device if there is no primary device)
-<<<<<<< HEAD
-                        if (device_type == UPDeviceType.BATTERY && !showed_panel_info) {
-                            this.set_applet_tooltip(status);
-                            let labelText = "";
-                            if (this.labelinfo == "nothing") {
-                                ;
-                            }
-                            else if (this.labelinfo == "time" && seconds != 0) {
-                                let time = Math.round(seconds / 60);
-                                let minutes = Math.floor(time % 60);
-                                let hours = Math.floor(time / 60);
-                                labelText = C_("time of battery remaining", "%d:%02d").format(hours,minutes);
-                            }
-                            else if (this.labelinfo == "percentage" ||
-                                    (this.labelinfo == "percentage_time" && seconds == 0)) {
-                                labelText = C_("percent of battery remaining", "%d%%").format(Math.round(percentage));
-                            }
-                            else if (this.labelinfo == "percentage_time") {
-                                let time = Math.round(seconds / 60);
-                                let minutes = Math.floor(time % 60);
-                                let hours = Math.floor(time / 60);
-                                labelText = C_("percent of battery remaining", "%d%%").format(Math.round(percentage)) + " (" +
-                                            C_("time of battery remaining", "%d:%02d").format(hours,minutes) + ")";
-                            }
-                            this.set_applet_label(labelText);
-
-                            if(icon && icon != this.panel_icon_name){
-                                this.panel_icon_name = icon;
-                                this.set_applet_icon_symbolic_name('battery-full');
-                                let gicon = Gio.icon_new_for_string(icon);
-                                this._applet_icon.gicon = gicon;
-                            }
-                            else {
-                                if (this.panel_icon_name != 'battery-full') {
-                                    this.panel_icon_name = 'battery-full';
-                                    this.set_applet_icon_symbolic_name('battery-full');
-                                }
-                            }
-                            showed_panel_info = true;
-=======
                         if (device_type == UPDeviceType.BATTERY && this._primaryDevice == null) {
                             this._primaryDevice = devices[i];
->>>>>>> 72cbee05
                         }
                     }
 
