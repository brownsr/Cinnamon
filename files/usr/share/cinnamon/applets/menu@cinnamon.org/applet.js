const Applet = imports.ui.applet;
const Mainloop = imports.mainloop;
const CMenu = imports.gi.CMenu;
const Lang = imports.lang;
const Cinnamon = imports.gi.Cinnamon;
const St = imports.gi.St;
const Clutter = imports.gi.Clutter;
const Main = imports.ui.main;
const PopupMenu = imports.ui.popupMenu;
const AppFavorites = imports.ui.appFavorites;
const Gtk = imports.gi.Gtk;
const Atk = imports.gi.Atk;
const Gio = imports.gi.Gio;
const Signals = imports.signals;
const GnomeSession = imports.misc.gnomeSession;
const ScreenSaver = imports.misc.screenSaver;
const FileUtils = imports.misc.fileUtils;
const Util = imports.misc.util;
const Tweener = imports.ui.tweener;
const DND = imports.ui.dnd;
const Meta = imports.gi.Meta;
const DocInfo = imports.misc.docInfo;
const GLib = imports.gi.GLib;
const Settings = imports.ui.settings;
const Pango = imports.gi.Pango;
const SearchProviderManager = imports.ui.searchProviderManager;

const ICON_SIZE = 16;
const MAX_FAV_ICON_SIZE = 32;
const CATEGORY_ICON_SIZE = 22;
const APPLICATION_ICON_SIZE = 22;
const MAX_RECENT_FILES = 20;

const INITIAL_BUTTON_LOAD = 30;
const MAX_BUTTON_WIDTH = "max-width: 20em;";

const USER_DESKTOP_PATH = FileUtils.getUserDesktopDir();

const PRIVACY_SCHEMA = "org.cinnamon.desktop.privacy";
const REMEMBER_RECENT_KEY = "remember-recent-files";

let appsys = Cinnamon.AppSystem.get_default();

/* VisibleChildIterator takes a container (boxlayout, etc.)
 * and creates an array of its visible children and their index
 * positions.  We can then work thru that list without
 * mucking about with positions and math, just give a
 * child, and it'll give you the next or previous, or first or
 * last child in the list.
 *
 * We could have this object regenerate off a signal
 * every time the visibles have changed in our applicationBox,
 * but we really only need it when we start keyboard
 * navigating, so increase speed, we reload only when we
 * want to use it.
 */ 

function VisibleChildIterator(container) {
    this._init(container);
}

VisibleChildIterator.prototype = {
    _init: function(container) {
        this.container = container;
        this.reloadVisible();
    },

    reloadVisible: function() {
        this.array = this.container.get_focus_chain()
            .filter(x => !(x._delegate instanceof PopupMenu.PopupSeparatorMenuItem));
    },

    getNextVisible: function(curChild) {
        return this.getVisibleItem(this.array.indexOf(curChild) + 1);
    },

    getPrevVisible: function(curChild) {
        return this.getVisibleItem(this.array.indexOf(curChild) - 1);
    },

    getFirstVisible: function() {
        return this.array[0];
    },

    getLastVisible: function() {
        return this.array[this.array.length - 1];
    },

    getVisibleIndex: function(curChild) {
        return this.array.indexOf(curChild);
    },

    getVisibleItem: function(index) {
        let len = this.array.length;
        index = ((index % len) + len) % len;
        return this.array[index];
    },

    getNumVisibleChildren: function() {
        return this.array.length;
    },

    getAbsoluteIndexOfChild: function(child) {
        return this.container.get_children().indexOf(child);
    }
};

function ApplicationContextMenuItem(appButton, label, action) {
    this._init(appButton, label, action);
}

ApplicationContextMenuItem.prototype = {
    __proto__: PopupMenu.PopupBaseMenuItem.prototype,

    _init: function (appButton, label, action) {
        PopupMenu.PopupBaseMenuItem.prototype._init.call(this, {focusOnHover: false});

        this._appButton = appButton;
        this._action = action;
        this.label = new St.Label({ text: label });
        this.addActor(this.label);
    },

    activate: function (event) {
        switch (this._action){
            case "add_to_panel":
                if (!Main.AppletManager.get_role_provider_exists(Main.AppletManager.Roles.PANEL_LAUNCHER)) {
                    let new_applet_id = global.settings.get_int("next-applet-id");
                    global.settings.set_int("next-applet-id", (new_applet_id + 1));
                    let enabled_applets = global.settings.get_strv("enabled-applets");
                    enabled_applets.push("panel1:right:0:panel-launchers@cinnamon.org:" + new_applet_id);
                    global.settings.set_strv("enabled-applets", enabled_applets);
                }

                let launcherApplet = Main.AppletManager.get_role_provider(Main.AppletManager.Roles.PANEL_LAUNCHER);
                launcherApplet.acceptNewLauncher(this._appButton.app.get_id());

                this._appButton.toggleMenu();
                break;
            case "add_to_desktop":
                let file = Gio.file_new_for_path(this._appButton.app.get_app_info().get_filename());
                let destFile = Gio.file_new_for_path(USER_DESKTOP_PATH+"/"+this._appButton.app.get_id());
                try{
                    file.copy(destFile, 0, null, function(){});
                    // Need to find a way to do that using the Gio library, but modifying the access::can-execute attribute on the file object seems unsupported
                    Util.spawnCommandLine("chmod +x \""+USER_DESKTOP_PATH+"/"+this._appButton.app.get_id()+"\"");
                }catch(e){
                    global.log(e);
                }
                this._appButton.toggleMenu();
                break;
            case "add_to_favorites":
                AppFavorites.getAppFavorites().addFavorite(this._appButton.app.get_id());
                this._appButton.toggleMenu();
                break;                
            case "remove_from_favorites":
                AppFavorites.getAppFavorites().removeFavorite(this._appButton.app.get_id());
                this._appButton.toggleMenu();
                break;
            case "uninstall":
                Util.spawnCommandLine("gksu -m '" + _("Please provide your password to uninstall this application") + "' /usr/bin/cinnamon-remove-application '" + this._appButton.app.get_app_info().get_filename() + "'");
                this._appButton.appsMenuButton.menu.close();
                break;
        }        
        return false;
    }

};

function GenericApplicationButton(appsMenuButton, app) {
    this._init(appsMenuButton, app);
}

GenericApplicationButton.prototype = {
    __proto__: PopupMenu.PopupSubMenuMenuItem.prototype,
    
    _init: function(appsMenuButton, app, withMenu) {
        this.app = app;
        this.appsMenuButton = appsMenuButton;
        PopupMenu.PopupBaseMenuItem.prototype._init.call(this, {hover: false});
        
        this.withMenu = withMenu;
        if (this.withMenu){
            this.menu = new PopupMenu.PopupSubMenu(this.actor);
            this.menu.actor.set_style_class_name('menu-context-menu');
            this.menu.connect('open-state-changed', Lang.bind(this, this._subMenuOpenStateChanged));
        }
    }, 

    highlight: function() {
        this.actor.add_style_pseudo_class('highlighted');
    },

    unhighlight: function() {
        var app_key = this.app.get_id();
        if (app_key == null) {
            app_key = this.app.get_name() + ":" + this.app.get_description();
        }
        this.appsMenuButton._knownApps.push(app_key);
        this.actor.remove_style_pseudo_class('highlighted');
    },   
    
    _onButtonReleaseEvent: function (actor, event) {
        if (event.get_button()==1){
            this.activate(event);
        }
        if (event.get_button()==3){
            if (this.withMenu && !this.menu.isOpen)
                this.appsMenuButton.closeContextMenus(this.app, true);
            this.toggleMenu();
        }
        return true;
    },
    
    activate: function(event) {
        this.unhighlight();    
        this.app.open_new_window(-1);
        this.appsMenuButton.menu.close();
    },
    
    closeMenu: function() {
        if (this.withMenu) this.menu.close();
    },
    
    toggleMenu: function() {
        if (!this.withMenu) return;
        
        if (!this.menu.isOpen){
            let children = this.menu.box.get_children();
            for (var i in children) {
                this.menu.box.remove_actor(children[i]);
            }
            let menuItem;
            menuItem = new ApplicationContextMenuItem(this, _("Add to panel"), "add_to_panel");
            this.menu.addMenuItem(menuItem);
            if (USER_DESKTOP_PATH){
                menuItem = new ApplicationContextMenuItem(this, _("Add to desktop"), "add_to_desktop");
                this.menu.addMenuItem(menuItem);
            }
            if (AppFavorites.getAppFavorites().isFavorite(this.app.get_id())){
                menuItem = new ApplicationContextMenuItem(this, _("Remove from favorites"), "remove_from_favorites");
                this.menu.addMenuItem(menuItem);
            }else{
                menuItem = new ApplicationContextMenuItem(this, _("Add to favorites"), "add_to_favorites");
                this.menu.addMenuItem(menuItem);
            }
            if (this.appsMenuButton._canUninstallApps) {
                menuItem = new ApplicationContextMenuItem(this, _("Uninstall"), "uninstall");
                this.menu.addMenuItem(menuItem);
            }
        }
        this.menu.toggle();
    },
    
    _subMenuOpenStateChanged: function() {
        if (this.menu.isOpen) this.appsMenuButton._scrollToButton(this.menu);
    }
}

function TransientButton(appsMenuButton, pathOrCommand) {
    this._init(appsMenuButton, pathOrCommand);
}

TransientButton.prototype = {
    __proto__: PopupMenu.PopupSubMenuMenuItem.prototype,
    
    _init: function(appsMenuButton, pathOrCommand) {
        let displayPath = pathOrCommand;
        if (pathOrCommand.charAt(0) == '~') {
            pathOrCommand = pathOrCommand.slice(1);
            pathOrCommand = GLib.get_home_dir() + pathOrCommand;
        }

        this.isPath = pathOrCommand.substr(pathOrCommand.length - 1) == '/';
        if (this.isPath) {
            this.path = pathOrCommand;
        } else {
            let n = pathOrCommand.lastIndexOf('/');
            if (n != 1) {
                this.path = pathOrCommand.substr(0, n);
            }
        }

        this.pathOrCommand = pathOrCommand;

        this.appsMenuButton = appsMenuButton;
        PopupMenu.PopupBaseMenuItem.prototype._init.call(this, {hover: false});

        // We need this fake app to help appEnterEvent/appLeaveEvent 
        // work with our search result.
        this.app = {
            get_app_info: {
                get_filename: function() {
                    return pathOrCommand;
                }
            },
            get_id: function() {
                return -1;
            },
            get_description: function() {
                return this.pathOrCommand;
            },
            get_name: function() {
                return '';
            }
        };

        

        let iconBox = new St.Bin();
        this.file = Gio.file_new_for_path(this.pathOrCommand);

        try {
            this.handler = this.file.query_default_handler(null);
            let icon_uri = this.file.get_uri();
            let fileInfo = this.file.query_info(Gio.FILE_ATTRIBUTE_STANDARD_TYPE, Gio.FileQueryInfoFlags.NONE, null);
            let contentType = Gio.content_type_guess(this.pathOrCommand, null);
            let themedIcon = Gio.content_type_get_icon(contentType[0]);
            this.icon = new St.Icon({gicon: themedIcon, icon_size: APPLICATION_ICON_SIZE, icon_type: St.IconType.FULLCOLOR });
            this.actor.set_style_class_name('menu-application-button');
        } catch (e) {
            this.handler = null;
            let iconName = this.isPath ? 'folder' : 'unknown';
            this.icon = new St.Icon({icon_name: iconName, icon_size: APPLICATION_ICON_SIZE, icon_type: St.IconType.FULLCOLOR,});
            // @todo Would be nice to indicate we don't have a handler for this file.
            this.actor.set_style_class_name('menu-application-button');
        }

        this.addActor(this.icon);

        this.label = new St.Label({ text: displayPath, style_class: 'menu-application-button-label' });
        this.label.clutter_text.ellipsize = Pango.EllipsizeMode.END;        
        this.label.set_style(MAX_BUTTON_WIDTH);
        this.addActor(this.label);
        this.isDraggableApp = false;
    },
    
    _onButtonReleaseEvent: function (actor, event) {
        if (event.get_button()==1){
            this.activate(event);
        }
        return true;
    },
    
    activate: function(event) {
        if (this.handler != null) {
            this.handler.launch([this.file], null)
        } else {
            // Try anyway, even though we probably shouldn't.
            try {
                Util.spawn(['gvfs-open', this.file.get_uri()])
            } catch (e) {
                global.logError("No handler available to open " + this.file.get_uri());
            }
            
        }
        
        this.appsMenuButton.menu.close();
    }
}

function ApplicationButton(appsMenuButton, app, showIcon) {
    this._init(appsMenuButton, app, showIcon);
}

ApplicationButton.prototype = {
    __proto__: GenericApplicationButton.prototype,
    
    _init: function(appsMenuButton, app, showIcon) {
        GenericApplicationButton.prototype._init.call(this, appsMenuButton, app, true);
        this.category = new Array();
        this.actor.set_style_class_name('menu-application-button');

        if (showIcon) {
            this.icon = this.app.create_icon_texture(APPLICATION_ICON_SIZE)
            this.addActor(this.icon);
        }
        this.name = this.app.get_name();
        this.label = new St.Label({ text: this.name, style_class: 'menu-application-button-label' });
        this.label.clutter_text.ellipsize = Pango.EllipsizeMode.END;        
        this.label.set_style(MAX_BUTTON_WIDTH);
        this.addActor(this.label);
        this._draggable = DND.makeDraggable(this.actor);
        this.isDraggableApp = true;
        this.actor.label_actor = this.label;
        if (showIcon) {
            this.icon.realize();
        }
        this.label.realize();
    },     
    
    get_app_id: function() {
        return this.app.get_id();
    },
    
    getDragActor: function() {
        let favorites = AppFavorites.getAppFavorites().getFavorites();
        let nbFavorites = favorites.length;
        let monitorHeight = Main.layoutManager.primaryMonitor.height;
        let real_size = (0.7 * monitorHeight) / nbFavorites;
        let icon_size = 0.6 * real_size / global.ui_scale;
        if (icon_size > MAX_FAV_ICON_SIZE)
            icon_size = MAX_FAV_ICON_SIZE;
        return this.app.create_icon_texture(icon_size);
    },

    // Returns the original actor that should align with the actor
    // we show as the item is being dragged.
    getDragActorSource: function() {
        return this.actor;
    }
};

function SearchProviderResultButton(appsMenuButton, provider, result) {
    this._init(appsMenuButton, provider, result);
}

SearchProviderResultButton.prototype = {
    __proto__: PopupMenu.PopupBaseMenuItem.prototype,
    
    _init: function(appsMenuButton, provider, result) {
        this.provider = provider;
        this.result = result;

        this.appsMenuButton = appsMenuButton;
        PopupMenu.PopupBaseMenuItem.prototype._init.call(this, {hover: false});
        this.actor.set_style_class_name('menu-application-button');

        // We need this fake app to help appEnterEvent/appLeaveEvent 
        // work with our search result.
        this.app = {
            get_app_info: {
                get_filename: function() {
                    return result.id;
                }
            },
            get_id: function() {
                return -1;
            },
            get_description: function() {
                return result.description;
            },
            get_name: function() {
                return result.label;
            }
        };
        
        this.icon = null;
        if (result.icon){
            this.icon = result.icon;
        }else if (result.icon_app){
            this.icon = result.icon_app.create_icon_texture(APPLICATION_ICON_SIZE);
        }else if (result.icon_filename){
            this.icon = new St.Icon({gicon: new Gio.FileIcon({file: Gio.file_new_for_path(result.icon_filename)}), icon_size: APPLICATION_ICON_SIZE});
        }
        
        if (this.icon){
            this.addActor(this.icon);
        }
        this.label = new St.Label({ text: result.label, style_class: 'menu-application-button-label' });
        this.addActor(this.label);
        this.isDraggableApp = false;
        if (this.icon) {
            this.icon.realize();
        }
        this.label.realize();
    },
    
    _onButtonReleaseEvent: function (actor, event) {
        if (event.get_button() == 1){
            this.activate(event);
        }
        return true;
    },
    
    activate: function(event) {
        try{
            this.provider.on_result_selected(this.result);
            this.appsMenuButton.menu.close();
        }
        catch(e)
        {
            global.logError(e);
        }
    }
}

function PlaceButton(appsMenuButton, place, button_name, showIcon) {
    this._init(appsMenuButton, place, button_name, showIcon);
}

PlaceButton.prototype = {
    __proto__: PopupMenu.PopupBaseMenuItem.prototype,

    _init: function(appsMenuButton, place, button_name, showIcon) {
        PopupMenu.PopupBaseMenuItem.prototype._init.call(this, {hover: false});
        this.appsMenuButton = appsMenuButton;
        this.place = place;
        this.button_name = button_name;
        this.actor.set_style_class_name('menu-application-button');
        this.actor._delegate = this;
        this.label = new St.Label({ text: this.button_name, style_class: 'menu-application-button-label' });
        this.label.clutter_text.ellipsize = Pango.EllipsizeMode.END;        
        this.label.set_style(MAX_BUTTON_WIDTH);
        if (showIcon) {
            this.icon = place.iconFactory(APPLICATION_ICON_SIZE);
            if (!this.icon)
                this.icon = new St.Icon({icon_name: "folder", icon_size: APPLICATION_ICON_SIZE, icon_type: St.IconType.FULLCOLOR});
            if (this.icon)
                this.addActor(this.icon);
        }
        this.addActor(this.label);
        if (showIcon)
            this.icon.realize();
        this.label.realize();
    },

    _onButtonReleaseEvent: function (actor, event) {
        if (event.get_button()==1){
            this.place.launch();
            this.appsMenuButton.menu.close();
        }
    },

    activate: function(event) {
        this.place.launch();
        this.appsMenuButton.menu.close();
    }
};

function RecentContextMenuItem(recentButton, label, is_default, callback) {
    this._init(recentButton, label, is_default, callback);
}

RecentContextMenuItem.prototype = {
    __proto__: PopupMenu.PopupBaseMenuItem.prototype,

    _init: function (recentButton, label, is_default, callback) {
        PopupMenu.PopupBaseMenuItem.prototype._init.call(this, {focusOnHover: false});

        this._recentButton = recentButton;
        this._callback = callback;
        this.label = new St.Label({ text: label });
        this.addActor(this.label);

        if (is_default)
            this.label.style = "font-weight: bold;";
    },

    activate: function (event) {
        this._callback()
        return false;
    }
};

function RecentButton(appsMenuButton, file, showIcon) {
    this._init(appsMenuButton, file, showIcon);
}

RecentButton.prototype = {
    __proto__: PopupMenu.PopupSubMenuMenuItem.prototype,

    _init: function(appsMenuButton, file, showIcon) {
        PopupMenu.PopupBaseMenuItem.prototype._init.call(this, {hover: false});
        this.file = file;
        this.appsMenuButton = appsMenuButton;
        this.button_name = this.file.name;
        this.actor.set_style_class_name('menu-application-button');
        this.actor._delegate = this;
        this.label = new St.Label({ text: this.button_name, style_class: 'menu-application-button-label' });
        this.label.clutter_text.ellipsize = Pango.EllipsizeMode.END;        
        this.label.set_style(MAX_BUTTON_WIDTH);
        if (showIcon) {
            this.icon = file.createIcon(APPLICATION_ICON_SIZE);
            this.addActor(this.icon);
        }
        this.addActor(this.label);
        if (showIcon)
            this.icon.realize();
        this.label.realize();

        this.menu = new PopupMenu.PopupSubMenu(this.actor);
        this.menu.actor.set_style_class_name('menu-context-menu');
        this.menu.connect('open-state-changed', Lang.bind(this, this._subMenuOpenStateChanged));
    },

    _onButtonReleaseEvent: function (actor, event) {
        if (event.get_button()==1){
            this.file.launch();
            this.appsMenuButton.menu.close();
        }
        if (event.get_button()==3){
            if (!this.menu.isOpen)
                this.appsMenuButton.closeContextMenus(this, true);
            this.toggleMenu();
        }
        return true;
    },

    activate: function(event) {
        this.file.launch();
        this.appsMenuButton.menu.close();
    },

    closeMenu: function() {
        this.menu.close();
    },

    hasLocalPath: function(file) {
        return file.is_native() || file.get_path() != null;
    },

    toggleMenu: function() {
        if (!this.menu.isOpen){
            let children = this.menu.box.get_children();
            for (var i in children) {
                this.menu.box.remove_actor(children[i]);
            }
            let menuItem;

            menuItem = new PopupMenu.PopupMenuItem(_("Open with"), { reactive: false });
            menuItem.actor.style = "font-weight: bold";
            this.menu.addMenuItem(menuItem);

            let file = Gio.File.new_for_uri(this.file.uri);

            let default_info = Gio.AppInfo.get_default_for_type(this.file.mimeType, !this.hasLocalPath(file));

            if (default_info) {
                menuItem = new RecentContextMenuItem(this,
                                                     default_info.get_display_name(),
                                                     false,
                                                     Lang.bind(this, function() {
                                                         default_info.launch([file], null, null);
                                                         this.toggleMenu();
                                                         this.appsMenuButton.menu.close();
                                                     }));
                this.menu.addMenuItem(menuItem);
            }

            let infos = Gio.AppInfo.get_all_for_type(this.file.mimeType)

            for (let i = 0; i < infos.length; i++) {
                let info = infos[i];

                file = Gio.File.new_for_uri(this.file.uri);

                if (!this.hasLocalPath(file) && !info.supports_uris())
                    continue;

                if (info.equal(default_info))
                    continue;

                menuItem = new RecentContextMenuItem(this,
                                                     info.get_display_name(),
                                                     false,
                                                     Lang.bind(this, function() {
                                                         info.launch([file], null, null);
                                                         this.toggleMenu();
                                                         this.appsMenuButton.menu.close();
                                                     }));
                this.menu.addMenuItem(menuItem);
            }

            if (GLib.find_program_in_path ("nemo-open-with") != null) {
                menuItem = new RecentContextMenuItem(this,
                                                     _("Other application..."),
                                                     false,
                                                     Lang.bind(this, function() {
                                                         Util.spawnCommandLine("nemo-open-with " + this.file.uri);
                                                         this.toggleMenu();
                                                         this.appsMenuButton.menu.close();
                                                     }));
                this.menu.addMenuItem(menuItem);
            }
        }
        this.menu.toggle();
    },
    
    _subMenuOpenStateChanged: function() {
        if (this.menu.isOpen) this.appsMenuButton._scrollToButton(this.menu);
    }
};

function GenericButton(label, icon, reactive, callback) {
    this._init(label, icon, reactive, callback);
}

GenericButton.prototype = {
    __proto__: PopupMenu.PopupBaseMenuItem.prototype,

    _init: function(label, icon, reactive, callback) {
        PopupMenu.PopupBaseMenuItem.prototype._init.call(this, {hover: false});
        this.actor.set_style_class_name('menu-application-button');
        this.actor._delegate = this;
        this.button_name = "";

        this.label = new St.Label({ text: label, style_class: 'menu-application-button-label' });
        this.label.clutter_text.ellipsize = Pango.EllipsizeMode.END; 
        this.label.set_style(MAX_BUTTON_WIDTH);

        if (icon != null) {
            let icon_actor = new St.Icon({ icon_name: icon, icon_type: St.IconType.FULLCOLOR, icon_size: APPLICATION_ICON_SIZE});
            this.addActor(icon_actor);
        }

        this.addActor(this.label);
        this.label.realize();

        this.actor.reactive = reactive;
        this.callback = callback;

        this.menu = new PopupMenu.PopupSubMenu(this.actor);
    },

    _onButtonReleaseEvent: function (actor, event) {
        if (event.get_button() == 1) {
            this.callback();
        }
    }
}

function RecentClearButton(appsMenuButton) {
    this._init(appsMenuButton);
}

RecentClearButton.prototype = {
    __proto__: PopupMenu.PopupBaseMenuItem.prototype,

    _init: function(appsMenuButton) {
        PopupMenu.PopupBaseMenuItem.prototype._init.call(this, {hover: false});
        this.appsMenuButton = appsMenuButton;
        this.actor.set_style_class_name('menu-application-button');
        this.button_name = _("Clear list");
        this.actor._delegate = this;
        this.label = new St.Label({ text: this.button_name, style_class: 'menu-application-button-label' });
        this.icon = new St.Icon({ icon_name: 'edit-clear', icon_type: St.IconType.SYMBOLIC, icon_size: APPLICATION_ICON_SIZE });
        this.addActor(this.icon);
        this.addActor(this.label);

        this.menu = new PopupMenu.PopupSubMenu(this.actor);
    },
    
    _onButtonReleaseEvent: function (actor, event) {
        if (event.get_button()==1){
            this.appsMenuButton.menu.close();
            let GtkRecent = new Gtk.RecentManager();
            GtkRecent.purge_items();
        }
    }
};

function CategoryButton(app, showIcon) {
    this._init(app, showIcon);
}

CategoryButton.prototype = {
    __proto__: PopupMenu.PopupBaseMenuItem.prototype,

    _init: function(category, showIcon) {
        PopupMenu.PopupBaseMenuItem.prototype._init.call(this, {hover: false});

        this.actor.set_style_class_name('menu-category-button');
        var label;
        let icon = null;
        if (category) {
            if (showIcon) {
                icon = category.get_icon();
                if (icon && icon.get_names)
                    this.icon_name = icon.get_names().toString();
                else
                    this.icon_name = "";
            } else {
                this.icon_name = "";
            }
            label = category.get_name();
        } else
            label = _("All Applications");
        
        this.actor._delegate = this;
        this.label = new St.Label({ text: label, style_class: 'menu-category-button-label' });
        if (category && this.icon_name) {
            this.icon = St.TextureCache.get_default().load_gicon(null, icon, CATEGORY_ICON_SIZE);
            if (this.icon) {
                this.addActor(this.icon);
                this.icon.realize();
            }
        }
        this.actor.accessible_role = Atk.Role.LIST_ITEM;
        this.addActor(this.label);
        this.label.realize();
    }
};

function PlaceCategoryButton(app, showIcon) {
    this._init(app, showIcon);
}

PlaceCategoryButton.prototype = {
    __proto__: PopupMenu.PopupBaseMenuItem.prototype,

    _init: function(category, showIcon) {
        PopupMenu.PopupBaseMenuItem.prototype._init.call(this, {hover: false});
        this.actor.set_style_class_name('menu-category-button');
        this.actor._delegate = this;
        this.label = new St.Label({ text: _("Places"), style_class: 'menu-category-button-label' });
        if (showIcon) {
            this.icon = new St.Icon({icon_name: "folder", icon_size: CATEGORY_ICON_SIZE, icon_type: St.IconType.FULLCOLOR});
            this.addActor(this.icon);
            this.icon.realize();
        } else {
            this.icon = null;
        }
        this.addActor(this.label);
        this.label.realize();
    }
};

function RecentCategoryButton(app, showIcon) {
    this._init(app, showIcon);
}

RecentCategoryButton.prototype = {
    __proto__: PopupMenu.PopupBaseMenuItem.prototype,

    _init: function(category, showIcon) {
        PopupMenu.PopupBaseMenuItem.prototype._init.call(this, {hover: false});
        this.actor.set_style_class_name('menu-category-button');
        this.actor._delegate = this;
        this.label = new St.Label({ text: _("Recent Files"), style_class: 'menu-category-button-label' });
        if (showIcon) {
            this.icon = new St.Icon({icon_name: "folder-recent", icon_size: CATEGORY_ICON_SIZE, icon_type: St.IconType.FULLCOLOR});
            this.addActor(this.icon);
            this.icon.realize()
        } else {
            this.icon = null;
        }
        this.addActor(this.label);
        this.label.realize();
    }
};

function FavoritesButton(appsMenuButton, app, nbFavorites) {
    this._init(appsMenuButton, app, nbFavorites);
}

FavoritesButton.prototype = {
    __proto__: GenericApplicationButton.prototype,
    
    _init: function(appsMenuButton, app, nbFavorites) {
        GenericApplicationButton.prototype._init.call(this, appsMenuButton, app);        
        let monitorHeight = Main.layoutManager.primaryMonitor.height;
        let real_size = (0.7 * monitorHeight) / nbFavorites;
        let icon_size = 0.6 * real_size / global.ui_scale;
        if (icon_size > MAX_FAV_ICON_SIZE)
            icon_size = MAX_FAV_ICON_SIZE;
        this.actor.style = "padding-top: "+(icon_size / 3)+"px;padding-bottom: "+(icon_size / 3)+"px; margin:auto;"

        this.actor.add_style_class_name('menu-favorites-button');    
        let icon = app.create_icon_texture(icon_size);

        this.addActor(icon);
        icon.realize()

        this._draggable = DND.makeDraggable(this.actor);
        this._draggable.connect('drag-end', Lang.bind(this, this._onDragEnd));
        this.isDraggableApp = true;
    },

    _onDragEnd: function() {
        this.actor.get_parent()._delegate._clearDragPlaceholder()
    },

    get_app_id: function() {
        return this.app.get_id();
    },
    
    getDragActor: function() {
        return new Clutter.Clone({ source: this.actor });
    },

    // Returns the original actor that should align with the actor
    // we show as the item is being dragged.
    getDragActorSource: function() {
        return this.actor;
    }
};

function SystemButton(appsMenuButton, icon, nbFavorites, name, desc) {
    this._init(appsMenuButton, icon, nbFavorites, name, desc);
}

SystemButton.prototype = {
    __proto__: PopupMenu.PopupSubMenuMenuItem.prototype,
    
    _init: function(appsMenuButton, icon, nbFavorites, name, desc) {
        PopupMenu.PopupBaseMenuItem.prototype._init.call(this, {hover: false});

        this.name = name;
        this.desc = desc;

        let monitorHeight = Main.layoutManager.primaryMonitor.height;
        let real_size = (0.7 * monitorHeight) / nbFavorites;
        let icon_size = 0.6 * real_size / global.ui_scale;
        if (icon_size > MAX_FAV_ICON_SIZE)
            icon_size = MAX_FAV_ICON_SIZE;
        this.actor.style = "padding-top: "+(icon_size / 3)+"px;padding-bottom: "+(icon_size / 3)+"px; margin:auto;"
        this.actor.add_style_class_name('menu-favorites-button');    

        let iconObj = new St.Icon({icon_name: icon, icon_size: icon_size, icon_type: St.IconType.FULLCOLOR});
        this.addActor(iconObj);
        iconObj.realize()
    },

    _onButtonReleaseEvent: function(actor, event) {
        if (event.get_button() == 1) {
            this.activate();
        }
    }
};

function CategoriesApplicationsBox() {
    this._init();
}

CategoriesApplicationsBox.prototype = {
    _init: function() {
        this.actor = new St.BoxLayout();
        this.actor._delegate = this;
    },
    
    acceptDrop : function(source, actor, x, y, time) {
        if (source instanceof FavoritesButton){
            source.actor.destroy();
            actor.destroy();
            AppFavorites.getAppFavorites().removeFavorite(source.app.get_id());
            return true;
        }
        return false;
    }
}

function FavoritesBox() {
    this._init();
}

FavoritesBox.prototype = {
    _init: function() {
        this.actor = new St.BoxLayout({ vertical: true });
        this.actor._delegate = this;
        
        this._dragPlaceholder = null;
        this._dragPlaceholderPos = -1;
        this._animatingPlaceholdersCount = 0;
    },
    
    _clearDragPlaceholder: function() {
        if (this._dragPlaceholder) {
            this._dragPlaceholder.animateOutAndDestroy();
            this._dragPlaceholder = null;
            this._dragPlaceholderPos = -1;
        }
    },
    
    handleDragOver : function(source, actor, x, y, time) {
        let app = source.app;

        let favorites = AppFavorites.getAppFavorites().getFavorites();
        let numFavorites = favorites.length;

        let favPos = favorites.indexOf(app);

        let children = this.actor.get_children();
        let numChildren = children.length;
        let boxHeight = this.actor.height;

        // Keep the placeholder out of the index calculation; assuming that
        // the remove target has the same size as "normal" items, we don't
        // need to do the same adjustment there.
        if (this._dragPlaceholder) {
            boxHeight -= this._dragPlaceholder.actor.height;
            numChildren--;
        }

        let pos = Math.round(y * numChildren / boxHeight);

        if (pos != this._dragPlaceholderPos && pos <= numFavorites) {
            if (this._animatingPlaceholdersCount > 0) {
                let appChildren = children.filter(function(actor) {
                    return (actor._delegate instanceof FavoritesButton);
                });
                this._dragPlaceholderPos = children.indexOf(appChildren[pos]);
            } else {
                this._dragPlaceholderPos = pos;
            }

            // Don't allow positioning before or after self
            if (favPos != -1 && (pos == favPos || pos == favPos + 1)) {
                if (this._dragPlaceholder) {
                    this._dragPlaceholder.animateOutAndDestroy();
                    this._animatingPlaceholdersCount++;
                    this._dragPlaceholder.actor.connect('destroy',
                        Lang.bind(this, function() {
                            this._animatingPlaceholdersCount--;
                        }));
                }
                this._dragPlaceholder = null;

                return DND.DragMotionResult.CONTINUE;
            }

            // If the placeholder already exists, we just move
            // it, but if we are adding it, expand its size in
            // an animation
            let fadeIn;
            if (this._dragPlaceholder) {
                this._dragPlaceholder.actor.destroy();
                fadeIn = false;
            } else {
                fadeIn = true;
            }

            this._dragPlaceholder = new DND.GenericDragPlaceholderItem();
            this._dragPlaceholder.child.set_width (source.actor.height);
            this._dragPlaceholder.child.set_height (source.actor.height);
            this.actor.insert_child_at_index(this._dragPlaceholder.actor,
                                             this._dragPlaceholderPos);
            if (fadeIn)
                this._dragPlaceholder.animateIn();
        }

        return DND.DragMotionResult.MOVE_DROP;
    },
    
    // Draggable target interface
    acceptDrop : function(source, actor, x, y, time) {
        let app = source.app;

        let id = app.get_id();

        let favorites = AppFavorites.getAppFavorites().getFavoriteMap();

        let srcIsFavorite = (id in favorites);

        let favPos = 0;
        let children = this.actor.get_children();
        for (let i = 0; i < this._dragPlaceholderPos; i++) {
            if (this._dragPlaceholder &&
                children[i] == this._dragPlaceholder.actor)
                continue;
            
            if (!(children[i]._delegate instanceof FavoritesButton)) continue;

            let childId = children[i]._delegate.app.get_id();
            if (childId == id)
                continue;
            if (childId in favorites)
                favPos++;
        }

        Meta.later_add(Meta.LaterType.BEFORE_REDRAW, Lang.bind(this,
            function () {
                let appFavorites = AppFavorites.getAppFavorites();
                if (srcIsFavorite)
                    appFavorites.moveFavoriteToPos(id, favPos);
                else
                    appFavorites.addFavoriteAtPos(id, favPos);
                return false;
            }));

        return true;
    }
}

function MyApplet(orientation, panel_height, instance_id) {
    this._init(orientation, panel_height, instance_id);
}

MyApplet.prototype = {
    __proto__: Applet.TextIconApplet.prototype,

    _init: function(orientation, panel_height, instance_id) {        
        Applet.TextIconApplet.prototype._init.call(this, orientation, panel_height, instance_id);
        this.initial_load_done = false;

        this.set_applet_tooltip(_("Menu"));
        this.menuManager = new PopupMenu.PopupMenuManager(this);
        this.menu = new Applet.AppletPopupMenu(this, orientation);
        this.menuManager.addMenu(this.menu);

        this.actor.connect('key-press-event', Lang.bind(this, this._onSourceKeyPress));

        this.settings = new Settings.AppletSettings(this, "menu@cinnamon.org", instance_id);

        this.settings.bindProperty(Settings.BindingDirection.IN, "show-places", "showPlaces", this._refreshBelowApps, null);

        this.settings.bindProperty(Settings.BindingDirection.IN, "activate-on-hover", "activateOnHover", this._updateActivateOnHover, null);
        this._updateActivateOnHover();

        this.menu.actor.add_style_class_name('menu-background');
        this.menu.connect('open-state-changed', Lang.bind(this, this._onOpenStateChanged));

        this.settings.bindProperty(Settings.BindingDirection.IN, "menu-icon-custom", "menuIconCustom", this._updateIconAndLabel, null);
        this.settings.bindProperty(Settings.BindingDirection.IN, "menu-icon", "menuIcon", this._updateIconAndLabel, null);
        this.settings.bindProperty(Settings.BindingDirection.IN, "menu-label", "menuLabel", this._updateIconAndLabel, null);
        this.settings.bindProperty(Settings.BindingDirection.IN, "overlay-key", "overlayKey", this._updateKeybinding, null);
<<<<<<< HEAD
        this.settings.bindProperty(Settings.BindingDirection.IN, "show-category-icons", "showCategoryIcons", this._refreshAll, null);
        this.settings.bindProperty(Settings.BindingDirection.IN, "show-application-icons", "showApplicationIcons", this._refreshAll, null);
=======
        this.settings.bindProperty(Settings.BindingDirection.IN, "favbox-show", "favBoxShow", this._favboxtoggle, null);
>>>>>>> 13bf5fd4

        this._updateKeybinding();

        Main.themeManager.connect("theme-set", Lang.bind(this, this._updateIconAndLabel));
        this._updateIconAndLabel();

        this._searchInactiveIcon = new St.Icon({ style_class: 'menu-search-entry-icon',
            icon_name: 'edit-find',
            icon_type: St.IconType.SYMBOLIC });
        this._searchActiveIcon = new St.Icon({ style_class: 'menu-search-entry-icon',
            icon_name: 'edit-clear',
            icon_type: St.IconType.SYMBOLIC });
        this._searchIconClickedId = 0;
        this._applicationsButtons = new Array();
        this._applicationsButtonFromApp = new Object();
        this._favoritesButtons = new Array();
        this._placesButtons = new Array();
        this._transientButtons = new Array();
        this._recentButtons = new Array();
        this._categoryButtons = new Array();
        this._searchProviderButtons = new Array();
        this._selectedItemIndex = null;
        this._previousSelectedActor = null;
        this._previousVisibleIndex = null;
        this._previousTreeSelectedActor = null;
        this._activeContainer = null;
        this._activeActor = null;
        this._applicationsBoxWidth = 0;
        this.menuIsOpening = false;
        this._knownApps = new Array(); // Used to keep track of apps that are already installed, so we can highlight newly installed ones
        this._appsWereRefreshed = false;
        this._canUninstallApps = GLib.file_test("/usr/bin/cinnamon-remove-application", GLib.FileTest.EXISTS);
        this.RecentManager = new DocInfo.DocManager();
        this.privacy_settings = new Gio.Settings( {schema_id: PRIVACY_SCHEMA} );
        this._display();
        appsys.connect('installed-changed', Lang.bind(this, this._refreshAll));
        AppFavorites.getAppFavorites().connect('changed', Lang.bind(this, this._refreshFavs));
        this.settings.bindProperty(Settings.BindingDirection.IN, "hover-delay", "hover_delay_ms", this._update_hover_delay, null);
        this._update_hover_delay();
        Main.placesManager.connect('places-updated', Lang.bind(this, this._refreshBelowApps));
        this.RecentManager.connect('changed', Lang.bind(this, this._refreshRecent));
        this.privacy_settings.connect("changed::" + REMEMBER_RECENT_KEY, Lang.bind(this, this._refreshRecent));
        this._fileFolderAccessActive = false;
        this._pathCompleter = new Gio.FilenameCompleter();
        this._pathCompleter.set_dirs_only(false);
        this.lastAcResults = new Array();
        this.settings.bindProperty(Settings.BindingDirection.IN, "search-filesystem", "searchFilesystem", null, null);

        // We shouldn't need to call refreshAll() here... since we get a "icon-theme-changed" signal when CSD starts.
        // The reason we do is in case the Cinnamon icon theme is the same as the one specificed in GTK itself (in .config)
        // In that particular case we get no signal at all.
        this._refreshAll();

        St.TextureCache.get_default().connect("icon-theme-changed", Lang.bind(this, this.onIconThemeChanged));
        this._recalc_height();
    },

    _updateKeybinding: function() {
        Main.keybindingManager.addHotKey("overlay-key", this.overlayKey, Lang.bind(this, function() {
            if (!Main.overview.visible && !Main.expo.visible)
                this.menu.toggle_with_options(false);
        }));
    },

    onIconThemeChanged: function() {
        this._refreshAll();
    },

    _refreshAll: function() {
        this._refreshApps();
        this._refreshFavs();
        this._refreshPlaces();
        this._refreshRecent();
    },

    _refreshBelowApps: function() {
        this._refreshPlaces();
        this._refreshRecent();
    },

    openMenu: function() {
        if (!this._applet_context_menu.isOpen) {
            this.menu.open(false);
        }        
    },

    _updateActivateOnHover: function() {
        if (this._openMenuId) {
            this.actor.disconnect(this._openMenuId);
            this._openMenuId = 0;
        }
        if (this.activateOnHover) {
            this._openMenuId = this.actor.connect('enter-event', Lang.bind(this, this.openMenu));
        }
    },

    _update_hover_delay: function() {
        this.hover_delay = this.hover_delay_ms / 1000
    },

    _recalc_height: function() {
        let scrollBoxHeight = (this.leftBox.get_allocation_box().y2-this.leftBox.get_allocation_box().y1) -
                               (this.searchBox.get_allocation_box().y2-this.searchBox.get_allocation_box().y1);
        this.applicationsScrollBox.style = "height: "+scrollBoxHeight / global.ui_scale +"px;";
    },

    on_orientation_changed: function (orientation) {
        this.menu.destroy();
        this.menu = new Applet.AppletPopupMenu(this, orientation);
        this.menuManager.addMenu(this.menu);
        
        this.menu.actor.add_style_class_name('menu-background');
        this.menu.connect('open-state-changed', Lang.bind(this, this._onOpenStateChanged));
        this._display();

        if (this.initial_load_done)
            this._refreshAll();
    },

    on_applet_added_to_panel: function () {
        this.initial_load_done = true;
    },

    _launch_editor: function() {
        Util.spawnCommandLine("cinnamon-menu-editor");
    },
    
    on_applet_clicked: function(event) {
        this.menu.toggle_with_options(false);
    },
           
    _onSourceKeyPress: function(actor, event) {
        let symbol = event.get_key_symbol();

        if (symbol == Clutter.KEY_space || symbol == Clutter.KEY_Return) {
            this.menu.toggle();
            return true;
        } else if (symbol == Clutter.KEY_Escape && this.menu.isOpen) {
            this.menu.close();
            return true;
        } else if (symbol == Clutter.KEY_Down) {
            if (!this.menu.isOpen)
                this.menu.toggle();
            this.menu.actor.navigate_focus(this.actor, Gtk.DirectionType.DOWN, false);
            return true;
        } else
            return false;
    },

    _onOpenStateChanged: function(menu, open) {
        if (open) {
            this.menuIsOpening = true;
            this.actor.add_style_pseudo_class('active');
            global.stage.set_key_focus(this.searchEntry);
            this._selectedItemIndex = null;
            this._activeContainer = null;
            this._activeActor = null;


            let n = Math.min(this._applicationsButtons.length,
                             INITIAL_BUTTON_LOAD);
            for (let i = 0; i < n; i++) {
                this._applicationsButtons[i].actor.show();
            }
            this._allAppsCategoryButton.actor.style_class = "menu-category-button-selected";
            Mainloop.idle_add(Lang.bind(this, this._initial_cat_selection, n));
        } else {
            this.actor.remove_style_pseudo_class('active');
            if (this.searchActive) {
                this.resetSearch();
            }
            this.selectedAppTitle.set_text("");
            this.selectedAppDescription.set_text("");
            this._previousTreeSelectedActor = null;
            this._previousSelectedActor = null;
            this.closeContextMenus(null, false);

            this._clearAllSelections(false);
            this.destroyVectorBox();
        }
    },

    _initial_cat_selection: function (start_index) {
        let n = this._applicationsButtons.length;
        for (let i = start_index; i < n; i++) {
            this._applicationsButtons[i].actor.show();
        }
    },

    destroy: function() {
        this.actor._delegate = null;
        this.menu.destroy();
        this.actor.destroy();
        this.emit('destroy');
    },

    _set_default_menu_icon: function() {
        let path = global.datadir + "/theme/menu.svg";
        if (GLib.file_test(path, GLib.FileTest.EXISTS)) {
            this.set_applet_icon_path(path);
            return;
        }

        path = global.datadir + "/theme/menu-symbolic.svg";
        if (GLib.file_test(path, GLib.FileTest.EXISTS)) {
            this.set_applet_icon_symbolic_path(path);
            return;
        }
        /* If all else fails, this will yield no icon */
        this.set_applet_icon_path("");
    },

    _favboxtoggle: function() {
        if (!this.favBoxShow) {
            this.leftPane.remove_actor(this.leftBox);
        }else{
            this.leftPane.add_actor(this.leftBox, { y_align: St.Align.END, y_fill: false });
        }
    },

    _updateIconAndLabel: function(){
        try {
            if (this.menuIconCustom) {
                if (this.menuIcon == "") {
                    this.set_applet_icon_name("");
                } else if (GLib.path_is_absolute(this.menuIcon) && GLib.file_test(this.menuIcon, GLib.FileTest.EXISTS)) {
                    if (this.menuIcon.search("-symbolic") != -1)
                        this.set_applet_icon_symbolic_path(this.menuIcon);
                    else
                        this.set_applet_icon_path(this.menuIcon);
                } else if (Gtk.IconTheme.get_default().has_icon(this.menuIcon)) {
                    if (this.menuIcon.search("-symbolic") != -1)
                        this.set_applet_icon_symbolic_name(this.menuIcon);
                    else
                        this.set_applet_icon_name(this.menuIcon);
                }
            } else {
                this._set_default_menu_icon();
            }
        } catch(e) {
           global.logWarning("Could not load icon file \""+this.menuIcon+"\" for menu button");
        }

        if (this.menuIconCustom && this.menuIcon == "") {
            this._applet_icon_box.hide();
        } else {
            this._applet_icon_box.show();
        }

        if (this.menuLabel != "")
            this.set_applet_label(_(this.menuLabel));
        else
            this.set_applet_label("");
    },

    _onMenuKeyPress: function(actor, event) {
        let symbol = event.get_key_symbol();
        let item_actor;
        let index = 0;
        this.appBoxIter.reloadVisible();
        this.catBoxIter.reloadVisible();
        this.favBoxIter.reloadVisible();

        let keyCode = event.get_key_code();
        let modifierState = Cinnamon.get_event_state(event);

        /* check for a keybinding and quit early, otherwise we get a double hit
           of the keybinding callback */
        let action = global.display.get_keybinding_action(keyCode, modifierState);

        if (action == Meta.KeyBindingAction.CUSTOM) {
            return true;
        }

        index = this._selectedItemIndex;   

        if (this._activeContainer === null && symbol == Clutter.KEY_Up) {
            this._activeContainer = this.applicationsBox;
            item_actor = this.appBoxIter.getLastVisible();
            index = this.appBoxIter.getAbsoluteIndexOfChild(item_actor);
            this._scrollToButton(item_actor._delegate);
        } else if (this._activeContainer === null && symbol == Clutter.KEY_Down) {
            this._activeContainer = this.applicationsBox;
            item_actor = this.appBoxIter.getFirstVisible();
            index = this.appBoxIter.getAbsoluteIndexOfChild(item_actor);
            this._scrollToButton(item_actor._delegate);
        } else if (this._activeContainer === null && symbol == Clutter.KEY_Left && this.favBoxShow ) {
            this._activeContainer = this.favoritesBox;
            item_actor = this.favBoxIter.getFirstVisible();
            index = this.favBoxIter.getAbsoluteIndexOfChild(item_actor);
        } else if (symbol == Clutter.KEY_Up) {
            if (this._activeContainer != this.categoriesBox) {
                this._previousSelectedActor = this._activeContainer.get_child_at_index(index);
                item_actor = this._activeContainer._vis_iter.getPrevVisible(this._previousSelectedActor);
                this._previousVisibleIndex = this._activeContainer._vis_iter.getVisibleIndex(item_actor);
                index = this._activeContainer._vis_iter.getAbsoluteIndexOfChild(item_actor);
                this._scrollToButton(item_actor._delegate);
            } else {
                this._previousTreeSelectedActor = this.categoriesBox.get_child_at_index(index);
                this._previousTreeSelectedActor._delegate.isHovered = false;
                item_actor = this.catBoxIter.getPrevVisible(this._activeActor)
                index = this.catBoxIter.getAbsoluteIndexOfChild(item_actor);
            }
        } else if (symbol == Clutter.KEY_Down) {
            if (this._activeContainer != this.categoriesBox) {
                this._previousSelectedActor = this._activeContainer.get_child_at_index(index);
                item_actor = this._activeContainer._vis_iter.getNextVisible(this._previousSelectedActor);

                this._previousVisibleIndex = this._activeContainer._vis_iter.getVisibleIndex(item_actor);
                index = this._activeContainer._vis_iter.getAbsoluteIndexOfChild(item_actor);
                this._scrollToButton(item_actor._delegate);
            } else {
                this._previousTreeSelectedActor = this.categoriesBox.get_child_at_index(index);
                this._previousTreeSelectedActor._delegate.isHovered = false;
                item_actor = this.catBoxIter.getNextVisible(this._activeActor)
                index = this.catBoxIter.getAbsoluteIndexOfChild(item_actor);
                this._previousTreeSelectedActor._delegate.emit('leave-event');
            }
        } else if (symbol == Clutter.KEY_Right && (this._activeContainer !== this.applicationsBox)) {
            if (this._activeContainer == this.categoriesBox) {
                if (this._previousVisibleIndex !== null) {
                    item_actor = this.appBoxIter.getVisibleItem(this._previousVisibleIndex);
                } else {
                    item_actor = this.appBoxIter.getFirstVisible();
                }
            } else {
                item_actor = (this._previousTreeSelectedActor != null) ? this._previousTreeSelectedActor : this.catBoxIter.getFirstVisible();
                index = this.catBoxIter.getAbsoluteIndexOfChild(item_actor);
                this._previousTreeSelectedActor = item_actor;
            }
            index = item_actor.get_parent()._vis_iter.getAbsoluteIndexOfChild(item_actor);
        } else if (symbol == Clutter.KEY_Left && this._activeContainer === this.applicationsBox && !this.searchActive) {
            this._previousSelectedActor = this.applicationsBox.get_child_at_index(index);
            item_actor = (this._previousTreeSelectedActor != null) ? this._previousTreeSelectedActor : this.catBoxIter.getFirstVisible();
            index = this.catBoxIter.getAbsoluteIndexOfChild(item_actor);
            this._previousTreeSelectedActor = item_actor;
        } else if (symbol == Clutter.KEY_Left && this._activeContainer === this.categoriesBox && !this.searchActive && this.favBoxShow ) {
            this._previousSelectedActor = this.categoriesBox.get_child_at_index(index);
            item_actor = this.favBoxIter.getFirstVisible();
            index = this.favBoxIter.getAbsoluteIndexOfChild(item_actor);
        } else if (this._activeContainer !== this.categoriesBox && (symbol == Clutter.KEY_Return || symbol == Clutter.KP_Enter)) {
            item_actor = this._activeContainer.get_child_at_index(this._selectedItemIndex);
            item_actor._delegate.activate();
            return true;
        } else if (this.searchFilesystem && (this._fileFolderAccessActive || symbol == Clutter.slash)) {
            if (symbol == Clutter.Return || symbol == Clutter.KP_Enter) {
                if (this._run(this.searchEntry.get_text())) {
                    this.menu.close();
                }
                return true;
            }
            if (symbol == Clutter.Escape) {
                this.searchEntry.set_text('');
                this._fileFolderAccessActive = false;
            }
            if (symbol == Clutter.slash) {
                // Need preload data before get completion. GFilenameCompleter load content of parent directory.
                // Parent directory for /usr/include/ is /usr/. So need to add fake name('a').
                let text = this.searchEntry.get_text().concat('/a');
                let prefix;
                if (text.lastIndexOf(' ') == -1)
                    prefix = text;
                else
                    prefix = text.substr(text.lastIndexOf(' ') + 1);
                this._getCompletion(prefix);

                return false;
            }
            if (symbol == Clutter.Tab) {
                let text = actor.get_text();
                let prefix;
                if (text.lastIndexOf(' ') == -1)
                    prefix = text;
                else
                    prefix = text.substr(text.lastIndexOf(' ') + 1);
                let postfix = this._getCompletion(prefix);
                if (postfix != null && postfix.length > 0) {
                    actor.insert_text(postfix, -1);
                    actor.set_cursor_position(text.length + postfix.length);
                    if (postfix[postfix.length - 1] == '/')
                        this._getCompletion(text + postfix + 'a');
                }

                return true;
            }
            return false;

        } else {
            return false;
        }

        this._selectedItemIndex = index;
        if (!item_actor || item_actor === this.searchEntry) {
            return false;
        }
        item_actor._delegate.emit('enter-event');
        return true;
    },

    _addEnterEvent: function(button, callback) {
        let _callback = Lang.bind(this, function() {
            let parent = button.actor.get_parent();
            if (this._activeContainer === this.categoriesBox && parent !== this._activeContainer) {
                this._previousTreeSelectedActor = this._activeActor;
                this._previousSelectedActor = null;
            }
            if (this._previousTreeSelectedActor && this._activeContainer !== this.categoriesBox &&
                    parent !== this._activeContainer && button !== this._previousTreeSelectedActor && !this.searchActive) {
                this._previousTreeSelectedActor.style_class = "menu-category-button";
            }
            if (parent != this._activeContainer) {
                parent._vis_iter.reloadVisible();
            }
            let _maybePreviousActor = this._activeActor;
            if (_maybePreviousActor && this._activeContainer !== this.categoriesBox) {
                this._previousSelectedActor = _maybePreviousActor;
                this._clearPrevSelection();
            }
            if (parent === this.categoriesBox && !this.searchActive) {
                this._previousSelectedActor = _maybePreviousActor;
                this._clearPrevCatSelection();
            }
            this._activeContainer = parent;
            this._activeActor = button.actor;
            this._selectedItemIndex = this._activeContainer._vis_iter.getAbsoluteIndexOfChild(this._activeActor);
            callback();
        });
        button.connect('enter-event', _callback);
        button.actor.connect('enter-event', _callback);
    },

    _clearPrevSelection: function(actor) {
        if (this._previousSelectedActor && this._previousSelectedActor != actor) {
            if (this._previousSelectedActor._delegate instanceof ApplicationButton ||
                this._previousSelectedActor._delegate instanceof RecentButton ||
                this._previousSelectedActor._delegate instanceof SearchProviderResultButton ||
                this._previousSelectedActor._delegate instanceof PlaceButton ||
                this._previousSelectedActor._delegate instanceof RecentClearButton)
                this._previousSelectedActor.style_class = "menu-application-button";
            else if (this._previousSelectedActor._delegate instanceof FavoritesButton ||
                     this._previousSelectedActor._delegate instanceof SystemButton)
                this._previousSelectedActor.remove_style_pseudo_class("hover");
        }
    },

    _clearPrevCatSelection: function(actor) {
        if (this._previousTreeSelectedActor && this._previousTreeSelectedActor != actor) {
            this._previousTreeSelectedActor.style_class = "menu-category-button";
            
            if (this._previousTreeSelectedActor._delegate) {
                this._previousTreeSelectedActor._delegate.emit('leave-event');
            }

            if (actor !== undefined) {
                this._previousVisibleIndex = null;
                this._previousTreeSelectedActor = actor;
            }
        } else {
            this.categoriesBox.get_children().forEach(Lang.bind(this, function (child) {
                child.style_class = "menu-category-button";
            }));
        }
    },

    makeVectorBox: function(actor) {
        this.destroyVectorBox(actor);
        let [mx, my, mask] = global.get_pointer();
        let [bx, by] = this.categoriesApplicationsBox.actor.get_transformed_position();
        let [bw, bh] = this.categoriesApplicationsBox.actor.get_transformed_size();
        let [aw, ah] = actor.get_transformed_size();
        let [ax, ay] = actor.get_transformed_position();
        let [appbox_x, appbox_y] = this.applicationsBox.get_transformed_position();

        let right_x = appbox_x - bx;
        let xformed_mouse_x = mx-bx;
        let xformed_mouse_y = my-by;
        let w = Math.max(right_x-xformed_mouse_x, 0);

        let ulc_y = xformed_mouse_y + 0;
        let llc_y = xformed_mouse_y + 0;

        this.vectorBox = new St.Polygon({ debug: false, width: w, height: bh,
                                          ulc_x: 0, ulc_y: ulc_y,
                                          llc_x: 0, llc_y: llc_y,
                                          urc_x: w, urc_y: 0,
                                          lrc_x: w, lrc_y: bh });

        this.categoriesApplicationsBox.actor.add_actor(this.vectorBox);
        this.vectorBox.set_position(xformed_mouse_x, 0);

        this.vectorBox.show();
        this.vectorBox.set_reactive(true);
        this.vectorBox.raise_top();

        this.vectorBox.connect("leave-event", Lang.bind(this, this.destroyVectorBox));
        this.vectorBox.connect("motion-event", Lang.bind(this, this.maybeUpdateVectorBox));
        this.actor_motion_id = actor.connect("motion-event", Lang.bind(this, this.maybeUpdateVectorBox));
        this.current_motion_actor = actor;
    },

    maybeUpdateVectorBox: function() {
        if (this.vector_update_loop) {
            Mainloop.source_remove(this.vector_update_loop);
            this.vector_update_loop = 0;
        }
        this.vector_update_loop = Mainloop.timeout_add(35, Lang.bind(this, this.updateVectorBox));
    },

    updateVectorBox: function(actor) {
        if (this.vectorBox) {
            let [mx, my, mask] = global.get_pointer();
            let [bx, by] = this.categoriesApplicationsBox.actor.get_transformed_position();
            let xformed_mouse_x = mx-bx;
            let [appbox_x, appbox_y] = this.applicationsBox.get_transformed_position();
            let right_x = appbox_x - bx;
            if ((right_x-xformed_mouse_x) > 0) {
                this.vectorBox.width = Math.max(right_x-xformed_mouse_x, 0);
                this.vectorBox.set_position(xformed_mouse_x, 0);
                this.vectorBox.urc_x = this.vectorBox.width;
                this.vectorBox.lrc_x = this.vectorBox.width;
                this.vectorBox.queue_repaint();
            } else {
                this.destroyVectorBox(actor);
            }
        }
        this.vector_update_loop = 0;
        return false;
    },

    destroyVectorBox: function(actor) {
        if (this.vectorBox != null) {
            this.vectorBox.destroy();
            this.vectorBox = null;
        }
        if (this.actor_motion_id > 0 && this.current_motion_actor != null) {
            this.current_motion_actor.disconnect(this.actor_motion_id);
            this.actor_motion_id = 0;
            this.current_motion_actor = null;
        }
    },

    _refreshPlaces : function() {
        for (let i = 0; i < this._placesButtons.length; i ++) {
            this._placesButtons[i].actor.destroy();
        }

        for (let i = 0; i < this._categoryButtons.length; i++) {
            if (this._categoryButtons[i] instanceof PlaceCategoryButton) {
                this._categoryButtons[i].actor.destroy();
            }
        }
        this._placesButtons = new Array();

        // Now generate Places category and places buttons and add to the list
        if (this.showPlaces) {
            this.placesButton = new PlaceCategoryButton(null, this.showCategoryIcons);
            this._addEnterEvent(this.placesButton, Lang.bind(this, function() {
                if (!this.searchActive) {
                    this.placesButton.isHovered = true;
                    if (this.hover_delay > 0) {
                        Tweener.addTween(this, {
                            time: this.hover_delay,
                            onComplete: function () {
                                if (this.placesButton.isHovered) {
                                    this._clearPrevCatSelection(this.placesButton);
                                    this.placesButton.actor.style_class = "menu-category-button-selected";
                                    this.closeContextMenus(null, false);
                                    this._displayButtons(null, -1);
                                } else {
                                    this.placesButton.actor.style_class = "menu-category-button";
                                }
                            }
                        });
                    } else {
                                this._clearPrevCatSelection(this.placesButton);
                                this.placesButton.actor.style_class = "menu-category-button-selected";
                                this.closeContextMenus(null, false);
                                this._displayButtons(null, -1);
                    }
                    this.makeVectorBox(this.placesButton.actor);
                }
            }));
            this.placesButton.actor.connect('leave-event', Lang.bind(this, function () {
                if (this._previousTreeSelectedActor === null) {
                    this._previousTreeSelectedActor = this.placesButton.actor;
                } else {
                    let prevIdx = this.catBoxIter.getVisibleIndex(this._previousTreeSelectedActor);
                    let nextIdx = this.catBoxIter.getVisibleIndex(this.placesButton.actor);
                    let idxDiff = Math.abs(prevIdx - nextIdx);
                    if (idxDiff <= 1 || Math.min(prevIdx, nextIdx) < 0) {
                        this._previousTreeSelectedActor = this.placesButton.actor;
                    }
                }

                this.placesButton.isHovered = false;
            }));
            this._categoryButtons.push(this.placesButton);
            this.categoriesBox.add_actor(this.placesButton.actor);

            let bookmarks = this._listBookmarks();
            let devices = this._listDevices();
            let places = bookmarks.concat(devices);
            for (let i = 0; i < places.length; i++) {
                let place = places[i];
                let button = new PlaceButton(this, place, place.name, this.showApplicationIcons);
                this._addEnterEvent(button, Lang.bind(this, function() {
                        this._clearPrevSelection(button.actor);
                        button.actor.style_class = "menu-application-button-selected";
                        this.selectedAppTitle.set_text("");
                        this.selectedAppDescription.set_text(button.place.id.slice(16).replace(/%20/g, ' '));
                        }));
                button.actor.connect('leave-event', Lang.bind(this, function() {
                            this._previousSelectedActor = button.actor;
                            this.selectedAppTitle.set_text("");
                            this.selectedAppDescription.set_text("");
                            }));
                this._placesButtons.push(button);
                this.applicationsBox.add_actor(button.actor);
            }
        }

        this._setCategoriesButtonActive(!this.searchActive);

        this._recalc_height();
        this._resizeApplicationsBox();
    },

    _refreshRecent : function() {
        for (let i = 0; i < this._recentButtons.length; i ++) {
            this._recentButtons[i].actor.destroy();
        }
        for (let i = 0; i < this._categoryButtons.length; i++) {
            if (this._categoryButtons[i] instanceof RecentCategoryButton) {
                this._categoryButtons[i].actor.destroy();
            }
        }
        this._recentButtons = new Array();

        // Now generate recent category and recent files buttons and add to the list
        if (this.privacy_settings.get_boolean(REMEMBER_RECENT_KEY)) {
            this.recentButton = new RecentCategoryButton(null, this.showCategoryIcons);
            this._addEnterEvent(this.recentButton, Lang.bind(this, function() {
                if (!this.searchActive) {
                    this.recentButton.isHovered = true;
                    if (this.hover_delay > 0) {
                        Tweener.addTween(this, {
                            time: this.hover_delay,
                            onComplete: function () {
                                if (this.recentButton.isHovered) {
                                    this._clearPrevCatSelection(this.recentButton.actor);
                                    this.recentButton.actor.style_class = "menu-category-button-selected";
                                    this.closeContextMenus(null, false);
                                    this._displayButtons(null, null, -1);
                                } else {
                                    this.recentButton.actor.style_class = "menu-category-button";
                                }
                            }
                        });
                    } else {
                        this._clearPrevCatSelection(this.recentButton.actor);
                        this.recentButton.actor.style_class = "menu-category-button-selected";
                        this.closeContextMenus(null, false);
                        this._displayButtons(null, null, -1);
                    }
                    this.makeVectorBox(this.recentButton.actor);
                }
            }));
            this.recentButton.actor.connect('leave-event', Lang.bind(this, function () {
               
                if (this._previousTreeSelectedActor === null) {
                    this._previousTreeSelectedActor = this.recentButton.actor;
                } else {
                    let prevIdx = this.catBoxIter.getVisibleIndex(this._previousTreeSelectedActor);
                    let nextIdx = this.catBoxIter.getVisibleIndex(this.recentButton.actor);
                    
                    if (Math.abs(prevIdx - nextIdx) <= 1) {
                        this._previousTreeSelectedActor = this.recentButton.actor;
                    }
                }

                this.recentButton.isHovered = false;
            }));
            this.categoriesBox.add_actor(this.recentButton.actor);
            this._categoryButtons.push(this.recentButton);
            
            if (this.RecentManager._infosByTimestamp.length > 0) {
                for (let id = 0; id < MAX_RECENT_FILES && id < this.RecentManager._infosByTimestamp.length; id++) {
                    let button = new RecentButton(this, this.RecentManager._infosByTimestamp[id], this.showApplicationIcons);
                    this._addEnterEvent(button, Lang.bind(this, function() {
                            this._clearPrevSelection(button.actor);
                            button.actor.style_class = "menu-application-button-selected";
                            this.selectedAppTitle.set_text("");
                            this.selectedAppDescription.set_text(button.file.uri.slice(7).replace(/%20/g, ' '));
                            }));
                    button.actor.connect('leave-event', Lang.bind(this, function() {
                            button.actor.style_class = "menu-application-button";
                            this._previousSelectedActor = button.actor;
                            this.selectedAppTitle.set_text("");
                            this.selectedAppDescription.set_text("");
                            }));
                    this._recentButtons.push(button);
                    this.applicationsBox.add_actor(button.actor);
                    this.applicationsBox.add_actor(button.menu.actor);
                }

                let button = new RecentClearButton(this);
                this._addEnterEvent(button, Lang.bind(this, function() {
                        this._clearPrevSelection(button.actor);
                        button.actor.style_class = "menu-application-button-selected";
                        }));
                button.actor.connect('leave-event', Lang.bind(this, function() {
                        button.actor.style_class = "menu-application-button";
                        this._previousSelectedActor = button.actor;
                        }));
                this._recentButtons.push(button);
                this.applicationsBox.add_actor(button.actor);
            } else {
                let button = new GenericButton(_("No recent documents"), null, false, null);
                this._recentButtons.push(button);
                this.applicationsBox.add_actor(button.actor);
            }
            
        }

        this._setCategoriesButtonActive(!this.searchActive);

        this._recalc_height();
        this._resizeApplicationsBox();
    },

    _refreshApps : function() {
        this.applicationsBox.destroy_all_children();
        this._applicationsButtons = new Array();
        this._transientButtons = new Array();
        this._applicationsButtonFromApp = new Object(); 
        this._applicationsBoxWidth = 0;
        //Remove all categories
        this.categoriesBox.destroy_all_children();
        
        this._allAppsCategoryButton = new CategoryButton(null);
        this._addEnterEvent(this._allAppsCategoryButton, Lang.bind(this, function() {
            if (!this.searchActive) {
                this._allAppsCategoryButton.isHovered = true;
                if (this.hover_delay > 0) {
                    Tweener.addTween(this, {
                           time: this.hover_delay,
                           onComplete: function () {
                               if (this._allAppsCategoryButton.isHovered) {
                                   this._clearPrevCatSelection(this._allAppsCategoryButton.actor);
                                   this._allAppsCategoryButton.actor.style_class = "menu-category-button-selected";
                                   this._select_category(null, this._allAppsCategoryButton);
                               } else {
                                   this._allAppsCategoryButton.actor.style_class = "menu-category-button";
                               }
                           }
                    });
                } else {
                    this._clearPrevCatSelection(this._allAppsCategoryButton.actor);
                    this._allAppsCategoryButton.actor.style_class = "menu-category-button-selected";
                    this._select_category(null, this._allAppsCategoryButton);
                }
                this.makeVectorBox(this._allAppsCategoryButton.actor);
            }
         }));
         this._allAppsCategoryButton.actor.connect('leave-event', Lang.bind(this, function () {
            this._previousSelectedActor = this._allAppsCategoryButton.actor;
            this._allAppsCategoryButton.isHovered = false;
         }));
         this.categoriesBox.add_actor(this._allAppsCategoryButton.actor);

        let trees = [appsys.get_tree()];

        for (var i in trees) {
            let tree = trees[i];
            let root = tree.get_root_directory();
            let dirs = [];
            let iter = root.iter();
            let nextType;

            while ((nextType = iter.next()) != CMenu.TreeItemType.INVALID) {
                if (nextType == CMenu.TreeItemType.DIRECTORY) {
                    dirs.push(iter.get_directory());
                }
            }
            
            let prefCats = ["administration", "preferences"];

            dirs = dirs.sort(function(a, b) {
                    let menuIdA = a.get_menu_id().toLowerCase();
                    let menuIdB = b.get_menu_id().toLowerCase();
                    
                    let prefIdA = prefCats.indexOf(menuIdA);
                    let prefIdB = prefCats.indexOf(menuIdB);
                    
                    if (prefIdA < 0 && prefIdB >= 0) {
                      return -1;
                    }
                    if (prefIdA >= 0 && prefIdB < 0) {
                      return 1;
                    }
                    
                    let nameA = a.get_name().toLowerCase();
                    let nameB = b.get_name().toLowerCase();
                    
                    if (nameA > nameB) {
                        return 1;
                    }
                    if (nameA < nameB) {
                        return -1;
                    }
                    return 0;
                });
            
            for (let i = 0; i < dirs.length; i++) {
                let dir = dirs[i];
                if (dir.get_is_nodisplay())
                    continue;
                if (this._loadCategory(dir)) {
                    let categoryButton = new CategoryButton(dir, this.showCategoryIcons);
                    this._addEnterEvent(categoryButton, Lang.bind(this, function() {
                        if (!this.searchActive) {
                            categoryButton.isHovered = true;
                            if (this.hover_delay > 0) {
                                Tweener.addTween(this, {
                                        time: this.hover_delay,
                                        onComplete: function () {
                                            if (categoryButton.isHovered) {
                                                this._clearPrevCatSelection(categoryButton.actor);
                                                categoryButton.actor.style_class = "menu-category-button-selected";
                                                this._select_category(dir, categoryButton);
                                            } else {
                                                categoryButton.actor.style_class = "menu-category-button";
                                                
                                            }
                                        }
                                });
                            } else {
                                this._clearPrevCatSelection(categoryButton.actor);
                                categoryButton.actor.style_class = "menu-category-button-selected";
                                this._select_category(dir, categoryButton);
                            }
                            this.makeVectorBox(categoryButton.actor);
                        }
                    }));
                  categoryButton.actor.connect('leave-event', Lang.bind(this, function () {
                        if (this._previousTreeSelectedActor === null) {
                            this._previousTreeSelectedActor = categoryButton.actor;
                        } else {
                            let prevIdx = this.catBoxIter.getVisibleIndex(this._previousTreeSelectedActor);
                            let nextIdx = this.catBoxIter.getVisibleIndex(categoryButton.actor);
                            if (Math.abs(prevIdx - nextIdx) <= 1) {
                                this._previousTreeSelectedActor = categoryButton.actor;
                            }
                        }
                        categoryButton.isHovered = false;
                  }));
                  this.categoriesBox.add_actor(categoryButton.actor);
                }
            }
        }
        // Sort apps and add to applicationsBox
        this._applicationsButtons.sort(function(a, b) {
            a = Util.latinise(a.app.get_name().toLowerCase());
            b = Util.latinise(b.app.get_name().toLowerCase());
            return a > b;
        });

        for (let i = 0; i < this._applicationsButtons.length; i++) {
            this.applicationsBox.add_actor(this._applicationsButtons[i].actor);
            this.applicationsBox.add_actor(this._applicationsButtons[i].menu.actor);
        }

        this._appsWereRefreshed = true;
    },

    _favEnterEvent : function(button) {
        button.actor.add_style_pseudo_class("hover");
        if (button instanceof FavoritesButton) {
            this.selectedAppTitle.set_text(button.app.get_name());
            if (button.app.get_description())
                this.selectedAppDescription.set_text(button.app.get_description().split("\n")[0]);
            else
                this.selectedAppDescription.set_text("");
        } else {
            this.selectedAppTitle.set_text(button.name);
            this.selectedAppDescription.set_text(button.desc);
        }
    },

    _favLeaveEvent : function(widget, event, button) {
        this._previousSelectedActor = button.actor;
        button.actor.remove_style_pseudo_class("hover");
        this.selectedAppTitle.set_text("");
        this.selectedAppDescription.set_text("");
    },

    _refreshFavs : function() {
        //Remove all favorites
        this.favoritesBox.destroy_all_children();

        //Load favorites again
        this._favoritesButtons = new Array();
        let launchers = global.settings.get_strv('favorite-apps');
        let appSys = Cinnamon.AppSystem.get_default();
        let j = 0;
        for ( let i = 0; i < launchers.length; ++i ) {
            let app = appSys.lookup_app(launchers[i]);
            if (app) {
                let button = new FavoritesButton(this, app, launchers.length + 3); // + 3 because we're adding 3 system buttons at the bottom
                this._favoritesButtons[app] = button;
                this.favoritesBox.add_actor(button.actor, { y_align: St.Align.END, y_fill: false });

                this._addEnterEvent(button, Lang.bind(this, this._favEnterEvent, button));
                button.actor.connect('leave-event', Lang.bind(this, this._favLeaveEvent, button));

                ++j;
            }
        }

        //Separator
        if (launchers.length != 0) {
                let separator = new PopupMenu.PopupSeparatorMenuItem();
                this.favoritesBox.add_actor(separator.actor, { y_align: St.Align.END, y_fill: false });                   
        }

        //Lock screen
        let button = new SystemButton(this, "system-lock-screen", launchers.length + 3,
                                      _("Lock screen"),
                                      _("Lock the screen"));

        this._addEnterEvent(button, Lang.bind(this, this._favEnterEvent, button));
        button.actor.connect('leave-event', Lang.bind(this, this._favLeaveEvent, button));

        button.activate = Lang.bind(this, function() {
            this.menu.close();

            let screensaver_settings = new Gio.Settings({ schema_id: "org.cinnamon.desktop.screensaver" });
            let screensaver_dialog = Gio.file_new_for_path("/usr/bin/cinnamon-screensaver-command");    
            if (screensaver_dialog.query_exists(null)) {
                if (screensaver_settings.get_boolean("ask-for-away-message")) {                                    
                    Util.spawnCommandLine("cinnamon-screensaver-lock-dialog");
                }
                else {
                    Util.spawnCommandLine("cinnamon-screensaver-command --lock");
                }
            }
            else {                
                this._screenSaverProxy.LockRemote("");
            }                        
        });
        
        this.favoritesBox.add_actor(button.actor, { y_align: St.Align.END, y_fill: false });                  
        
        //Logout button
        let button = new SystemButton(this, "system-log-out", launchers.length + 3,
                                      _("Logout"),
                                      _("Leave the session"));

        this._addEnterEvent(button, Lang.bind(this, this._favEnterEvent, button));
        button.actor.connect('leave-event', Lang.bind(this, this._favLeaveEvent, button));

        button.activate = Lang.bind(this, function() {
            this.menu.close();
            this._session.LogoutRemote(0);
        });
        
        this.favoritesBox.add_actor(button.actor, { y_align: St.Align.END, y_fill: false }); 
                        
        //Shutdown button
        let button = new SystemButton(this, "system-shutdown", launchers.length + 3,
                                      _("Quit"),
                                      _("Shutdown the computer"));

        this._addEnterEvent(button, Lang.bind(this, this._favEnterEvent, button));
        button.actor.connect('leave-event', Lang.bind(this, this._favLeaveEvent, button));

        button.activate = Lang.bind(this, function() {
            this.menu.close();
            this._session.ShutdownRemote();
        });
        
        this.favoritesBox.add_actor(button.actor, { y_align: St.Align.END, y_fill: false });

        this._recalc_height();
    },
   
    _loadCategory: function(dir, top_dir) {
        var iter = dir.iter();
        var has_entries = false;
        var nextType;
        if (!top_dir) top_dir = dir;
        while ((nextType = iter.next()) != CMenu.TreeItemType.INVALID) {
            if (nextType == CMenu.TreeItemType.ENTRY) {
                var entry = iter.get_entry();
                if (!entry.get_app_info().get_nodisplay()) {
                    has_entries = true;
                    var app = appsys.lookup_app_by_tree_entry(entry);
                    if (!app)
                        app = appsys.lookup_settings_app_by_tree_entry(entry);
                    var app_key = app.get_id()
                    if (app_key == null) {
                        app_key = app.get_name() + ":" + 
                            app.get_description();
                    }
                    if (!(app_key in this._applicationsButtonFromApp)) {

                        let applicationButton = new ApplicationButton(this, app, this.showApplicationIcons);                        

                        var app_is_known = false;
                        for (var i = 0; i < this._knownApps.length; i++) {
                            if (this._knownApps[i] == app_key) {
                                app_is_known = true;
                            }
                        }
                        if (!app_is_known) {
                            if (this._appsWereRefreshed) {
                                applicationButton.highlight();
                            }
                            else {
                                this._knownApps.push(app_key);
                            }
                        }
                    
                        applicationButton.actor.connect('leave-event', Lang.bind(this, this._appLeaveEvent, applicationButton));
                        this._addEnterEvent(applicationButton, Lang.bind(this, this._appEnterEvent, applicationButton));
                        this._applicationsButtons.push(applicationButton);
                        applicationButton.category.push(top_dir.get_menu_id());
                        this._applicationsButtonFromApp[app_key] = applicationButton;
                    } else {
                        this._applicationsButtonFromApp[app_key].category.push(dir.get_menu_id());
                    }
                }
            } else if (nextType == CMenu.TreeItemType.DIRECTORY) {
                let subdir = iter.get_directory();
                if (this._loadCategory(subdir, top_dir)) {
                    has_entries = true;
                }
            }
        }
        return has_entries;
    },

    _appLeaveEvent: function(a, b, applicationButton) {
        this._previousSelectedActor = applicationButton.actor;
        applicationButton.actor.style_class = "menu-application-button";
        this.selectedAppTitle.set_text("");
        this.selectedAppDescription.set_text("");
    },

    _appEnterEvent: function(applicationButton) {
        this.selectedAppTitle.set_text(applicationButton.app.get_name());
        if (applicationButton.app.get_description())
            this.selectedAppDescription.set_text(applicationButton.app.get_description());
        else
            this.selectedAppDescription.set_text("");
        this._previousVisibleIndex = this.appBoxIter.getVisibleIndex(applicationButton.actor);
        this._clearPrevSelection(applicationButton.actor);
        applicationButton.actor.style_class = "menu-application-button-selected";
    },

    _scrollToButton: function(button) {
        var current_scroll_value = this.applicationsScrollBox.get_vscroll_bar().get_adjustment().get_value();
        var box_height = this.applicationsScrollBox.get_allocation_box().y2-this.applicationsScrollBox.get_allocation_box().y1;
        var new_scroll_value = current_scroll_value;
        if (current_scroll_value > button.actor.get_allocation_box().y1-10) new_scroll_value = button.actor.get_allocation_box().y1-10;
        if (box_height+current_scroll_value < button.actor.get_allocation_box().y2+10) new_scroll_value = button.actor.get_allocation_box().y2-box_height+10;
        if (new_scroll_value!=current_scroll_value) this.applicationsScrollBox.get_vscroll_bar().get_adjustment().set_value(new_scroll_value);
    },
               
    _display : function() {
        this._activeContainer = null;
        this._activeActor = null;
        this.vectorBox = null;
        this.actor_motion_id = 0;
        this.vector_update_loop = null;
        this.current_motion_actor = null;
        let section = new PopupMenu.PopupMenuSection();
        this.menu.addMenuItem(section);
        
        this.leftPane = new St.BoxLayout({ vertical: true });
                  
        this.leftBox = new St.BoxLayout({ style_class: 'menu-favorites-box', vertical: true });        
        
        this._session = new GnomeSession.SessionManager();
        this._screenSaverProxy = new ScreenSaver.ScreenSaverProxy();            
                                       
        if (this.favBoxShow)
        this.leftPane.add_actor(this.leftBox, { y_align: St.Align.END, y_fill: false });        
        
        let rightPane = new St.BoxLayout({ vertical: true });
        
        this.searchBox = new St.BoxLayout({ style_class: 'menu-search-box' });
        rightPane.add_actor(this.searchBox);
        
        this.searchEntry = new St.Entry({ name: 'menu-search-entry',
                                     hint_text: _("Type to search..."),
                                     track_hover: true,
                                     can_focus: true });
        this.searchEntry.set_secondary_icon(this._searchInactiveIcon);
        this.searchBox.add_actor(this.searchEntry);
        this.searchActive = false;
        this.searchEntryText = this.searchEntry.clutter_text;
        this.searchEntryText.connect('text-changed', Lang.bind(this, this._onSearchTextChanged));
        this.searchEntryText.connect('key-press-event', Lang.bind(this, this._onMenuKeyPress));
        this._previousSearchPattern = "";

        this.categoriesApplicationsBox = new CategoriesApplicationsBox();
        rightPane.add_actor(this.categoriesApplicationsBox.actor);
        this.categoriesBox = new St.BoxLayout({ style_class: 'menu-categories-box',
                                                vertical: true,
                                                accessible_role: Atk.Role.LIST });
        this.applicationsScrollBox = new St.ScrollView({ x_fill: true, y_fill: false, y_align: St.Align.START, style_class: 'vfade menu-applications-scrollbox' });

        this.a11y_settings = new Gio.Settings({ schema_id: "org.cinnamon.desktop.a11y.applications" });
        this.a11y_settings.connect("changed::screen-magnifier-enabled", Lang.bind(this, this._updateVFade));
        this.a11y_mag_settings = new Gio.Settings({ schema_id: "org.cinnamon.desktop.a11y.magnifier" });
        this.a11y_mag_settings.connect("changed::mag-factor", Lang.bind(this, this._updateVFade));

        this._updateVFade();

        this.settings.bindProperty(Settings.BindingDirection.IN, "enable-autoscroll", "autoscroll_enabled", this._update_autoscroll, null);
        this._update_autoscroll();

        let vscroll = this.applicationsScrollBox.get_vscroll_bar();
        vscroll.connect('scroll-start',
                        Lang.bind(this, function() {
                                      this.menu.passEvents = true;
                                  }));
        vscroll.connect('scroll-stop',
                        Lang.bind(this, function() {
                                      this.menu.passEvents = false;
                                  }));
        
        this.applicationsBox = new St.BoxLayout({ style_class: 'menu-applications-inner-box', vertical:true });
        this.applicationsBox.add_style_class_name('menu-applications-box'); //this is to support old themes
        this.applicationsScrollBox.add_actor(this.applicationsBox);
        this.applicationsScrollBox.set_policy(Gtk.PolicyType.NEVER, Gtk.PolicyType.AUTOMATIC);
        this.categoriesApplicationsBox.actor.add_actor(this.categoriesBox);
        this.categoriesApplicationsBox.actor.add_actor(this.applicationsScrollBox);

        let fav_obj = new FavoritesBox();
        this.favoritesBox = fav_obj.actor;
        this.leftBox.add_actor(this.favoritesBox, { y_align: St.Align.END, y_fill: false });

        this.mainBox = new St.BoxLayout({ style_class: 'menu-applications-outer-box', vertical:false });       
        this.mainBox.add_style_class_name('menu-applications-box'); //this is to support old themes
                
        this.mainBox.add_actor(this.leftPane, { span: 1 });
        this.mainBox.add_actor(rightPane, { span: 1 });
        
        section.actor.add_actor(this.mainBox);

        this.selectedAppBox = new St.BoxLayout({ style_class: 'menu-selected-app-box', vertical: true });

        if (this.selectedAppBox.peek_theme_node() == null ||
            this.selectedAppBox.get_theme_node().get_length('height') == 0)
            this.selectedAppBox.set_height(30 * global.ui_scale);

        this.selectedAppTitle = new St.Label({ style_class: 'menu-selected-app-title', text: "" });
        this.selectedAppBox.add_actor(this.selectedAppTitle);
        this.selectedAppDescription = new St.Label({ style_class: 'menu-selected-app-description', text: "" });
        this.selectedAppBox.add_actor(this.selectedAppDescription);
        section.actor.add_actor(this.selectedAppBox);
        this.appBoxIter = new VisibleChildIterator(this.applicationsBox);
        this.applicationsBox._vis_iter = this.appBoxIter;
        this.catBoxIter = new VisibleChildIterator(this.categoriesBox);
        this.categoriesBox._vis_iter = this.catBoxIter;
        this.favBoxIter = new VisibleChildIterator(this.favoritesBox);
        this.favoritesBox._vis_iter = this.favBoxIter;
        Mainloop.idle_add(Lang.bind(this, function() {
            this._clearAllSelections(true);
        }));
    },

    _updateVFade: function() {
        let mag_on = this.a11y_settings.get_boolean("screen-magnifier-enabled") &&
                     this.a11y_mag_settings.get_double("mag-factor") > 1.0;
        if (mag_on) {
            this.applicationsScrollBox.style_class = "menu-applications-scrollbox";
        } else {
            this.applicationsScrollBox.style_class = "vfade menu-applications-scrollbox";
        }
    },

    _update_autoscroll: function() {
        this.applicationsScrollBox.set_auto_scrolling(this.autoscroll_enabled);
    },

    _clearAllSelections: function(hide_apps) {
        let actors = this.applicationsBox.get_children();
        for (var i=0; i<actors.length; i++) {
            let actor = actors[i];
            actor.style_class = "menu-application-button";
            if (hide_apps) {
                actor.hide();
            }
        }
        let actors = this.categoriesBox.get_children();
        for (var i=0; i<actors.length; i++){
            let actor = actors[i];
            actor.style_class = "menu-category-button";
            actor.show();
        }
        let actors = this.favoritesBox.get_children();
        for (var i=0; i<actors.length; i++){
            let actor = actors[i];
            actor.remove_style_pseudo_class("hover");
            actor.show();
        }
    },

    _select_category : function(dir, categoryButton) {
        if (dir)
            this._displayButtons(this._listApplications(dir.get_menu_id()));
        else
            this._displayButtons(this._listApplications(null));
        this.closeContextMenus(null, false);
    },

    closeContextMenus: function(excluded, animate) {
        for (var app in this._applicationsButtons){
            if (app != excluded && this._applicationsButtons[app].menu.isOpen){
                if (animate)
                    this._applicationsButtons[app].toggleMenu();
                else
                    this._applicationsButtons[app].closeMenu();
            }
        }

        for (var recent in this._recentButtons){
            if (recent != excluded && this._recentButtons[recent].menu.isOpen){
                if (animate)
                    this._recentButtons[recent].toggleMenu();
                else
                    this._recentButtons[recent].closeMenu();
            }
        }
    },
    
    _resize_actor_iter: function(actor) {
        let [min, nat] = actor.get_preferred_width(-1.0);
        if (nat > this._applicationsBoxWidth){
            this._applicationsBoxWidth = nat;
            this.applicationsBox.set_width(this._applicationsBoxWidth + 42); // The answer to life...
        }
    },

    _resizeApplicationsBox: function() {
        this._applicationsBoxWidth = 0;
        this.applicationsBox.set_width(-1);
        let child = this.applicationsBox.get_first_child();
        this._resize_actor_iter(child);

        while ((child = child.get_next_sibling()) != null) {
            this._resize_actor_iter(child);
        }
    },

    _displayButtons: function(appCategory, places, recent, apps, autocompletes){
        if (appCategory) {
            if (appCategory == "all") {
                this._applicationsButtons.forEach( function (item, index) {
                    item.actor.show();
                });
            } else {
                this._applicationsButtons.forEach( function (item, index) {
                    if (item.category.indexOf(appCategory) != -1) {
                            item.actor.show();
                    } else {
                            item.actor.hide();
                    }
                });
            }
        } else if (apps) {
            for (let i = 0; i < this._applicationsButtons.length; i++) {
                    if (apps.indexOf(this._applicationsButtons[i].name) != -1) {
                            this._applicationsButtons[i].actor.show();
                    } else {
                            this._applicationsButtons[i].actor.hide();
                    }
            }
        } else {
            this._applicationsButtons.forEach( function (item, index) {
                        item.actor.hide();
            });
        }
        if (places) {
            if (places == -1) {
                this._placesButtons.forEach( function (item, index) {
                   item.actor.show();
                });
            } else {
                for (let i = 0; i < this._placesButtons.length; i++) {
                    if (places.indexOf(this._placesButtons[i].button_name) != -1) {
                            this._placesButtons[i].actor.show();
                    } else {
                            this._placesButtons[i].actor.hide();
                    }
                }
            }
        } else {
            this._placesButtons.forEach( function (item, index) {
                        item.actor.hide();
            });
        }
        if (recent) {
            if (recent == -1) {
                this._recentButtons.forEach( function (item, index) {
                        item.actor.show();
                });
            } else {
                for (let i = 0; i < this._recentButtons.length; i++) {
                    if (recent.indexOf(this._recentButtons[i].button_name) != -1) {
                            this._recentButtons[i].actor.show();
                    } else {
                            this._recentButtons[i].actor.hide();
                    }
                }
            }
        } else {
            this._recentButtons.forEach( function (item, index) {
                        item.actor.hide();
            });
        }
        if (autocompletes) {

            this._transientButtons.forEach( function (item, index) {
                item.actor.destroy();
            });
            this._transientButtons = new Array();

            for (let i = 0; i < autocompletes.length; i++) {
                let button = new TransientButton(this, autocompletes[i]);
                button.actor.connect('leave-event', Lang.bind(this, this._appLeaveEvent, button));
                this._addEnterEvent(button, Lang.bind(this, this._appEnterEvent, button));
                this._transientButtons.push(button);
                this.applicationsBox.add_actor(button.actor);
                button.actor.realize();
            }
        }
        
        this._searchProviderButtons.forEach( function (item, index) {
            if (item.actor.visible) {
                item.actor.hide();
            }
        });
    },

    _setCategoriesButtonActive: function(active) {         
        try {
            let categoriesButtons = this.categoriesBox.get_children();
            for (var i in categoriesButtons) {
                let button = categoriesButtons[i];
                if (active){
                    button.set_style_class_name("menu-category-button");
                } else {
                    button.set_style_class_name("menu-category-button-greyed");
                }
             }
        } catch (e) {
            global.log(e);
        }
     },

     resetSearch: function(){
        this.searchEntry.set_text("");
        this._previousSearchPattern = "";
        this.searchActive = false;
        this._clearAllSelections(true);
        this._setCategoriesButtonActive(true);
        global.stage.set_key_focus(this.searchEntry);
     },
     
     _onSearchTextChanged: function (se, prop) {
        if (this.menuIsOpening) {
            this.menuIsOpening = false;
            return;
        } else {
            let searchString = this.searchEntry.get_text();
            if (searchString == '' && !this.searchActive)
                return;
            this.searchActive = searchString != '';
            this._fileFolderAccessActive = this.searchActive && this.searchFilesystem;
            this._clearAllSelections();

            if (this.searchActive) {
                this.searchEntry.set_secondary_icon(this._searchActiveIcon);
                if (this._searchIconClickedId == 0) {
                    this._searchIconClickedId = this.searchEntry.connect('secondary-icon-clicked',
                        Lang.bind(this, function() {
                            this.resetSearch();
                            this._select_category(null, this._allAppsCategoryButton);
                        }));
                }
                this._setCategoriesButtonActive(false);
                this._doSearch();
            } else {
                if (this._searchIconClickedId > 0)
                    this.searchEntry.disconnect(this._searchIconClickedId);
                this._searchIconClickedId = 0;
                this.searchEntry.set_secondary_icon(this._searchInactiveIcon);
                this._previousSearchPattern = "";
                this._setCategoriesButtonActive(true);
                this._select_category(null, this._allAppsCategoryButton);
            }
            return;
        }
    },

    _listBookmarks: function(pattern){
       let bookmarks = Main.placesManager.getBookmarks();
       var res = new Array();
       for (let id = 0; id < bookmarks.length; id++) {
          if (!pattern || bookmarks[id].name.toLowerCase().indexOf(pattern)!=-1) res.push(bookmarks[id]);
       }
       return res;
    },
    
    _listDevices: function(pattern){
       let devices = Main.placesManager.getMounts();
       var res = new Array();
       for (let id = 0; id < devices.length; id++) {
          if (!pattern || devices[id].name.toLowerCase().indexOf(pattern)!=-1) res.push(devices[id]);
       }
       return res;
    },
    
    _listApplications: function(category_menu_id, pattern){
        var applist = new Array();
        if (category_menu_id) {
            applist = category_menu_id;
        } else {
            applist = "all";
        }
        let res;
        if (pattern){
            res = new Array();
            for (var i in this._applicationsButtons) {
                let app = this._applicationsButtons[i].app;
                if (app.get_name().toLowerCase().indexOf(pattern)!=-1 || (app.get_description() && app.get_description().toLowerCase().indexOf(pattern)!=-1) ||
                        (app.get_id() && app.get_id().slice(0, -8).toLowerCase().indexOf(pattern)!=-1)) res.push(app.get_name());
            }
        } else res = applist;
        return res;
    },
    
    _doSearch: function(){
        this._searchTimeoutId = 0;
        let pattern = this.searchEntryText.get_text().replace(/^\s+/g, '').replace(/\s+$/g, '').toLowerCase();
        if (pattern==this._previousSearchPattern) return false;
        this._previousSearchPattern = pattern;
        this._activeContainer = null;
        this._activeActor = null;
        this._selectedItemIndex = null;
        this._previousTreeSelectedActor = null;
        this._previousSelectedActor = null;
       
       // _listApplications returns all the applications when the search
       // string is zero length. This will happend if you type a space
       // in the search entry.
        if (pattern.length == 0) {
            return false;
        }

        var appResults = this._listApplications(null, pattern);
        var placesResults = new Array();
        var bookmarks = this._listBookmarks(pattern);
        for (var i in bookmarks)
            placesResults.push(bookmarks[i].name);
        var devices = this._listDevices(pattern);
        for (var i in devices)
            placesResults.push(devices[i].name);
        var recentResults = new Array();
        for (let i = 0; i < this._recentButtons.length; i++) {
            if (!(this._recentButtons[i] instanceof RecentClearButton) && this._recentButtons[i].button_name.toLowerCase().indexOf(pattern) != -1)
                recentResults.push(this._recentButtons[i].button_name);
        }

        var acResults = new Array(); // search box autocompletion results
        if (this.searchFilesystem) {
            // Don't use the pattern here, as filesystem is case sensitive
            acResults = this._getCompletions(this.searchEntryText.get_text());
        }

        this._displayButtons(null, placesResults, recentResults, appResults, acResults);
       
        this.appBoxIter.reloadVisible();
        if (this.appBoxIter.getNumVisibleChildren() > 0) {
            let item_actor = this.appBoxIter.getFirstVisible();
            this._selectedItemIndex = this.appBoxIter.getAbsoluteIndexOfChild(item_actor);
            this._activeContainer = this.applicationsBox;
            if (item_actor && item_actor != this.searchEntry) {
                item_actor._delegate.emit('enter-event');
            }
        }
        
        SearchProviderManager.launch_all(pattern, Lang.bind(this, function(provider, results){
            try{
            for (var i in results){
                if (results[i].type != 'software')
                {
                    let button = new SearchProviderResultButton(this, provider, results[i]);
                    button.actor.connect('leave-event', Lang.bind(this, this._appLeaveEvent, button));
                    this._addEnterEvent(button, Lang.bind(this, this._appEnterEvent, button));
                    this._searchProviderButtons.push(button);
                    this.applicationsBox.add_actor(button.actor);
                    button.actor.realize();
                }
            }
            }catch(e){global.log(e);}
        }));
        
        return false;
    },

    _getCompletion : function(text) {
        if (text.indexOf('/') != -1) {
            if (text.substr(text.length - 1) == '/') {
                return '';
            } else {
                return this._pathCompleter.get_completion_suffix(text);
            }
        } else {
            return false;
        }
    },

    _getCompletions : function(text) {
        if (text.indexOf('/') != -1) {
            return this._pathCompleter.get_completions(text);
        } else {
            return new Array();
        }
    },

    _run : function(input) {
        let command = input;

        this._commandError = false;
        if (input) {
            let path = null;
            if (input.charAt(0) == '/') {
                path = input;
            } else {
                if (input.charAt(0) == '~')
                    input = input.slice(1);
                path = GLib.get_home_dir() + '/' + input;
            }

            if (GLib.file_test(path, GLib.FileTest.EXISTS)) {
                let file = Gio.file_new_for_path(path);
                try {
                    Gio.app_info_launch_default_for_uri(file.get_uri(),
                                                        global.create_app_launch_context());
                } catch (e) {
                    // The exception from gjs contains an error string like:
                    //     Error invoking Gio.app_info_launch_default_for_uri: No application
                    //     is registered as handling this file
                    // We are only interested in the part after the first colon.
                    //let message = e.message.replace(/[^:]*: *(.+)/, '$1');
                    return false;
                }
            } else {
                return false;
            }
        }

        return true;
    }
};

function main(metadata, orientation, panel_height, instance_id) {  
    let myApplet = new MyApplet(orientation, panel_height, instance_id);
    return myApplet;      
}<|MERGE_RESOLUTION|>--- conflicted
+++ resolved
@@ -1104,12 +1104,9 @@
         this.settings.bindProperty(Settings.BindingDirection.IN, "menu-icon", "menuIcon", this._updateIconAndLabel, null);
         this.settings.bindProperty(Settings.BindingDirection.IN, "menu-label", "menuLabel", this._updateIconAndLabel, null);
         this.settings.bindProperty(Settings.BindingDirection.IN, "overlay-key", "overlayKey", this._updateKeybinding, null);
-<<<<<<< HEAD
         this.settings.bindProperty(Settings.BindingDirection.IN, "show-category-icons", "showCategoryIcons", this._refreshAll, null);
         this.settings.bindProperty(Settings.BindingDirection.IN, "show-application-icons", "showApplicationIcons", this._refreshAll, null);
-=======
         this.settings.bindProperty(Settings.BindingDirection.IN, "favbox-show", "favBoxShow", this._favboxtoggle, null);
->>>>>>> 13bf5fd4
 
         this._updateKeybinding();
 
