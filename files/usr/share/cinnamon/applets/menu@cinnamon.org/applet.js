const Applet = imports.ui.applet;
const Mainloop = imports.mainloop;
const CMenu = imports.gi.CMenu;
const Lang = imports.lang;
const Cinnamon = imports.gi.Cinnamon;
const St = imports.gi.St;
const Clutter = imports.gi.Clutter;
const Main = imports.ui.main;
const PopupMenu = imports.ui.popupMenu;
const AppFavorites = imports.ui.appFavorites;
const Gtk = imports.gi.Gtk;
const Atk = imports.gi.Atk;
const Gio = imports.gi.Gio;
const Signals = imports.signals;
const GnomeSession = imports.misc.gnomeSession;
const ScreenSaver = imports.misc.screenSaver;
const FileUtils = imports.misc.fileUtils;
const Util = imports.misc.util;
const Tweener = imports.ui.tweener;
const DND = imports.ui.dnd;
const Meta = imports.gi.Meta;
const DocInfo = imports.misc.docInfo;
const GLib = imports.gi.GLib;
const Settings = imports.ui.settings;
const Pango = imports.gi.Pango;
const SearchProviderManager = imports.ui.searchProviderManager;

const ICON_SIZE = 16;
const MAX_FAV_ICON_SIZE = 32;
const CATEGORY_ICON_SIZE = 22;
const APPLICATION_ICON_SIZE = 22;
const MAX_RECENT_FILES = 20;

const INITIAL_BUTTON_LOAD = 30;
const MAX_BUTTON_WIDTH = "max-width: 20em;";

const USER_DESKTOP_PATH = FileUtils.getUserDesktopDir();

const PRIVACY_SCHEMA = "org.cinnamon.desktop.privacy";
const REMEMBER_RECENT_KEY = "remember-recent-files";

let appsys = Cinnamon.AppSystem.get_default();

/* VisibleChildIterator takes a container (boxlayout, etc.)
 * and creates an array of its visible children and their index
 * positions.  We can then work thru that list without
 * mucking about with positions and math, just give a
 * child, and it'll give you the next or previous, or first or
 * last child in the list.
 *
 * We could have this object regenerate off a signal
 * every time the visibles have changed in our applicationBox,
 * but we really only need it when we start keyboard
 * navigating, so increase speed, we reload only when we
 * want to use it.
 */ 

function VisibleChildIterator(container) {
    this._init(container);
}

VisibleChildIterator.prototype = {
    _init: function(container) {
        this.container = container;
        this.reloadVisible();
    },

    reloadVisible: function() {
        this.array = this.container.get_focus_chain()
            .filter(x => !(x._delegate instanceof PopupMenu.PopupSeparatorMenuItem));
    },

    getNextVisible: function(curChild) {
        return this.getVisibleItem(this.array.indexOf(curChild) + 1);
    },

    getPrevVisible: function(curChild) {
        return this.getVisibleItem(this.array.indexOf(curChild) - 1);
    },

    getFirstVisible: function() {
        return this.array[0];
    },

    getLastVisible: function() {
        return this.array[this.array.length - 1];
    },

    getVisibleIndex: function(curChild) {
        return this.array.indexOf(curChild);
    },

    getVisibleItem: function(index) {
        let len = this.array.length;
        index = ((index % len) + len) % len;
        return this.array[index];
    },

    getNumVisibleChildren: function() {
        return this.array.length;
    },

    getAbsoluteIndexOfChild: function(child) {
        return this.container.get_children().indexOf(child);
    }
};

function ApplicationContextMenuItem(appButton, label, action) {
    this._init(appButton, label, action);
}

ApplicationContextMenuItem.prototype = {
    __proto__: PopupMenu.PopupBaseMenuItem.prototype,

    _init: function (appButton, label, action) {
        PopupMenu.PopupBaseMenuItem.prototype._init.call(this, {focusOnHover: false});

        this._appButton = appButton;
        this._action = action;
        this.label = new St.Label({ text: label });
        this.addActor(this.label);
    },

    activate: function (event) {
        switch (this._action){
            case "add_to_panel":
                if (!Main.AppletManager.get_role_provider_exists(Main.AppletManager.Roles.PANEL_LAUNCHER)) {
                    let new_applet_id = global.settings.get_int("next-applet-id");
                    global.settings.set_int("next-applet-id", (new_applet_id + 1));
                    let enabled_applets = global.settings.get_strv("enabled-applets");
                    enabled_applets.push("panel1:right:0:panel-launchers@cinnamon.org:" + new_applet_id);
                    global.settings.set_strv("enabled-applets", enabled_applets);
                }

                let launcherApplet = Main.AppletManager.get_role_provider(Main.AppletManager.Roles.PANEL_LAUNCHER);
                launcherApplet.acceptNewLauncher(this._appButton.app.get_id());

                this._appButton.toggleMenu();
                break;
            case "add_to_desktop":
                let file = Gio.file_new_for_path(this._appButton.app.get_app_info().get_filename());
                let destFile = Gio.file_new_for_path(USER_DESKTOP_PATH+"/"+this._appButton.app.get_id());
                try{
                    file.copy(destFile, 0, null, function(){});
                    // Need to find a way to do that using the Gio library, but modifying the access::can-execute attribute on the file object seems unsupported
                    Util.spawnCommandLine("chmod +x \""+USER_DESKTOP_PATH+"/"+this._appButton.app.get_id()+"\"");
                }catch(e){
                    global.log(e);
                }
                this._appButton.toggleMenu();
                break;
            case "add_to_favorites":
                AppFavorites.getAppFavorites().addFavorite(this._appButton.app.get_id());
                this._appButton.toggleMenu();
                break;                
            case "remove_from_favorites":
                AppFavorites.getAppFavorites().removeFavorite(this._appButton.app.get_id());
                this._appButton.toggleMenu();
                break;
            case "uninstall":
                Util.spawnCommandLine("gksu -m '" + _("Please provide your password to uninstall this application") + "' /usr/bin/cinnamon-remove-application '" + this._appButton.app.get_app_info().get_filename() + "'");
                this._appButton.appsMenuButton.menu.close();
                break;
        }        
        return false;
    }

};

function GenericApplicationButton(appsMenuButton, app) {
    this._init(appsMenuButton, app);
}

GenericApplicationButton.prototype = {
    __proto__: PopupMenu.PopupSubMenuMenuItem.prototype,
    
    _init: function(appsMenuButton, app, withMenu) {
        this.app = app;
        this.appsMenuButton = appsMenuButton;
        PopupMenu.PopupBaseMenuItem.prototype._init.call(this, {hover: false});
        
        this.withMenu = withMenu;
        if (this.withMenu){
            this.menu = new PopupMenu.PopupSubMenu(this.actor);
            this.menu.actor.set_style_class_name('menu-context-menu');
            this.menu.connect('open-state-changed', Lang.bind(this, this._subMenuOpenStateChanged));
        }
    }, 

    highlight: function() {
        this.actor.add_style_pseudo_class('highlighted');
    },

    unhighlight: function() {
        var app_key = this.app.get_id();
        if (app_key == null) {
            app_key = this.app.get_name() + ":" + this.app.get_description();
        }
        this.appsMenuButton._knownApps.push(app_key);
        this.actor.remove_style_pseudo_class('highlighted');
    },   
    
    _onButtonReleaseEvent: function (actor, event) {
        if (event.get_button()==1){
            this.activate(event);
        }
        if (event.get_button()==3){
            if (this.withMenu && !this.menu.isOpen)
                this.appsMenuButton.closeContextMenus(this.app, true);
            this.toggleMenu();
        }
        return true;
    },
    
    activate: function(event) {
        this.unhighlight();    
        this.app.open_new_window(-1);
        this.appsMenuButton.menu.close();
    },
    
    closeMenu: function() {
        if (this.withMenu) this.menu.close();
    },
    
    toggleMenu: function() {
        if (!this.withMenu) return;
        
        if (!this.menu.isOpen){
            let children = this.menu.box.get_children();
            for (var i in children) {
                this.menu.box.remove_actor(children[i]);
            }
            let menuItem;
            menuItem = new ApplicationContextMenuItem(this, _("Add to panel"), "add_to_panel");
            this.menu.addMenuItem(menuItem);
            if (USER_DESKTOP_PATH){
                menuItem = new ApplicationContextMenuItem(this, _("Add to desktop"), "add_to_desktop");
                this.menu.addMenuItem(menuItem);
            }
            if (AppFavorites.getAppFavorites().isFavorite(this.app.get_id())){
                menuItem = new ApplicationContextMenuItem(this, _("Remove from favorites"), "remove_from_favorites");
                this.menu.addMenuItem(menuItem);
            }else{
                menuItem = new ApplicationContextMenuItem(this, _("Add to favorites"), "add_to_favorites");
                this.menu.addMenuItem(menuItem);
            }
            if (this.appsMenuButton._canUninstallApps) {
                menuItem = new ApplicationContextMenuItem(this, _("Uninstall"), "uninstall");
                this.menu.addMenuItem(menuItem);
            }
        }
        this.menu.toggle();
    },
    
    _subMenuOpenStateChanged: function() {
        if (this.menu.isOpen) this.appsMenuButton._scrollToButton(this.menu);
    }
}

function TransientButton(appsMenuButton, pathOrCommand) {
    this._init(appsMenuButton, pathOrCommand);
}

TransientButton.prototype = {
    __proto__: PopupMenu.PopupSubMenuMenuItem.prototype,
    
    _init: function(appsMenuButton, pathOrCommand) {
        let displayPath = pathOrCommand;
        if (pathOrCommand.charAt(0) == '~') {
            pathOrCommand = pathOrCommand.slice(1);
            pathOrCommand = GLib.get_home_dir() + pathOrCommand;
        }

        this.isPath = pathOrCommand.substr(pathOrCommand.length - 1) == '/';
        if (this.isPath) {
            this.path = pathOrCommand;
        } else {
            let n = pathOrCommand.lastIndexOf('/');
            if (n != 1) {
                this.path = pathOrCommand.substr(0, n);
            }
        }

        this.pathOrCommand = pathOrCommand;

        this.appsMenuButton = appsMenuButton;
        PopupMenu.PopupBaseMenuItem.prototype._init.call(this, {hover: false});

        // We need this fake app to help appEnterEvent/appLeaveEvent 
        // work with our search result.
        this.app = {
            get_app_info: {
                get_filename: function() {
                    return pathOrCommand;
                }
            },
            get_id: function() {
                return -1;
            },
            get_description: function() {
                return this.pathOrCommand;
            },
            get_name: function() {
                return '';
            }
        };

        

        let iconBox = new St.Bin();
        this.file = Gio.file_new_for_path(this.pathOrCommand);

        try {
            this.handler = this.file.query_default_handler(null);
            let icon_uri = this.file.get_uri();
            let fileInfo = this.file.query_info(Gio.FILE_ATTRIBUTE_STANDARD_TYPE, Gio.FileQueryInfoFlags.NONE, null);
            let contentType = Gio.content_type_guess(this.pathOrCommand, null);
            let themedIcon = Gio.content_type_get_icon(contentType[0]);
            this.icon = new St.Icon({gicon: themedIcon, icon_size: APPLICATION_ICON_SIZE, icon_type: St.IconType.FULLCOLOR });
            this.actor.set_style_class_name('menu-application-button');
        } catch (e) {
            this.handler = null;
            let iconName = this.isPath ? 'folder' : 'unknown';
            this.icon = new St.Icon({icon_name: iconName, icon_size: APPLICATION_ICON_SIZE, icon_type: St.IconType.FULLCOLOR,});
            // @todo Would be nice to indicate we don't have a handler for this file.
            this.actor.set_style_class_name('menu-application-button');
        }

        this.addActor(this.icon);

        this.label = new St.Label({ text: displayPath, style_class: 'menu-application-button-label' });
        this.label.clutter_text.ellipsize = Pango.EllipsizeMode.END;        
        this.label.set_style(MAX_BUTTON_WIDTH);
        this.addActor(this.label);
        this.isDraggableApp = false;
    },
    
    _onButtonReleaseEvent: function (actor, event) {
        if (event.get_button()==1){
            this.activate(event);
        }
        return true;
    },
    
    activate: function(event) {
        if (this.handler != null) {
            this.handler.launch([this.file], null)
        } else {
            // Try anyway, even though we probably shouldn't.
            try {
                Util.spawn(['gvfs-open', this.file.get_uri()])
            } catch (e) {
                global.logError("No handler available to open " + this.file.get_uri());
            }
            
        }
        
        this.appsMenuButton.menu.close();
    }
}

function ApplicationButton(appsMenuButton, app) {
    this._init(appsMenuButton, app);
}

ApplicationButton.prototype = {
    __proto__: GenericApplicationButton.prototype,
    
    _init: function(appsMenuButton, app) {
        GenericApplicationButton.prototype._init.call(this, appsMenuButton, app, true);
        this.category = new Array();
        this.actor.set_style_class_name('menu-application-button');

        this.icon = this.app.create_icon_texture(APPLICATION_ICON_SIZE)
        this.addActor(this.icon);
        this.name = this.app.get_name();
        this.label = new St.Label({ text: this.name, style_class: 'menu-application-button-label' });
        this.label.clutter_text.ellipsize = Pango.EllipsizeMode.END;        
        this.label.set_style(MAX_BUTTON_WIDTH);
        this.addActor(this.label);
        this._draggable = DND.makeDraggable(this.actor);
        this.isDraggableApp = true;
        this.actor.label_actor = this.label;
        this.icon.realize();
        this.label.realize();
    },     
    
    get_app_id: function() {
        return this.app.get_id();
    },
    
    getDragActor: function() {
        let favorites = AppFavorites.getAppFavorites().getFavorites();
        let nbFavorites = favorites.length;
        let monitorHeight = Main.layoutManager.primaryMonitor.height;
        let real_size = (0.7 * monitorHeight) / nbFavorites;
        let icon_size = 0.6 * real_size / global.ui_scale;
        if (icon_size > MAX_FAV_ICON_SIZE)
            icon_size = MAX_FAV_ICON_SIZE;
        return this.app.create_icon_texture(icon_size);
    },

    // Returns the original actor that should align with the actor
    // we show as the item is being dragged.
    getDragActorSource: function() {
        return this.actor;
    }
};

function SearchProviderResultButton(appsMenuButton, provider, result) {
    this._init(appsMenuButton, provider, result);
}

SearchProviderResultButton.prototype = {
    __proto__: PopupMenu.PopupBaseMenuItem.prototype,
    
    _init: function(appsMenuButton, provider, result) {
        this.provider = provider;
        this.result = result;

        this.appsMenuButton = appsMenuButton;
        PopupMenu.PopupBaseMenuItem.prototype._init.call(this, {hover: false});
        this.actor.set_style_class_name('menu-application-button');

        // We need this fake app to help appEnterEvent/appLeaveEvent 
        // work with our search result.
        this.app = {
            get_app_info: {
                get_filename: function() {
                    return result.id;
                }
            },
            get_id: function() {
                return -1;
            },
            get_description: function() {
                return result.description;
            },
            get_name: function() {
                return result.label;
            }
        };
        
        this.icon = null;
        if (result.icon){
            this.icon = result.icon;
        }else if (result.icon_app){
            this.icon = result.icon_app.create_icon_texture(APPLICATION_ICON_SIZE);
        }else if (result.icon_filename){
            this.icon = new St.Icon({gicon: new Gio.FileIcon({file: Gio.file_new_for_path(result.icon_filename)}), icon_size: APPLICATION_ICON_SIZE});
        }
        
        if (this.icon){
            this.addActor(this.icon);
        }
        this.label = new St.Label({ text: result.label, style_class: 'menu-application-button-label' });
        this.addActor(this.label);
        this.isDraggableApp = false;
        if (this.icon) {
            this.icon.realize();
        }
        this.label.realize();
    },
    
    _onButtonReleaseEvent: function (actor, event) {
        if (event.get_button() == 1){
            this.activate(event);
        }
        return true;
    },
    
    activate: function(event) {
        try{
            this.provider.on_result_selected(this.result);
            this.appsMenuButton.menu.close();
        }
        catch(e)
        {
            global.logError(e);
        }
    }
}

function PlaceButton(appsMenuButton, place, button_name) {
    this._init(appsMenuButton, place, button_name);
}

PlaceButton.prototype = {
    __proto__: PopupMenu.PopupBaseMenuItem.prototype,

    _init: function(appsMenuButton, place, button_name) {
        PopupMenu.PopupBaseMenuItem.prototype._init.call(this, {hover: false});
        this.appsMenuButton = appsMenuButton;
        this.place = place;
        this.button_name = button_name;
        this.actor.set_style_class_name('menu-application-button');
        this.actor._delegate = this;
        this.label = new St.Label({ text: this.button_name, style_class: 'menu-application-button-label' });
        this.label.clutter_text.ellipsize = Pango.EllipsizeMode.END;        
        this.label.set_style(MAX_BUTTON_WIDTH);
        this.icon = place.iconFactory(APPLICATION_ICON_SIZE);
        if (!this.icon)
            this.icon = new St.Icon({icon_name: "folder", icon_size: APPLICATION_ICON_SIZE, icon_type: St.IconType.FULLCOLOR});
        if (this.icon)
            this.addActor(this.icon);
        this.addActor(this.label);
        this.icon.realize();
        this.label.realize();
    },

    _onButtonReleaseEvent: function (actor, event) {
        if (event.get_button()==1){
            this.place.launch();
            this.appsMenuButton.menu.close();
        }
    },

    activate: function(event) {
        this.place.launch();
        this.appsMenuButton.menu.close();
    }
};

function RecentContextMenuItem(recentButton, label, is_default, callback) {
    this._init(recentButton, label, is_default, callback);
}

RecentContextMenuItem.prototype = {
    __proto__: PopupMenu.PopupBaseMenuItem.prototype,

    _init: function (recentButton, label, is_default, callback) {
        PopupMenu.PopupBaseMenuItem.prototype._init.call(this, {focusOnHover: false});

        this._recentButton = recentButton;
        this._callback = callback;
        this.label = new St.Label({ text: label });
        this.addActor(this.label);

        if (is_default)
            this.label.style = "font-weight: bold;";
    },

    activate: function (event) {
        this._callback()
        return false;
    }
};

function RecentButton(appsMenuButton, file) {
    this._init(appsMenuButton, file);
}

RecentButton.prototype = {
    __proto__: PopupMenu.PopupSubMenuMenuItem.prototype,

    _init: function(appsMenuButton, file) {
        PopupMenu.PopupBaseMenuItem.prototype._init.call(this, {hover: false});
        this.file = file;
        this.appsMenuButton = appsMenuButton;
        this.button_name = this.file.name;
        this.actor.set_style_class_name('menu-application-button');
        this.actor._delegate = this;
        this.label = new St.Label({ text: this.button_name, style_class: 'menu-application-button-label' });
        this.label.clutter_text.ellipsize = Pango.EllipsizeMode.END;        
        this.label.set_style(MAX_BUTTON_WIDTH);
        this.icon = file.createIcon(APPLICATION_ICON_SIZE);
        this.addActor(this.icon);
        this.addActor(this.label);
        this.icon.realize();
        this.label.realize();

        this.menu = new PopupMenu.PopupSubMenu(this.actor);
        this.menu.actor.set_style_class_name('menu-context-menu');
        this.menu.connect('open-state-changed', Lang.bind(this, this._subMenuOpenStateChanged));
    },

    _onButtonReleaseEvent: function (actor, event) {
        if (event.get_button()==1){
            this.file.launch();
            this.appsMenuButton.menu.close();
        }
        if (event.get_button()==3){
            if (!this.menu.isOpen)
                this.appsMenuButton.closeContextMenus(this, true);
            this.toggleMenu();
        }
        return true;
    },

    activate: function(event) {
        this.file.launch();
        this.appsMenuButton.menu.close();
    },

    closeMenu: function() {
        this.menu.close();
    },

    hasLocalPath: function(file) {
        return file.is_native() || file.get_path() != null;
    },

    toggleMenu: function() {
        if (!this.menu.isOpen){
            let children = this.menu.box.get_children();
            for (var i in children) {
                this.menu.box.remove_actor(children[i]);
            }
            let menuItem;

            menuItem = new PopupMenu.PopupMenuItem(_("Open with"), { reactive: false });
            menuItem.actor.style = "font-weight: bold";
            this.menu.addMenuItem(menuItem);

            let file = Gio.File.new_for_uri(this.file.uri);

            let default_info = Gio.AppInfo.get_default_for_type(this.file.mimeType, !this.hasLocalPath(file));

            if (default_info) {
                menuItem = new RecentContextMenuItem(this,
                                                     default_info.get_display_name(),
                                                     false,
                                                     Lang.bind(this, function() {
                                                         default_info.launch([file], null, null);
                                                         this.toggleMenu();
                                                         this.appsMenuButton.menu.close();
                                                     }));
                this.menu.addMenuItem(menuItem);
            }

            let infos = Gio.AppInfo.get_all_for_type(this.file.mimeType)

            for (let i = 0; i < infos.length; i++) {
                let info = infos[i];

                file = Gio.File.new_for_uri(this.file.uri);

                if (!this.hasLocalPath(file) && !info.supports_uris())
                    continue;

                if (info.equal(default_info))
                    continue;

                menuItem = new RecentContextMenuItem(this,
                                                     info.get_display_name(),
                                                     false,
                                                     Lang.bind(this, function() {
                                                         info.launch([file], null, null);
                                                         this.toggleMenu();
                                                         this.appsMenuButton.menu.close();
                                                     }));
                this.menu.addMenuItem(menuItem);
            }

            if (GLib.find_program_in_path ("nemo-open-with") != null) {
                menuItem = new RecentContextMenuItem(this,
                                                     _("Other application..."),
                                                     false,
                                                     Lang.bind(this, function() {
                                                         Util.spawnCommandLine("nemo-open-with " + this.file.uri);
                                                         this.toggleMenu();
                                                         this.appsMenuButton.menu.close();
                                                     }));
                this.menu.addMenuItem(menuItem);
            }
        }
        this.menu.toggle();
    },
    
    _subMenuOpenStateChanged: function() {
        if (this.menu.isOpen) this.appsMenuButton._scrollToButton(this.menu);
    }
};

function GenericButton(label, icon, reactive, callback) {
    this._init(label, icon, reactive, callback);
}

GenericButton.prototype = {
    __proto__: PopupMenu.PopupBaseMenuItem.prototype,

    _init: function(label, icon, reactive, callback) {
        PopupMenu.PopupBaseMenuItem.prototype._init.call(this, {hover: false});
        this.actor.set_style_class_name('menu-application-button');
        this.actor._delegate = this;
        this.button_name = "";

        this.label = new St.Label({ text: label, style_class: 'menu-application-button-label' });
        this.label.clutter_text.ellipsize = Pango.EllipsizeMode.END; 
        this.label.set_style(MAX_BUTTON_WIDTH);

        if (icon != null) {
            let icon_actor = new St.Icon({ icon_name: icon, icon_type: St.IconType.FULLCOLOR, icon_size: APPLICATION_ICON_SIZE});
            this.addActor(icon_actor);
        }

        this.addActor(this.label);
        this.label.realize();

        this.actor.reactive = reactive;
        this.callback = callback;

        this.menu = new PopupMenu.PopupSubMenu(this.actor);
    },

    _onButtonReleaseEvent: function (actor, event) {
        if (event.get_button() == 1) {
            this.callback();
        }
    }
}

function RecentClearButton(appsMenuButton) {
    this._init(appsMenuButton);
}

RecentClearButton.prototype = {
    __proto__: PopupMenu.PopupBaseMenuItem.prototype,

    _init: function(appsMenuButton) {
        PopupMenu.PopupBaseMenuItem.prototype._init.call(this, {hover: false});
        this.appsMenuButton = appsMenuButton;
        this.actor.set_style_class_name('menu-application-button');
        this.button_name = _("Clear list");
        this.actor._delegate = this;
        this.label = new St.Label({ text: this.button_name, style_class: 'menu-application-button-label' });
        this.icon = new St.Icon({ icon_name: 'edit-clear', icon_type: St.IconType.SYMBOLIC, icon_size: APPLICATION_ICON_SIZE });
        this.addActor(this.icon);
        this.addActor(this.label);

        this.menu = new PopupMenu.PopupSubMenu(this.actor);
    },
    
    _onButtonReleaseEvent: function (actor, event) {
        if (event.get_button()==1){
            this.appsMenuButton.menu.close();
            let GtkRecent = new Gtk.RecentManager();
            GtkRecent.purge_items();
        }
    }
};

function CategoryButton(app) {
    this._init(app);
}

CategoryButton.prototype = {
    __proto__: PopupMenu.PopupBaseMenuItem.prototype,

    _init: function(category) {
        PopupMenu.PopupBaseMenuItem.prototype._init.call(this, {hover: false});

        this.actor.set_style_class_name('menu-category-button');
        var label;
        let icon = null;
        if (category) {
            icon = category.get_icon();
            if (icon && icon.get_names)
                this.icon_name = icon.get_names().toString();
            else
                this.icon_name = "";
            label = category.get_name();
        } else
            label = _("All Applications");
        
        this.actor._delegate = this;
        this.label = new St.Label({ text: label, style_class: 'menu-category-button-label' });
        if (category && this.icon_name) {
            this.icon = St.TextureCache.get_default().load_gicon(null, icon, CATEGORY_ICON_SIZE);
            if (this.icon) {
                this.addActor(this.icon);
                this.icon.realize();
            }
        }
        this.actor.accessible_role = Atk.Role.LIST_ITEM;
        this.addActor(this.label);
        this.label.realize();
    }
};

function PlaceCategoryButton(app) {
    this._init(app);
}

PlaceCategoryButton.prototype = {
    __proto__: PopupMenu.PopupBaseMenuItem.prototype,

    _init: function(category) {
        PopupMenu.PopupBaseMenuItem.prototype._init.call(this, {hover: false});
        this.actor.set_style_class_name('menu-category-button');
        this.actor._delegate = this;
        this.label = new St.Label({ text: _("Places"), style_class: 'menu-category-button-label' });
        this.icon = new St.Icon({icon_name: "folder", icon_size: CATEGORY_ICON_SIZE, icon_type: St.IconType.FULLCOLOR});
        this.addActor(this.icon);
        this.icon.realize();
        this.addActor(this.label);
        this.label.realize();
    }
};

function RecentCategoryButton(app) {
    this._init(app);
}

RecentCategoryButton.prototype = {
    __proto__: PopupMenu.PopupBaseMenuItem.prototype,

    _init: function(category) {
        PopupMenu.PopupBaseMenuItem.prototype._init.call(this, {hover: false});
        this.actor.set_style_class_name('menu-category-button');
        this.actor._delegate = this;
        this.label = new St.Label({ text: _("Recent Files"), style_class: 'menu-category-button-label' });
        this.icon = new St.Icon({icon_name: "folder-recent", icon_size: CATEGORY_ICON_SIZE, icon_type: St.IconType.FULLCOLOR});
        this.addActor(this.icon);
        this.icon.realize()
        this.addActor(this.label);
        this.label.realize();
    }
};

function FavoritesButton(appsMenuButton, app, nbFavorites) {
    this._init(appsMenuButton, app, nbFavorites);
}

FavoritesButton.prototype = {
    __proto__: GenericApplicationButton.prototype,
    
    _init: function(appsMenuButton, app, nbFavorites) {
        GenericApplicationButton.prototype._init.call(this, appsMenuButton, app);        
        let monitorHeight = Main.layoutManager.primaryMonitor.height;
        let real_size = (0.7 * monitorHeight) / nbFavorites;
        let icon_size = 0.6 * real_size / global.ui_scale;
        if (icon_size > MAX_FAV_ICON_SIZE)
            icon_size = MAX_FAV_ICON_SIZE;
        this.actor.style = "padding-top: "+(icon_size / 3)+"px;padding-bottom: "+(icon_size / 3)+"px; margin:auto;"

        this.actor.add_style_class_name('menu-favorites-button');    
        let icon = app.create_icon_texture(icon_size);

        this.addActor(icon);
        icon.realize()

        this._draggable = DND.makeDraggable(this.actor);
        this._draggable.connect('drag-end', Lang.bind(this, this._onDragEnd));
        this.isDraggableApp = true;
    },

    _onDragEnd: function() {
        this.actor.get_parent()._delegate._clearDragPlaceholder()
    },

    get_app_id: function() {
        return this.app.get_id();
    },
    
    getDragActor: function() {
        return new Clutter.Clone({ source: this.actor });
    },

    // Returns the original actor that should align with the actor
    // we show as the item is being dragged.
    getDragActorSource: function() {
        return this.actor;
    }
};

function SystemButton(appsMenuButton, icon, nbFavorites, name, desc) {
    this._init(appsMenuButton, icon, nbFavorites, name, desc);
}

SystemButton.prototype = {
    __proto__: PopupMenu.PopupSubMenuMenuItem.prototype,
    
    _init: function(appsMenuButton, icon, nbFavorites, name, desc) {
        PopupMenu.PopupBaseMenuItem.prototype._init.call(this, {hover: false});

        this.name = name;
        this.desc = desc;

        let monitorHeight = Main.layoutManager.primaryMonitor.height;
        let real_size = (0.7 * monitorHeight) / nbFavorites;
        let icon_size = 0.6 * real_size / global.ui_scale;
        if (icon_size > MAX_FAV_ICON_SIZE)
            icon_size = MAX_FAV_ICON_SIZE;
        this.actor.style = "padding-top: "+(icon_size / 3)+"px;padding-bottom: "+(icon_size / 3)+"px; margin:auto;"
        this.actor.add_style_class_name('menu-favorites-button');    

        let iconObj = new St.Icon({icon_name: icon, icon_size: icon_size, icon_type: St.IconType.FULLCOLOR});
        this.addActor(iconObj);
        iconObj.realize()
    },

    _onButtonReleaseEvent: function(actor, event) {
        if (event.get_button() == 1) {
            this.activate();
        }
    }
};

function CategoriesApplicationsBox() {
    this._init();
}

CategoriesApplicationsBox.prototype = {
    _init: function() {
        this.actor = new St.BoxLayout();
        this.actor._delegate = this;
    },
    
    acceptDrop : function(source, actor, x, y, time) {
        if (source instanceof FavoritesButton){
            source.actor.destroy();
            actor.destroy();
            AppFavorites.getAppFavorites().removeFavorite(source.app.get_id());
            return true;
        }
        return false;
    }
}

function FavoritesBox() {
    this._init();
}

FavoritesBox.prototype = {
    _init: function() {
        this.actor = new St.BoxLayout({ vertical: true });
        this.actor._delegate = this;
        
        this._dragPlaceholder = null;
        this._dragPlaceholderPos = -1;
        this._animatingPlaceholdersCount = 0;
    },
    
    _clearDragPlaceholder: function() {
        if (this._dragPlaceholder) {
            this._dragPlaceholder.animateOutAndDestroy();
            this._dragPlaceholder = null;
            this._dragPlaceholderPos = -1;
        }
    },
    
    handleDragOver : function(source, actor, x, y, time) {
        let app = source.app;

        let favorites = AppFavorites.getAppFavorites().getFavorites();
        let numFavorites = favorites.length;

        let favPos = favorites.indexOf(app);

        let children = this.actor.get_children();
        let numChildren = children.length;
        let boxHeight = this.actor.height;

        // Keep the placeholder out of the index calculation; assuming that
        // the remove target has the same size as "normal" items, we don't
        // need to do the same adjustment there.
        if (this._dragPlaceholder) {
            boxHeight -= this._dragPlaceholder.actor.height;
            numChildren--;
        }

        let pos = Math.round(y * numChildren / boxHeight);

        if (pos != this._dragPlaceholderPos && pos <= numFavorites) {
            if (this._animatingPlaceholdersCount > 0) {
                let appChildren = children.filter(function(actor) {
                    return (actor._delegate instanceof FavoritesButton);
                });
                this._dragPlaceholderPos = children.indexOf(appChildren[pos]);
            } else {
                this._dragPlaceholderPos = pos;
            }

            // Don't allow positioning before or after self
            if (favPos != -1 && (pos == favPos || pos == favPos + 1)) {
                if (this._dragPlaceholder) {
                    this._dragPlaceholder.animateOutAndDestroy();
                    this._animatingPlaceholdersCount++;
                    this._dragPlaceholder.actor.connect('destroy',
                        Lang.bind(this, function() {
                            this._animatingPlaceholdersCount--;
                        }));
                }
                this._dragPlaceholder = null;

                return DND.DragMotionResult.CONTINUE;
            }

            // If the placeholder already exists, we just move
            // it, but if we are adding it, expand its size in
            // an animation
            let fadeIn;
            if (this._dragPlaceholder) {
                this._dragPlaceholder.actor.destroy();
                fadeIn = false;
            } else {
                fadeIn = true;
            }

            this._dragPlaceholder = new DND.GenericDragPlaceholderItem();
            this._dragPlaceholder.child.set_width (source.actor.height);
            this._dragPlaceholder.child.set_height (source.actor.height);
            this.actor.insert_actor(this._dragPlaceholder.actor,
                                   this._dragPlaceholderPos);
            if (fadeIn)
                this._dragPlaceholder.animateIn();
        }

        return DND.DragMotionResult.MOVE_DROP;
    },
    
    // Draggable target interface
    acceptDrop : function(source, actor, x, y, time) {
        let app = source.app;

        let id = app.get_id();

        let favorites = AppFavorites.getAppFavorites().getFavoriteMap();

        let srcIsFavorite = (id in favorites);

        let favPos = 0;
        let children = this.actor.get_children();
        for (let i = 0; i < this._dragPlaceholderPos; i++) {
            if (this._dragPlaceholder &&
                children[i] == this._dragPlaceholder.actor)
                continue;
            
            if (!(children[i]._delegate instanceof FavoritesButton)) continue;

            let childId = children[i]._delegate.app.get_id();
            if (childId == id)
                continue;
            if (childId in favorites)
                favPos++;
        }

        Meta.later_add(Meta.LaterType.BEFORE_REDRAW, Lang.bind(this,
            function () {
                let appFavorites = AppFavorites.getAppFavorites();
                if (srcIsFavorite)
                    appFavorites.moveFavoriteToPos(id, favPos);
                else
                    appFavorites.addFavoriteAtPos(id, favPos);
                return false;
            }));

        return true;
    }
}

function MyApplet(orientation, panel_height, instance_id) {
    this._init(orientation, panel_height, instance_id);
}

MyApplet.prototype = {
    __proto__: Applet.TextIconApplet.prototype,

    _init: function(orientation, panel_height, instance_id) {        
        Applet.TextIconApplet.prototype._init.call(this, orientation, panel_height, instance_id);
        this.initial_load_done = false;
<<<<<<< HEAD

        try {
            this.set_applet_tooltip(_("Menu"));
            this.menuManager = new PopupMenu.PopupMenuManager(this);
            this.menu = new Applet.AppletPopupMenu(this, orientation);
            this.menuManager.addMenu(this.menu);   
                        
            this.actor.connect('key-press-event', Lang.bind(this, this._onSourceKeyPress));

            this.settings = new Settings.AppletSettings(this, "menu@cinnamon.org", instance_id);

            this.settings.bindProperty(Settings.BindingDirection.IN, "show-places", "showPlaces", this._refreshBelowApps, null);
=======

        this.set_applet_tooltip(_("Menu"));
        this.menuManager = new PopupMenu.PopupMenuManager(this);
        this.menu = new Applet.AppletPopupMenu(this, orientation);
        this.menuManager.addMenu(this.menu);
>>>>>>> d66986f1

        this.actor.connect('key-press-event', Lang.bind(this, this._onSourceKeyPress));

        this.settings = new Settings.AppletSettings(this, "menu@cinnamon.org", instance_id);

        this.settings.bindProperty(Settings.BindingDirection.IN, "show-places", "showPlaces", this._refreshBelowApps, null);

        this.settings.bindProperty(Settings.BindingDirection.IN, "activate-on-hover", "activateOnHover", this._updateActivateOnHover, null);
        this._updateActivateOnHover();

        this.menu.actor.add_style_class_name('menu-background');
        this.menu.connect('open-state-changed', Lang.bind(this, this._onOpenStateChanged));

<<<<<<< HEAD
            this._searchInactiveIcon = new St.Icon({ style_class: 'menu-search-entry-icon',
                                               icon_name: 'edit-find',
                                               icon_type: St.IconType.SYMBOLIC });
            this._searchActiveIcon = new St.Icon({ style_class: 'menu-search-entry-icon',
                                             icon_name: 'edit-clear',
                                             icon_type: St.IconType.SYMBOLIC });
            this._searchIconClickedId = 0;
            this._applicationsButtons = new Array();
            this._applicationsButtonFromApp = new Object();
            this._favoritesButtons = new Array();
            this._placesButtons = new Array();
            this._transientButtons = new Array();
            this._recentButtons = new Array();
            this._categoryButtons = new Array();
            this._searchProviderButtons = new Array();
            this._selectedItemIndex = null;
            this._previousSelectedActor = null;
            this._previousVisibleIndex = null;
            this._previousTreeSelectedActor = null;
            this._activeContainer = null;
            this._activeActor = null;
            this._applicationsBoxWidth = 0;
            this.menuIsOpening = false;
            this._knownApps = new Array(); // Used to keep track of apps that are already installed, so we can highlight newly installed ones
            this._appsWereRefreshed = false;
            this._canUninstallApps = GLib.file_test("/usr/bin/cinnamon-remove-application", GLib.FileTest.EXISTS);
            this.RecentManager = new DocInfo.DocManager();
            this.privacy_settings = new Gio.Settings( {schema: PRIVACY_SCHEMA} );
            this._display();
            appsys.connect('installed-changed', Lang.bind(this, this._refreshAll));
            AppFavorites.getAppFavorites().connect('changed', Lang.bind(this, this._refreshFavs));
            this.settings.bindProperty(Settings.BindingDirection.IN, "hover-delay", "hover_delay_ms", this._update_hover_delay, null);
            this._update_hover_delay();
            Main.placesManager.connect('places-updated', Lang.bind(this, this._refreshBelowApps));
            this.RecentManager.connect('changed', Lang.bind(this, this._refreshRecent));
            this.privacy_settings.connect("changed::" + REMEMBER_RECENT_KEY, Lang.bind(this, this._refreshRecent));
            this._fileFolderAccessActive = false;
            this._pathCompleter = new Gio.FilenameCompleter();
            this._pathCompleter.set_dirs_only(false);
            this.lastAcResults = new Array();
            this.settings.bindProperty(Settings.BindingDirection.IN, "search-filesystem", "searchFilesystem", null, null);

            // We shouldn't need to call refreshAll() here... since we get a "icon-theme-changed" signal when CSD starts.
            // The reason we do is in case the Cinnamon icon theme is the same as the one specificed in GTK itself (in .config)
            // In that particular case we get no signal at all.
            this._refreshAll();

            St.TextureCache.get_default().connect("icon-theme-changed", Lang.bind(this, this.onIconThemeChanged));
            this._recalc_height();
        }
        catch (e) {
            global.logError(e);
        }
=======
        this.settings.bindProperty(Settings.BindingDirection.IN, "menu-icon-custom", "menuIconCustom", this._updateIconAndLabel, null);
        this.settings.bindProperty(Settings.BindingDirection.IN, "menu-icon", "menuIcon", this._updateIconAndLabel, null);
        this.settings.bindProperty(Settings.BindingDirection.IN, "menu-label", "menuLabel", this._updateIconAndLabel, null);
        this.settings.bindProperty(Settings.BindingDirection.IN, "overlay-key", "overlayKey", this._updateKeybinding, null);

        this._updateKeybinding();

        Main.themeManager.connect("theme-set", Lang.bind(this, this._updateIconAndLabel));
        this._updateIconAndLabel();

        this._searchInactiveIcon = new St.Icon({ style_class: 'menu-search-entry-icon',
            icon_name: 'edit-find',
            icon_type: St.IconType.SYMBOLIC });
        this._searchActiveIcon = new St.Icon({ style_class: 'menu-search-entry-icon',
            icon_name: 'edit-clear',
            icon_type: St.IconType.SYMBOLIC });
        this._searchIconClickedId = 0;
        this._applicationsButtons = new Array();
        this._applicationsButtonFromApp = new Object();
        this._favoritesButtons = new Array();
        this._placesButtons = new Array();
        this._transientButtons = new Array();
        this._recentButtons = new Array();
        this._categoryButtons = new Array();
        this._searchProviderButtons = new Array();
        this._selectedItemIndex = null;
        this._previousSelectedActor = null;
        this._previousVisibleIndex = null;
        this._previousTreeSelectedActor = null;
        this._activeContainer = null;
        this._activeActor = null;
        this._applicationsBoxWidth = 0;
        this.menuIsOpening = false;
        this._knownApps = new Array(); // Used to keep track of apps that are already installed, so we can highlight newly installed ones
        this._appsWereRefreshed = false;
        this._canUninstallApps = GLib.file_test("/usr/bin/cinnamon-remove-application", GLib.FileTest.EXISTS);
        this.RecentManager = new DocInfo.DocManager();
        this.privacy_settings = new Gio.Settings( {schema_id: PRIVACY_SCHEMA} );
        this._display();
        appsys.connect('installed-changed', Lang.bind(this, this._refreshAll));
        AppFavorites.getAppFavorites().connect('changed', Lang.bind(this, this._refreshFavs));
        this.settings.bindProperty(Settings.BindingDirection.IN, "hover-delay", "hover_delay_ms", this._update_hover_delay, null);
        this._update_hover_delay();
        Main.placesManager.connect('places-updated', Lang.bind(this, this._refreshBelowApps));
        this.RecentManager.connect('changed', Lang.bind(this, this._refreshRecent));
        this.privacy_settings.connect("changed::" + REMEMBER_RECENT_KEY, Lang.bind(this, this._refreshRecent));
        this._fileFolderAccessActive = false;
        this._pathCompleter = new Gio.FilenameCompleter();
        this._pathCompleter.set_dirs_only(false);
        this.lastAcResults = new Array();
        this.settings.bindProperty(Settings.BindingDirection.IN, "search-filesystem", "searchFilesystem", null, null);

        // We shouldn't need to call refreshAll() here... since we get a "icon-theme-changed" signal when CSD starts.
        // The reason we do is in case the Cinnamon icon theme is the same as the one specificed in GTK itself (in .config)
        // In that particular case we get no signal at all.
        this._refreshAll();

        St.TextureCache.get_default().connect("icon-theme-changed", Lang.bind(this, this.onIconThemeChanged));
        this._recalc_height();
>>>>>>> d66986f1
    },

    _updateKeybinding: function() {
        Main.keybindingManager.addHotKey("overlay-key", this.overlayKey, Lang.bind(this, function() {
            if (!Main.overview.visible && !Main.expo.visible)
                this.menu.toggle_with_options(false);
        }));
    },

    onIconThemeChanged: function() {
        this._refreshAll();
    },

    _refreshAll: function() {
        this._refreshApps();
        this._refreshFavs();
        this._refreshPlaces();
        this._refreshRecent();
    },

    _refreshBelowApps: function() {
        this._refreshPlaces();
        this._refreshRecent();
    },

    openMenu: function() {
        if (!this._applet_context_menu.isOpen) {
            this.menu.open(false);
        }        
    },

    _updateActivateOnHover: function() {
        if (this._openMenuId) {
            this.actor.disconnect(this._openMenuId);
            this._openMenuId = 0;
        }
        if (this.activateOnHover) {
            this._openMenuId = this.actor.connect('enter-event', Lang.bind(this, this.openMenu));
        }
    },

    _update_hover_delay: function() {
        this.hover_delay = this.hover_delay_ms / 1000
    },

    _recalc_height: function() {
        let scrollBoxHeight = (this.leftBox.get_allocation_box().y2-this.leftBox.get_allocation_box().y1) -
                               (this.searchBox.get_allocation_box().y2-this.searchBox.get_allocation_box().y1);
        this.applicationsScrollBox.style = "height: "+scrollBoxHeight / global.ui_scale +"px;";
    },

    on_orientation_changed: function (orientation) {
        this.menu.destroy();
        this.menu = new Applet.AppletPopupMenu(this, orientation);
        this.menuManager.addMenu(this.menu);
        
        this.menu.actor.add_style_class_name('menu-background');
        this.menu.connect('open-state-changed', Lang.bind(this, this._onOpenStateChanged));
        this._display();

        if (this.initial_load_done)
            this._refreshAll();
    },

    on_applet_added_to_panel: function () {
        this.initial_load_done = true;
    },

    _launch_editor: function() {
        Util.spawnCommandLine("cinnamon-menu-editor");
    },
    
    on_applet_clicked: function(event) {
        this.menu.toggle_with_options(false);
    },
           
    _onSourceKeyPress: function(actor, event) {
        let symbol = event.get_key_symbol();

        if (symbol == Clutter.KEY_space || symbol == Clutter.KEY_Return) {
            this.menu.toggle();
            return true;
        } else if (symbol == Clutter.KEY_Escape && this.menu.isOpen) {
            this.menu.close();
            return true;
        } else if (symbol == Clutter.KEY_Down) {
            if (!this.menu.isOpen)
                this.menu.toggle();
            this.menu.actor.navigate_focus(this.actor, Gtk.DirectionType.DOWN, false);
            return true;
        } else
            return false;
    },

    _onOpenStateChanged: function(menu, open) {
        if (open) {
            this.menuIsOpening = true;
            this.actor.add_style_pseudo_class('active');
            global.stage.set_key_focus(this.searchEntry);
            this._selectedItemIndex = null;
            this._activeContainer = null;
            this._activeActor = null;


            let n = Math.min(this._applicationsButtons.length,
                             INITIAL_BUTTON_LOAD);
            for (let i = 0; i < n; i++) {
                this._applicationsButtons[i].actor.show();
            }
            this._allAppsCategoryButton.actor.style_class = "menu-category-button-selected";
            Mainloop.idle_add(Lang.bind(this, this._initial_cat_selection, n));
        } else {
            this.actor.remove_style_pseudo_class('active');
            if (this.searchActive) {
                this.resetSearch();
            }
            this.selectedAppTitle.set_text("");
            this.selectedAppDescription.set_text("");
            this._previousTreeSelectedActor = null;
            this._previousSelectedActor = null;
            this.closeContextMenus(null, false);

            this._clearAllSelections(false);
            this.destroyVectorBox();
        }
    },

    _initial_cat_selection: function (start_index) {
        let n = this._applicationsButtons.length;
        for (let i = start_index; i < n; i++) {
            this._applicationsButtons[i].actor.show();
        }
    },

    destroy: function() {
        this.actor._delegate = null;
        this.menu.destroy();
        this.actor.destroy();
        this.emit('destroy');
    },

    _set_default_menu_icon: function() {
        let path = global.datadir + "/theme/menu.svg";
        if (GLib.file_test(path, GLib.FileTest.EXISTS)) {
            this.set_applet_icon_path(path);
            return;
        }

        path = global.datadir + "/theme/menu-symbolic.svg";
        if (GLib.file_test(path, GLib.FileTest.EXISTS)) {
            this.set_applet_icon_symbolic_path(path);
            return;
        }
        /* If all else fails, this will yield no icon */
        this.set_applet_icon_path("");
    },

    _updateIconAndLabel: function(){
        try {
            if (this.menuIconCustom) {
                if (this.menuIcon == "") {
                    this.set_applet_icon_name("");
                } else if (GLib.path_is_absolute(this.menuIcon) && GLib.file_test(this.menuIcon, GLib.FileTest.EXISTS)) {
                    if (this.menuIcon.search("-symbolic") != -1)
                        this.set_applet_icon_symbolic_path(this.menuIcon);
                    else
                        this.set_applet_icon_path(this.menuIcon);
                } else if (Gtk.IconTheme.get_default().has_icon(this.menuIcon)) {
                    if (this.menuIcon.search("-symbolic") != -1)
                        this.set_applet_icon_symbolic_name(this.menuIcon);
                    else
                        this.set_applet_icon_name(this.menuIcon);
                }
            } else {
                this._set_default_menu_icon();
            }
        } catch(e) {
           global.logWarning("Could not load icon file \""+this.menuIcon+"\" for menu button");
        }

        if (this.menuIconCustom && this.menuIcon == "") {
            this._applet_icon_box.hide();
        } else {
            this._applet_icon_box.show();
        }

        if (this.menuLabel != "")
            this.set_applet_label(_(this.menuLabel));
        else
            this.set_applet_label("");
    },

    _onMenuKeyPress: function(actor, event) {
        let symbol = event.get_key_symbol();
        let item_actor;
        let index = 0;
        this.appBoxIter.reloadVisible();
        this.catBoxIter.reloadVisible();
        this.favBoxIter.reloadVisible();

        let keyCode = event.get_key_code();
        let modifierState = Cinnamon.get_event_state(event);

        /* check for a keybinding and quit early, otherwise we get a double hit
           of the keybinding callback */
        let action = global.display.get_keybinding_action(keyCode, modifierState);

        if (action == Meta.KeyBindingAction.CUSTOM) {
            return true;
        }

        index = this._selectedItemIndex;   

        if (this._activeContainer === null && symbol == Clutter.KEY_Up) {
            this._activeContainer = this.applicationsBox;
            item_actor = this.appBoxIter.getLastVisible();
            index = this.appBoxIter.getAbsoluteIndexOfChild(item_actor);
            this._scrollToButton(item_actor._delegate);
        } else if (this._activeContainer === null && symbol == Clutter.KEY_Down) {
            this._activeContainer = this.applicationsBox;
            item_actor = this.appBoxIter.getFirstVisible();
            index = this.appBoxIter.getAbsoluteIndexOfChild(item_actor);
            this._scrollToButton(item_actor._delegate);
        } else if (this._activeContainer === null && symbol == Clutter.KEY_Left) {
            this._activeContainer = this.favoritesBox;
            item_actor = this.favBoxIter.getFirstVisible();
            index = this.favBoxIter.getAbsoluteIndexOfChild(item_actor);
        } else if (symbol == Clutter.KEY_Up) {
            if (this._activeContainer != this.categoriesBox) {
                this._previousSelectedActor = this._activeContainer.get_child_at_index(index);
                item_actor = this._activeContainer._vis_iter.getPrevVisible(this._previousSelectedActor);
                this._previousVisibleIndex = this._activeContainer._vis_iter.getVisibleIndex(item_actor);
                index = this._activeContainer._vis_iter.getAbsoluteIndexOfChild(item_actor);
                this._scrollToButton(item_actor._delegate);
            } else {
                this._previousTreeSelectedActor = this.categoriesBox.get_child_at_index(index);
                this._previousTreeSelectedActor._delegate.isHovered = false;
                item_actor = this.catBoxIter.getPrevVisible(this._activeActor)
                index = this.catBoxIter.getAbsoluteIndexOfChild(item_actor);
            }
        } else if (symbol == Clutter.KEY_Down) {
            if (this._activeContainer != this.categoriesBox) {
                this._previousSelectedActor = this._activeContainer.get_child_at_index(index);
                item_actor = this._activeContainer._vis_iter.getNextVisible(this._previousSelectedActor);

                this._previousVisibleIndex = this._activeContainer._vis_iter.getVisibleIndex(item_actor);
                index = this._activeContainer._vis_iter.getAbsoluteIndexOfChild(item_actor);
                this._scrollToButton(item_actor._delegate);
            } else {
                this._previousTreeSelectedActor = this.categoriesBox.get_child_at_index(index);
                this._previousTreeSelectedActor._delegate.isHovered = false;
                item_actor = this.catBoxIter.getNextVisible(this._activeActor)
                index = this.catBoxIter.getAbsoluteIndexOfChild(item_actor);
                this._previousTreeSelectedActor._delegate.emit('leave-event');
            }
        } else if (symbol == Clutter.KEY_Right && (this._activeContainer !== this.applicationsBox)) {
            if (this._activeContainer == this.categoriesBox) {
                if (this._previousVisibleIndex !== null) {
                    item_actor = this.appBoxIter.getVisibleItem(this._previousVisibleIndex);
                } else {
                    item_actor = this.appBoxIter.getFirstVisible();
                }
            } else {
                item_actor = (this._previousTreeSelectedActor != null) ? this._previousTreeSelectedActor : this.catBoxIter.getFirstVisible();
                index = this.catBoxIter.getAbsoluteIndexOfChild(item_actor);
                this._previousTreeSelectedActor = item_actor;
            }
            index = item_actor.get_parent()._vis_iter.getAbsoluteIndexOfChild(item_actor);
        } else if (symbol == Clutter.KEY_Left && this._activeContainer === this.applicationsBox && !this.searchActive) {
            this._previousSelectedActor = this.applicationsBox.get_child_at_index(index);
            item_actor = (this._previousTreeSelectedActor != null) ? this._previousTreeSelectedActor : this.catBoxIter.getFirstVisible();
            index = this.catBoxIter.getAbsoluteIndexOfChild(item_actor);
            this._previousTreeSelectedActor = item_actor;
        } else if (symbol == Clutter.KEY_Left && this._activeContainer === this.categoriesBox && !this.searchActive) {
            this._previousSelectedActor = this.categoriesBox.get_child_at_index(index);
            item_actor = this.favBoxIter.getFirstVisible();
            index = this.favBoxIter.getAbsoluteIndexOfChild(item_actor);
        } else if (this._activeContainer !== this.categoriesBox && (symbol == Clutter.KEY_Return || symbol == Clutter.KP_Enter)) {
            item_actor = this._activeContainer.get_child_at_index(this._selectedItemIndex);
            item_actor._delegate.activate();
            return true;
        } else if (this.searchFilesystem && (this._fileFolderAccessActive || symbol == Clutter.slash)) {
            if (symbol == Clutter.Return || symbol == Clutter.KP_Enter) {
                if (this._run(this.searchEntry.get_text())) {
                    this.menu.close();
                }
                return true;
            }
            if (symbol == Clutter.Escape) {
                this.searchEntry.set_text('');
                this._fileFolderAccessActive = false;
            }
            if (symbol == Clutter.slash) {
                // Need preload data before get completion. GFilenameCompleter load content of parent directory.
                // Parent directory for /usr/include/ is /usr/. So need to add fake name('a').
                let text = this.searchEntry.get_text().concat('/a');
                let prefix;
                if (text.lastIndexOf(' ') == -1)
                    prefix = text;
                else
                    prefix = text.substr(text.lastIndexOf(' ') + 1);
                this._getCompletion(prefix);

                return false;
            }
            if (symbol == Clutter.Tab) {
                let text = actor.get_text();
                let prefix;
                if (text.lastIndexOf(' ') == -1)
                    prefix = text;
                else
                    prefix = text.substr(text.lastIndexOf(' ') + 1);
                let postfix = this._getCompletion(prefix);
                if (postfix != null && postfix.length > 0) {
                    actor.insert_text(postfix, -1);
                    actor.set_cursor_position(text.length + postfix.length);
                    if (postfix[postfix.length - 1] == '/')
                        this._getCompletion(text + postfix + 'a');
                }

                return true;
            }
            return false;

        } else {
            return false;
        }

        this._selectedItemIndex = index;
        if (!item_actor || item_actor === this.searchEntry) {
            return false;
        }
        item_actor._delegate.emit('enter-event');
        return true;
    },

    _addEnterEvent: function(button, callback) {
        let _callback = Lang.bind(this, function() {
            let parent = button.actor.get_parent();
            if (this._activeContainer === this.categoriesBox && parent !== this._activeContainer) {
                this._previousTreeSelectedActor = this._activeActor;
                this._previousSelectedActor = null;
            }
            if (this._previousTreeSelectedActor && this._activeContainer !== this.categoriesBox &&
                    parent !== this._activeContainer && button !== this._previousTreeSelectedActor && !this.searchActive) {
                this._previousTreeSelectedActor.style_class = "menu-category-button";
            }
            if (parent != this._activeContainer) {
                parent._vis_iter.reloadVisible();
            }
            let _maybePreviousActor = this._activeActor;
            if (_maybePreviousActor && this._activeContainer !== this.categoriesBox) {
                this._previousSelectedActor = _maybePreviousActor;
                this._clearPrevSelection();
            }
            if (parent === this.categoriesBox && !this.searchActive) {
                this._previousSelectedActor = _maybePreviousActor;
                this._clearPrevCatSelection();
            }
            this._activeContainer = parent;
            this._activeActor = button.actor;
            this._selectedItemIndex = this._activeContainer._vis_iter.getAbsoluteIndexOfChild(this._activeActor);
            callback();
        });
        button.connect('enter-event', _callback);
        button.actor.connect('enter-event', _callback);
    },

    _clearPrevSelection: function(actor) {
        if (this._previousSelectedActor && this._previousSelectedActor != actor) {
            if (this._previousSelectedActor._delegate instanceof ApplicationButton ||
                this._previousSelectedActor._delegate instanceof RecentButton ||
                this._previousSelectedActor._delegate instanceof SearchProviderResultButton ||
                this._previousSelectedActor._delegate instanceof PlaceButton ||
                this._previousSelectedActor._delegate instanceof RecentClearButton)
                this._previousSelectedActor.style_class = "menu-application-button";
            else if (this._previousSelectedActor._delegate instanceof FavoritesButton ||
                     this._previousSelectedActor._delegate instanceof SystemButton)
                this._previousSelectedActor.remove_style_pseudo_class("hover");
        }
    },

    _clearPrevCatSelection: function(actor) {
        if (this._previousTreeSelectedActor && this._previousTreeSelectedActor != actor) {
            this._previousTreeSelectedActor.style_class = "menu-category-button";
            
            if (this._previousTreeSelectedActor._delegate) {
                this._previousTreeSelectedActor._delegate.emit('leave-event');
            }

            if (actor !== undefined) {
                this._previousVisibleIndex = null;
                this._previousTreeSelectedActor = actor;
            }
        } else {
            this.categoriesBox.get_children().forEach(Lang.bind(this, function (child) {
                child.style_class = "menu-category-button";
            }));
        }
    },

    makeVectorBox: function(actor) {
        this.destroyVectorBox(actor);
        let [mx, my, mask] = global.get_pointer();
        let [bx, by] = this.categoriesApplicationsBox.actor.get_transformed_position();
        let [bw, bh] = this.categoriesApplicationsBox.actor.get_transformed_size();
        let [aw, ah] = actor.get_transformed_size();
        let [ax, ay] = actor.get_transformed_position();
        let [appbox_x, appbox_y] = this.applicationsBox.get_transformed_position();

        let right_x = appbox_x - bx;
        let xformed_mouse_x = mx-bx;
        let xformed_mouse_y = my-by;
        let w = Math.max(right_x-xformed_mouse_x, 0);

        let ulc_y = xformed_mouse_y + 0;
        let llc_y = xformed_mouse_y + 0;

        this.vectorBox = new St.Polygon({ debug: false, width: w, height: bh,
                                          ulc_x: 0, ulc_y: ulc_y,
                                          llc_x: 0, llc_y: llc_y,
                                          urc_x: w, urc_y: 0,
                                          lrc_x: w, lrc_y: bh });

        this.categoriesApplicationsBox.actor.add_actor(this.vectorBox);
        this.vectorBox.set_position(xformed_mouse_x, 0);

        this.vectorBox.show();
        this.vectorBox.set_reactive(true);
        this.vectorBox.raise_top();

        this.vectorBox.connect("leave-event", Lang.bind(this, this.destroyVectorBox));
        this.vectorBox.connect("motion-event", Lang.bind(this, this.maybeUpdateVectorBox));
        this.actor_motion_id = actor.connect("motion-event", Lang.bind(this, this.maybeUpdateVectorBox));
        this.current_motion_actor = actor;
    },

    maybeUpdateVectorBox: function() {
        if (this.vector_update_loop) {
            Mainloop.source_remove(this.vector_update_loop);
            this.vector_update_loop = 0;
        }
        this.vector_update_loop = Mainloop.timeout_add(35, Lang.bind(this, this.updateVectorBox));
    },

    updateVectorBox: function(actor) {
        if (this.vectorBox) {
            let [mx, my, mask] = global.get_pointer();
            let [bx, by] = this.categoriesApplicationsBox.actor.get_transformed_position();
            let xformed_mouse_x = mx-bx;
            let [appbox_x, appbox_y] = this.applicationsBox.get_transformed_position();
            let right_x = appbox_x - bx;
            if ((right_x-xformed_mouse_x) > 0) {
                this.vectorBox.width = Math.max(right_x-xformed_mouse_x, 0);
                this.vectorBox.set_position(xformed_mouse_x, 0);
                this.vectorBox.urc_x = this.vectorBox.width;
                this.vectorBox.lrc_x = this.vectorBox.width;
                this.vectorBox.queue_repaint();
            } else {
                this.destroyVectorBox(actor);
            }
        }
        this.vector_update_loop = 0;
        return false;
    },

    destroyVectorBox: function(actor) {
        if (this.vectorBox != null) {
            this.vectorBox.destroy();
            this.vectorBox = null;
        }
        if (this.actor_motion_id > 0 && this.current_motion_actor != null) {
            this.current_motion_actor.disconnect(this.actor_motion_id);
            this.actor_motion_id = 0;
            this.current_motion_actor = null;
        }
    },

    _refreshPlaces : function() {
        for (let i = 0; i < this._placesButtons.length; i ++) {
            this._placesButtons[i].actor.destroy();
        }

        for (let i = 0; i < this._categoryButtons.length; i++) {
            if (this._categoryButtons[i] instanceof PlaceCategoryButton) {
                this._categoryButtons[i].actor.destroy();
            }
        }
        this._placesButtons = new Array();

        // Now generate Places category and places buttons and add to the list
        if (this.showPlaces) {
            this.placesButton = new PlaceCategoryButton();
            this._addEnterEvent(this.placesButton, Lang.bind(this, function() {
                if (!this.searchActive) {
                    this.placesButton.isHovered = true;
                    if (this.hover_delay > 0) {
                        Tweener.addTween(this, {
                            time: this.hover_delay,
                            onComplete: function () {
                                if (this.placesButton.isHovered) {
                                    this._clearPrevCatSelection(this.placesButton);
                                    this.placesButton.actor.style_class = "menu-category-button-selected";
                                    this.closeContextMenus(null, false);
                                    this._displayButtons(null, -1);
                                } else {
                                    this.placesButton.actor.style_class = "menu-category-button";
                                }
                            }
                        });
                    } else {
                                this._clearPrevCatSelection(this.placesButton);
                                this.placesButton.actor.style_class = "menu-category-button-selected";
                                this.closeContextMenus(null, false);
                                this._displayButtons(null, -1);
                    }
                    this.makeVectorBox(this.placesButton.actor);
                }
            }));
            this.placesButton.actor.connect('leave-event', Lang.bind(this, function () {
                if (this._previousTreeSelectedActor === null) {
                    this._previousTreeSelectedActor = this.placesButton.actor;
                } else {
                    let prevIdx = this.catBoxIter.getVisibleIndex(this._previousTreeSelectedActor);
                    let nextIdx = this.catBoxIter.getVisibleIndex(this.placesButton.actor);
                    let idxDiff = Math.abs(prevIdx - nextIdx);
                    if (idxDiff <= 1 || Math.min(prevIdx, nextIdx) < 0) {
                        this._previousTreeSelectedActor = this.placesButton.actor;
                    }
                }

                this.placesButton.isHovered = false;
            }));
            this._categoryButtons.push(this.placesButton);
            this.categoriesBox.add_actor(this.placesButton.actor);

            let bookmarks = this._listBookmarks();
            let devices = this._listDevices();
            let places = bookmarks.concat(devices);
            for (let i = 0; i < places.length; i++) {
                let place = places[i];
                let button = new PlaceButton(this, place, place.name);
                this._addEnterEvent(button, Lang.bind(this, function() {
                        this._clearPrevSelection(button.actor);
                        button.actor.style_class = "menu-application-button-selected";
                        this.selectedAppTitle.set_text("");
                        this.selectedAppDescription.set_text(button.place.id.slice(16).replace(/%20/g, ' '));
                        }));
                button.actor.connect('leave-event', Lang.bind(this, function() {
                            this._previousSelectedActor = button.actor;
                            this.selectedAppTitle.set_text("");
                            this.selectedAppDescription.set_text("");
                            }));
                this._placesButtons.push(button);
                this.applicationsBox.add_actor(button.actor);
            }
        }

        this._setCategoriesButtonActive(!this.searchActive);

        this._recalc_height();
        this._resizeApplicationsBox();
    },

    _refreshRecent : function() {
        for (let i = 0; i < this._recentButtons.length; i ++) {
            this._recentButtons[i].actor.destroy();
        }
        for (let i = 0; i < this._categoryButtons.length; i++) {
            if (this._categoryButtons[i] instanceof RecentCategoryButton) {
                this._categoryButtons[i].actor.destroy();
            }
        }
        this._recentButtons = new Array();

        // Now generate recent category and recent files buttons and add to the list
        if (this.privacy_settings.get_boolean(REMEMBER_RECENT_KEY)) {
            this.recentButton = new RecentCategoryButton();
            this._addEnterEvent(this.recentButton, Lang.bind(this, function() {
                if (!this.searchActive) {
                    this.recentButton.isHovered = true;
                    if (this.hover_delay > 0) {
                        Tweener.addTween(this, {
                            time: this.hover_delay,
                            onComplete: function () {
                                if (this.recentButton.isHovered) {
                                    this._clearPrevCatSelection(this.recentButton.actor);
                                    this.recentButton.actor.style_class = "menu-category-button-selected";
                                    this.closeContextMenus(null, false);
                                    this._displayButtons(null, null, -1);
                                } else {
                                    this.recentButton.actor.style_class = "menu-category-button";
                                }
                            }
                        });
                    } else {
                        this._clearPrevCatSelection(this.recentButton.actor);
                        this.recentButton.actor.style_class = "menu-category-button-selected";
                        this.closeContextMenus(null, false);
                        this._displayButtons(null, null, -1);
                    }
                    this.makeVectorBox(this.recentButton.actor);
                }
            }));
            this.recentButton.actor.connect('leave-event', Lang.bind(this, function () {
               
                if (this._previousTreeSelectedActor === null) {
                    this._previousTreeSelectedActor = this.recentButton.actor;
                } else {
                    let prevIdx = this.catBoxIter.getVisibleIndex(this._previousTreeSelectedActor);
                    let nextIdx = this.catBoxIter.getVisibleIndex(this.recentButton.actor);
                    
                    if (Math.abs(prevIdx - nextIdx) <= 1) {
                        this._previousTreeSelectedActor = this.recentButton.actor;
                    }
                }

                this.recentButton.isHovered = false;
            }));
            this.categoriesBox.add_actor(this.recentButton.actor);
            this._categoryButtons.push(this.recentButton);
            
            if (this.RecentManager._infosByTimestamp.length > 0) {
                for (let id = 0; id < MAX_RECENT_FILES && id < this.RecentManager._infosByTimestamp.length; id++) {
                    let button = new RecentButton(this, this.RecentManager._infosByTimestamp[id]);
                    this._addEnterEvent(button, Lang.bind(this, function() {
                            this._clearPrevSelection(button.actor);
                            button.actor.style_class = "menu-application-button-selected";
                            this.selectedAppTitle.set_text("");
                            this.selectedAppDescription.set_text(button.file.uri.slice(7).replace(/%20/g, ' '));
                            }));
                    button.actor.connect('leave-event', Lang.bind(this, function() {
                            button.actor.style_class = "menu-application-button";
                            this._previousSelectedActor = button.actor;
                            this.selectedAppTitle.set_text("");
                            this.selectedAppDescription.set_text("");
                            }));
                    this._recentButtons.push(button);
                    this.applicationsBox.add_actor(button.actor);
                    this.applicationsBox.add_actor(button.menu.actor);
                }

                let button = new RecentClearButton(this);
                this._addEnterEvent(button, Lang.bind(this, function() {
                        this._clearPrevSelection(button.actor);
                        button.actor.style_class = "menu-application-button-selected";
                        }));
                button.actor.connect('leave-event', Lang.bind(this, function() {
                        button.actor.style_class = "menu-application-button";
                        this._previousSelectedActor = button.actor;
                        }));
                this._recentButtons.push(button);
                this.applicationsBox.add_actor(button.actor);
            } else {
                let button = new GenericButton(_("No recent documents"), null, false, null);
                this._recentButtons.push(button);
                this.applicationsBox.add_actor(button.actor);
            }
            
        }

        this._setCategoriesButtonActive(!this.searchActive);

        this._recalc_height();
        this._resizeApplicationsBox();
    },

    _refreshApps : function() {
        this.applicationsBox.destroy_all_children();
        this._applicationsButtons = new Array();
        this._transientButtons = new Array();
        this._applicationsButtonFromApp = new Object(); 
        this._applicationsBoxWidth = 0;
        //Remove all categories
        this.categoriesBox.destroy_all_children();
        
        this._allAppsCategoryButton = new CategoryButton(null);
        this._addEnterEvent(this._allAppsCategoryButton, Lang.bind(this, function() {
            if (!this.searchActive) {
                this._allAppsCategoryButton.isHovered = true;
                if (this.hover_delay > 0) {
                    Tweener.addTween(this, {
                           time: this.hover_delay,
                           onComplete: function () {
                               if (this._allAppsCategoryButton.isHovered) {
                                   this._clearPrevCatSelection(this._allAppsCategoryButton.actor);
                                   this._allAppsCategoryButton.actor.style_class = "menu-category-button-selected";
                                   this._select_category(null, this._allAppsCategoryButton);
                               } else {
                                   this._allAppsCategoryButton.actor.style_class = "menu-category-button";
                               }
                           }
                    });
                } else {
                    this._clearPrevCatSelection(this._allAppsCategoryButton.actor);
                    this._allAppsCategoryButton.actor.style_class = "menu-category-button-selected";
                    this._select_category(null, this._allAppsCategoryButton);
                }
                this.makeVectorBox(this._allAppsCategoryButton.actor);
            }
         }));
         this._allAppsCategoryButton.actor.connect('leave-event', Lang.bind(this, function () {
            this._previousSelectedActor = this._allAppsCategoryButton.actor;
            this._allAppsCategoryButton.isHovered = false;
         }));
         this.categoriesBox.add_actor(this._allAppsCategoryButton.actor);

        let trees = [appsys.get_tree()];

        for (var i in trees) {
            let tree = trees[i];
            let root = tree.get_root_directory();
            let dirs = [];
            let iter = root.iter();
            let nextType;

            while ((nextType = iter.next()) != CMenu.TreeItemType.INVALID) {
                if (nextType == CMenu.TreeItemType.DIRECTORY) {
                    dirs.push(iter.get_directory());
                }
            }
            
            let prefCats = ["administration", "preferences"];

            dirs = dirs.sort(function(a, b) {
                    let menuIdA = a.get_menu_id().toLowerCase();
                    let menuIdB = b.get_menu_id().toLowerCase();
                    
                    let prefIdA = prefCats.indexOf(menuIdA);
                    let prefIdB = prefCats.indexOf(menuIdB);
                    
                    if (prefIdA < 0 && prefIdB >= 0) {
                      return -1;
                    }
                    if (prefIdA >= 0 && prefIdB < 0) {
                      return 1;
                    }
                    
                    let nameA = a.get_name().toLowerCase();
                    let nameB = b.get_name().toLowerCase();
                    
                    if (nameA > nameB) {
                        return 1;
                    }
                    if (nameA < nameB) {
                        return -1;
                    }
                    return 0;
                });
            
            for (let i = 0; i < dirs.length; i++) {
                let dir = dirs[i];
                if (dir.get_is_nodisplay())
                    continue;
                if (this._loadCategory(dir)) {
                    let categoryButton = new CategoryButton(dir);
                    this._addEnterEvent(categoryButton, Lang.bind(this, function() {
                        if (!this.searchActive) {
                            categoryButton.isHovered = true;
                            if (this.hover_delay > 0) {
                                Tweener.addTween(this, {
                                        time: this.hover_delay,
                                        onComplete: function () {
                                            if (categoryButton.isHovered) {
                                                this._clearPrevCatSelection(categoryButton.actor);
                                                categoryButton.actor.style_class = "menu-category-button-selected";
                                                this._select_category(dir, categoryButton);
                                            } else {
                                                categoryButton.actor.style_class = "menu-category-button";
                                                
                                            }
                                        }
                                });
                            } else {
                                this._clearPrevCatSelection(categoryButton.actor);
                                categoryButton.actor.style_class = "menu-category-button-selected";
                                this._select_category(dir, categoryButton);
                            }
                            this.makeVectorBox(categoryButton.actor);
                        }
                    }));
                  categoryButton.actor.connect('leave-event', Lang.bind(this, function () {
                        if (this._previousTreeSelectedActor === null) {
                            this._previousTreeSelectedActor = categoryButton.actor;
                        } else {
                            let prevIdx = this.catBoxIter.getVisibleIndex(this._previousTreeSelectedActor);
                            let nextIdx = this.catBoxIter.getVisibleIndex(categoryButton.actor);
                            if (Math.abs(prevIdx - nextIdx) <= 1) {
                                this._previousTreeSelectedActor = categoryButton.actor;
                            }
                        }
                        categoryButton.isHovered = false;
                  }));
                  this.categoriesBox.add_actor(categoryButton.actor);
                }
            }
        }
        // Sort apps and add to applicationsBox
        this._applicationsButtons.sort(function(a, b) {
            a = Util.latinise(a.app.get_name().toLowerCase());
            b = Util.latinise(b.app.get_name().toLowerCase());
            return a > b;
        });

        for (let i = 0; i < this._applicationsButtons.length; i++) {
            this.applicationsBox.add_actor(this._applicationsButtons[i].actor);
            this.applicationsBox.add_actor(this._applicationsButtons[i].menu.actor);
        }

        this._appsWereRefreshed = true;
    },

    _favEnterEvent : function(button) {
        button.actor.add_style_pseudo_class("hover");
        if (button instanceof FavoritesButton) {
            this.selectedAppTitle.set_text(button.app.get_name());
            if (button.app.get_description())
                this.selectedAppDescription.set_text(button.app.get_description().split("\n")[0]);
            else
                this.selectedAppDescription.set_text("");
        } else {
            this.selectedAppTitle.set_text(button.name);
            this.selectedAppDescription.set_text(button.desc);
        }
    },

    _favLeaveEvent : function(widget, event, button) {
        this._previousSelectedActor = button.actor;
        button.actor.remove_style_pseudo_class("hover");
        this.selectedAppTitle.set_text("");
        this.selectedAppDescription.set_text("");
    },

    _refreshFavs : function() {
        //Remove all favorites
        this.favoritesBox.destroy_all_children();

        //Load favorites again
        this._favoritesButtons = new Array();
        let launchers = global.settings.get_strv('favorite-apps');
        let appSys = Cinnamon.AppSystem.get_default();
        let j = 0;
        for ( let i = 0; i < launchers.length; ++i ) {
            let app = appSys.lookup_app(launchers[i]);
            if (app) {
                let button = new FavoritesButton(this, app, launchers.length + 3); // + 3 because we're adding 3 system buttons at the bottom
                this._favoritesButtons[app] = button;
                this.favoritesBox.add_actor(button.actor, { y_align: St.Align.END, y_fill: false });

                this._addEnterEvent(button, Lang.bind(this, this._favEnterEvent, button));
                button.actor.connect('leave-event', Lang.bind(this, this._favLeaveEvent, button));

                ++j;
            }
        }

        //Separator
        if (launchers.length != 0) {
                let separator = new PopupMenu.PopupSeparatorMenuItem();
                this.favoritesBox.add_actor(separator.actor, { y_align: St.Align.END, y_fill: false });                   
        }

        //Lock screen
        let button = new SystemButton(this, "system-lock-screen", launchers.length + 3,
                                      _("Lock screen"),
                                      _("Lock the screen"));

        this._addEnterEvent(button, Lang.bind(this, this._favEnterEvent, button));
        button.actor.connect('leave-event', Lang.bind(this, this._favLeaveEvent, button));

        button.activate = Lang.bind(this, function() {
            this.menu.close();

            let screensaver_settings = new Gio.Settings({ schema_id: "org.cinnamon.desktop.screensaver" });
            let screensaver_dialog = Gio.file_new_for_path("/usr/bin/cinnamon-screensaver-command");    
            if (screensaver_dialog.query_exists(null)) {
                if (screensaver_settings.get_boolean("ask-for-away-message")) {                                    
                    Util.spawnCommandLine("cinnamon-screensaver-lock-dialog");
                }
                else {
                    Util.spawnCommandLine("cinnamon-screensaver-command --lock");
                }
            }
            else {                
                this._screenSaverProxy.LockRemote("");
            }                        
        });
        
        this.favoritesBox.add_actor(button.actor, { y_align: St.Align.END, y_fill: false });                  
        
        //Logout button
        let button = new SystemButton(this, "system-log-out", launchers.length + 3,
                                      _("Logout"),
                                      _("Leave the session"));

        this._addEnterEvent(button, Lang.bind(this, this._favEnterEvent, button));
        button.actor.connect('leave-event', Lang.bind(this, this._favLeaveEvent, button));

        button.activate = Lang.bind(this, function() {
            this.menu.close();
            this._session.LogoutRemote(0);
        });
        
        this.favoritesBox.add_actor(button.actor, { y_align: St.Align.END, y_fill: false }); 
                        
        //Shutdown button
        let button = new SystemButton(this, "system-shutdown", launchers.length + 3,
                                      _("Quit"),
                                      _("Shutdown the computer"));

        this._addEnterEvent(button, Lang.bind(this, this._favEnterEvent, button));
        button.actor.connect('leave-event', Lang.bind(this, this._favLeaveEvent, button));

        button.activate = Lang.bind(this, function() {
            this.menu.close();
            this._session.ShutdownRemote();
        });
        
        this.favoritesBox.add_actor(button.actor, { y_align: St.Align.END, y_fill: false });

        this._recalc_height();
    },
   
    _loadCategory: function(dir, top_dir) {
        var iter = dir.iter();
        var has_entries = false;
        var nextType;
        if (!top_dir) top_dir = dir;
        while ((nextType = iter.next()) != CMenu.TreeItemType.INVALID) {
            if (nextType == CMenu.TreeItemType.ENTRY) {
                var entry = iter.get_entry();
                if (!entry.get_app_info().get_nodisplay()) {
                    has_entries = true;
                    var app = appsys.lookup_app_by_tree_entry(entry);
                    if (!app)
                        app = appsys.lookup_settings_app_by_tree_entry(entry);
                    var app_key = app.get_id()
                    if (app_key == null) {
                        app_key = app.get_name() + ":" + 
                            app.get_description();
                    }
                    if (!(app_key in this._applicationsButtonFromApp)) {

                        let applicationButton = new ApplicationButton(this, app);                        

                        var app_is_known = false;
                        for (var i = 0; i < this._knownApps.length; i++) {
                            if (this._knownApps[i] == app_key) {
                                app_is_known = true;
                            }
                        }
                        if (!app_is_known) {
                            if (this._appsWereRefreshed) {
                                applicationButton.highlight();
                            }
                            else {
                                this._knownApps.push(app_key);
                            }
                        }
                    
                        applicationButton.actor.connect('leave-event', Lang.bind(this, this._appLeaveEvent, applicationButton));
                        this._addEnterEvent(applicationButton, Lang.bind(this, this._appEnterEvent, applicationButton));
                        this._applicationsButtons.push(applicationButton);
                        applicationButton.category.push(top_dir.get_menu_id());
                        this._applicationsButtonFromApp[app_key] = applicationButton;
                    } else {
                        this._applicationsButtonFromApp[app_key].category.push(dir.get_menu_id());
                    }
                }
            } else if (nextType == CMenu.TreeItemType.DIRECTORY) {
                let subdir = iter.get_directory();
                if (this._loadCategory(subdir, top_dir)) {
                    has_entries = true;
                }
            }
        }
        return has_entries;
    },

    _appLeaveEvent: function(a, b, applicationButton) {
        this._previousSelectedActor = applicationButton.actor;
        applicationButton.actor.style_class = "menu-application-button";
        this.selectedAppTitle.set_text("");
        this.selectedAppDescription.set_text("");
    },

    _appEnterEvent: function(applicationButton) {
        this.selectedAppTitle.set_text(applicationButton.app.get_name());
        if (applicationButton.app.get_description())
            this.selectedAppDescription.set_text(applicationButton.app.get_description());
        else
            this.selectedAppDescription.set_text("");
        this._previousVisibleIndex = this.appBoxIter.getVisibleIndex(applicationButton.actor);
        this._clearPrevSelection(applicationButton.actor);
        applicationButton.actor.style_class = "menu-application-button-selected";
    },

    _scrollToButton: function(button) {
        var current_scroll_value = this.applicationsScrollBox.get_vscroll_bar().get_adjustment().get_value();
        var box_height = this.applicationsScrollBox.get_allocation_box().y2-this.applicationsScrollBox.get_allocation_box().y1;
        var new_scroll_value = current_scroll_value;
        if (current_scroll_value > button.actor.get_allocation_box().y1-10) new_scroll_value = button.actor.get_allocation_box().y1-10;
        if (box_height+current_scroll_value < button.actor.get_allocation_box().y2+10) new_scroll_value = button.actor.get_allocation_box().y2-box_height+10;
        if (new_scroll_value!=current_scroll_value) this.applicationsScrollBox.get_vscroll_bar().get_adjustment().set_value(new_scroll_value);
    },
               
    _display : function() {
        this._activeContainer = null;
        this._activeActor = null;
        this.vectorBox = null;
        this.actor_motion_id = 0;
        this.vector_update_loop = null;
        this.current_motion_actor = null;
        let section = new PopupMenu.PopupMenuSection();
        this.menu.addMenuItem(section);
        
        let leftPane = new St.BoxLayout({ vertical: true });
                  
        this.leftBox = new St.BoxLayout({ style_class: 'menu-favorites-box', vertical: true });        
        
        this._session = new GnomeSession.SessionManager();
        this._screenSaverProxy = new ScreenSaver.ScreenSaverProxy();            
                                       
        leftPane.add_actor(this.leftBox, { y_align: St.Align.END, y_fill: false });        
        
        let rightPane = new St.BoxLayout({ vertical: true });
        
        this.searchBox = new St.BoxLayout({ style_class: 'menu-search-box' });
        rightPane.add_actor(this.searchBox);
        
        this.searchEntry = new St.Entry({ name: 'menu-search-entry',
                                     hint_text: _("Type to search..."),
                                     track_hover: true,
                                     can_focus: true });
        this.searchEntry.set_secondary_icon(this._searchInactiveIcon);
        this.searchBox.add_actor(this.searchEntry);
        this.searchActive = false;
        this.searchEntryText = this.searchEntry.clutter_text;
        this.searchEntryText.connect('text-changed', Lang.bind(this, this._onSearchTextChanged));
        this.searchEntryText.connect('key-press-event', Lang.bind(this, this._onMenuKeyPress));
        this._previousSearchPattern = "";

        this.categoriesApplicationsBox = new CategoriesApplicationsBox();
        rightPane.add_actor(this.categoriesApplicationsBox.actor);
        this.categoriesBox = new St.BoxLayout({ style_class: 'menu-categories-box',
                                                vertical: true,
                                                accessible_role: Atk.Role.LIST });
        this.applicationsScrollBox = new St.ScrollView({ x_fill: true, y_fill: false, y_align: St.Align.START, style_class: 'vfade menu-applications-scrollbox' });

        this.a11y_settings = new Gio.Settings({ schema_id: "org.cinnamon.desktop.a11y.applications" });
        this.a11y_settings.connect("changed::screen-magnifier-enabled", Lang.bind(this, this._updateVFade));
        this.a11y_mag_settings = new Gio.Settings({ schema_id: "org.cinnamon.desktop.a11y.magnifier" });
        this.a11y_mag_settings.connect("changed::mag-factor", Lang.bind(this, this._updateVFade));

        this._updateVFade();

        this.settings.bindProperty(Settings.BindingDirection.IN, "enable-autoscroll", "autoscroll_enabled", this._update_autoscroll, null);
        this._update_autoscroll();

        let vscroll = this.applicationsScrollBox.get_vscroll_bar();
        vscroll.connect('scroll-start',
                        Lang.bind(this, function() {
                                      this.menu.passEvents = true;
                                  }));
        vscroll.connect('scroll-stop',
                        Lang.bind(this, function() {
                                      this.menu.passEvents = false;
                                  }));
        
        this.applicationsBox = new St.BoxLayout({ style_class: 'menu-applications-inner-box', vertical:true });
        this.applicationsBox.add_style_class_name('menu-applications-box'); //this is to support old themes
        this.applicationsScrollBox.add_actor(this.applicationsBox);
        this.applicationsScrollBox.set_policy(Gtk.PolicyType.NEVER, Gtk.PolicyType.AUTOMATIC);
        this.categoriesApplicationsBox.actor.add_actor(this.categoriesBox);
        this.categoriesApplicationsBox.actor.add_actor(this.applicationsScrollBox);

        let fav_obj = new FavoritesBox();
        this.favoritesBox = fav_obj.actor;
        this.leftBox.add_actor(this.favoritesBox, { y_align: St.Align.END, y_fill: false });

        this.mainBox = new St.BoxLayout({ style_class: 'menu-applications-outer-box', vertical:false });       
        this.mainBox.add_style_class_name('menu-applications-box'); //this is to support old themes
                
        this.mainBox.add_actor(leftPane, { span: 1 });
        this.mainBox.add_actor(rightPane, { span: 1 });
        
        section.actor.add_actor(this.mainBox);

        this.selectedAppBox = new St.BoxLayout({ style_class: 'menu-selected-app-box', vertical: true });

        if (this.selectedAppBox.peek_theme_node() == null ||
            this.selectedAppBox.get_theme_node().get_length('height') == 0)
            this.selectedAppBox.set_height(30 * global.ui_scale);

        this.selectedAppTitle = new St.Label({ style_class: 'menu-selected-app-title', text: "" });
        this.selectedAppBox.add_actor(this.selectedAppTitle);
        this.selectedAppDescription = new St.Label({ style_class: 'menu-selected-app-description', text: "" });
        this.selectedAppBox.add_actor(this.selectedAppDescription);
        section.actor.add_actor(this.selectedAppBox);
        this.appBoxIter = new VisibleChildIterator(this.applicationsBox);
        this.applicationsBox._vis_iter = this.appBoxIter;
        this.catBoxIter = new VisibleChildIterator(this.categoriesBox);
        this.categoriesBox._vis_iter = this.catBoxIter;
        this.favBoxIter = new VisibleChildIterator(this.favoritesBox);
        this.favoritesBox._vis_iter = this.favBoxIter;
        Mainloop.idle_add(Lang.bind(this, function() {
            this._clearAllSelections(true);
        }));
    },

    _updateVFade: function() {
        let mag_on = this.a11y_settings.get_boolean("screen-magnifier-enabled") &&
                     this.a11y_mag_settings.get_double("mag-factor") > 1.0;
        if (mag_on) {
            this.applicationsScrollBox.style_class = "menu-applications-scrollbox";
        } else {
            this.applicationsScrollBox.style_class = "vfade menu-applications-scrollbox";
        }
    },

    _update_autoscroll: function() {
        this.applicationsScrollBox.set_auto_scrolling(this.autoscroll_enabled);
    },

    _clearAllSelections: function(hide_apps) {
        let actors = this.applicationsBox.get_children();
        for (var i=0; i<actors.length; i++) {
            let actor = actors[i];
            actor.style_class = "menu-application-button";
            if (hide_apps) {
                actor.hide();
            }
        }
        let actors = this.categoriesBox.get_children();
        for (var i=0; i<actors.length; i++){
            let actor = actors[i];
            actor.style_class = "menu-category-button";
            actor.show();
        }
        let actors = this.favoritesBox.get_children();
        for (var i=0; i<actors.length; i++){
            let actor = actors[i];
            actor.remove_style_pseudo_class("hover");
            actor.show();
        }
    },

    _select_category : function(dir, categoryButton) {
        if (dir)
            this._displayButtons(this._listApplications(dir.get_menu_id()));
        else
            this._displayButtons(this._listApplications(null));
        this.closeContextMenus(null, false);
    },

    closeContextMenus: function(excluded, animate) {
        for (var app in this._applicationsButtons){
            if (app != excluded && this._applicationsButtons[app].menu.isOpen){
                if (animate)
                    this._applicationsButtons[app].toggleMenu();
                else
                    this._applicationsButtons[app].closeMenu();
            }
        }

        for (var recent in this._recentButtons){
            if (recent != excluded && this._recentButtons[recent].menu.isOpen){
                if (animate)
                    this._recentButtons[recent].toggleMenu();
                else
                    this._recentButtons[recent].closeMenu();
            }
        }
    },
    
    _resize_actor_iter: function(actor) {
        let [min, nat] = actor.get_preferred_width(-1.0);
        if (nat > this._applicationsBoxWidth){
            this._applicationsBoxWidth = nat;
            this.applicationsBox.set_width(this._applicationsBoxWidth + 42); // The answer to life...
        }
    },

    _resizeApplicationsBox: function() {
        this._applicationsBoxWidth = 0;
        this.applicationsBox.set_width(-1);
        let child = this.applicationsBox.get_first_child();
        this._resize_actor_iter(child);

        while ((child = child.get_next_sibling()) != null) {
            this._resize_actor_iter(child);
        }
    },

    _displayButtons: function(appCategory, places, recent, apps, autocompletes){
        if (appCategory) {
            if (appCategory == "all") {
                this._applicationsButtons.forEach( function (item, index) {
                    item.actor.show();
                });
            } else {
                this._applicationsButtons.forEach( function (item, index) {
                    if (item.category.indexOf(appCategory) != -1) {
                            item.actor.show();
                    } else {
                            item.actor.hide();
                    }
                });
            }
        } else if (apps) {
            for (let i = 0; i < this._applicationsButtons.length; i++) {
                    if (apps.indexOf(this._applicationsButtons[i].name) != -1) {
                            this._applicationsButtons[i].actor.show();
                    } else {
                            this._applicationsButtons[i].actor.hide();
                    }
            }
        } else {
            this._applicationsButtons.forEach( function (item, index) {
                        item.actor.hide();
            });
        }
        if (places) {
            if (places == -1) {
                this._placesButtons.forEach( function (item, index) {
                   item.actor.show();
                });
            } else {
                for (let i = 0; i < this._placesButtons.length; i++) {
                    if (places.indexOf(this._placesButtons[i].button_name) != -1) {
                            this._placesButtons[i].actor.show();
                    } else {
                            this._placesButtons[i].actor.hide();
                    }
                }
            }
        } else {
            this._placesButtons.forEach( function (item, index) {
                        item.actor.hide();
            });
        }
        if (recent) {
            if (recent == -1) {
                this._recentButtons.forEach( function (item, index) {
                        item.actor.show();
                });
            } else {
                for (let i = 0; i < this._recentButtons.length; i++) {
                    if (recent.indexOf(this._recentButtons[i].button_name) != -1) {
                            this._recentButtons[i].actor.show();
                    } else {
                            this._recentButtons[i].actor.hide();
                    }
                }
            }
        } else {
            this._recentButtons.forEach( function (item, index) {
                        item.actor.hide();
            });
        }
        if (autocompletes) {

            this._transientButtons.forEach( function (item, index) {
                item.actor.destroy();
            });
            this._transientButtons = new Array();

            for (let i = 0; i < autocompletes.length; i++) {
                let button = new TransientButton(this, autocompletes[i]);
                button.actor.connect('leave-event', Lang.bind(this, this._appLeaveEvent, button));
                this._addEnterEvent(button, Lang.bind(this, this._appEnterEvent, button));
                this._transientButtons.push(button);
                this.applicationsBox.add_actor(button.actor);
                button.actor.realize();
            }
        }
        
        this._searchProviderButtons.forEach( function (item, index) {
            if (item.actor.visible) {
                item.actor.hide();
            }
        });
    },

    _setCategoriesButtonActive: function(active) {         
        try {
            let categoriesButtons = this.categoriesBox.get_children();
            for (var i in categoriesButtons) {
                let button = categoriesButtons[i];
                if (active){
                    button.set_style_class_name("menu-category-button");
                } else {
                    button.set_style_class_name("menu-category-button-greyed");
                }
             }
        } catch (e) {
            global.log(e);
        }
     },

     resetSearch: function(){
        this.searchEntry.set_text("");
        this._previousSearchPattern = "";
        this.searchActive = false;
        this._clearAllSelections(true);
        this._setCategoriesButtonActive(true);
        global.stage.set_key_focus(this.searchEntry);
     },
     
     _onSearchTextChanged: function (se, prop) {
        if (this.menuIsOpening) {
            this.menuIsOpening = false;
            return;
        } else {
            let searchString = this.searchEntry.get_text();
            if (searchString == '' && !this.searchActive)
                return;
            this.searchActive = searchString != '';
            this._fileFolderAccessActive = this.searchActive && this.searchFilesystem;
            this._clearAllSelections();

            if (this.searchActive) {
                this.searchEntry.set_secondary_icon(this._searchActiveIcon);
                if (this._searchIconClickedId == 0) {
                    this._searchIconClickedId = this.searchEntry.connect('secondary-icon-clicked',
                        Lang.bind(this, function() {
                            this.resetSearch();
                            this._select_category(null, this._allAppsCategoryButton);
                        }));
                }
                this._setCategoriesButtonActive(false);
                this._doSearch();
            } else {
                if (this._searchIconClickedId > 0)
                    this.searchEntry.disconnect(this._searchIconClickedId);
                this._searchIconClickedId = 0;
                this.searchEntry.set_secondary_icon(this._searchInactiveIcon);
                this._previousSearchPattern = "";
                this._setCategoriesButtonActive(true);
                this._select_category(null, this._allAppsCategoryButton);
            }
            return;
        }
    },

    _listBookmarks: function(pattern){
       let bookmarks = Main.placesManager.getBookmarks();
       var res = new Array();
       for (let id = 0; id < bookmarks.length; id++) {
          if (!pattern || bookmarks[id].name.toLowerCase().indexOf(pattern)!=-1) res.push(bookmarks[id]);
       }
       return res;
    },
    
    _listDevices: function(pattern){
       let devices = Main.placesManager.getMounts();
       var res = new Array();
       for (let id = 0; id < devices.length; id++) {
          if (!pattern || devices[id].name.toLowerCase().indexOf(pattern)!=-1) res.push(devices[id]);
       }
       return res;
    },
    
    _listApplications: function(category_menu_id, pattern){
        var applist = new Array();
        if (category_menu_id) {
            applist = category_menu_id;
        } else {
            applist = "all";
        }
        let res;
        if (pattern){
            res = new Array();
            for (var i in this._applicationsButtons) {
                let app = this._applicationsButtons[i].app;
                if (app.get_name().toLowerCase().indexOf(pattern)!=-1 || (app.get_description() && app.get_description().toLowerCase().indexOf(pattern)!=-1) ||
                        (app.get_id() && app.get_id().slice(0, -8).toLowerCase().indexOf(pattern)!=-1)) res.push(app.get_name());
            }
        } else res = applist;
        return res;
    },
    
    _doSearch: function(){
        this._searchTimeoutId = 0;
        let pattern = this.searchEntryText.get_text().replace(/^\s+/g, '').replace(/\s+$/g, '').toLowerCase();
        if (pattern==this._previousSearchPattern) return false;
        this._previousSearchPattern = pattern;
        this._activeContainer = null;
        this._activeActor = null;
        this._selectedItemIndex = null;
        this._previousTreeSelectedActor = null;
        this._previousSelectedActor = null;
       
       // _listApplications returns all the applications when the search
       // string is zero length. This will happend if you type a space
       // in the search entry.
        if (pattern.length == 0) {
            return false;
        }

        var appResults = this._listApplications(null, pattern);
        var placesResults = new Array();
        var bookmarks = this._listBookmarks(pattern);
        for (var i in bookmarks)
            placesResults.push(bookmarks[i].name);
        var devices = this._listDevices(pattern);
        for (var i in devices)
            placesResults.push(devices[i].name);
        var recentResults = new Array();
        for (let i = 0; i < this._recentButtons.length; i++) {
            if (!(this._recentButtons[i] instanceof RecentClearButton) && this._recentButtons[i].button_name.toLowerCase().indexOf(pattern) != -1)
                recentResults.push(this._recentButtons[i].button_name);
        }

        var acResults = new Array(); // search box autocompletion results
        if (this.searchFilesystem) {
            // Don't use the pattern here, as filesystem is case sensitive
            acResults = this._getCompletions(this.searchEntryText.get_text());
        }

        this._displayButtons(null, placesResults, recentResults, appResults, acResults);
       
        this.appBoxIter.reloadVisible();
        if (this.appBoxIter.getNumVisibleChildren() > 0) {
            let item_actor = this.appBoxIter.getFirstVisible();
            this._selectedItemIndex = this.appBoxIter.getAbsoluteIndexOfChild(item_actor);
            this._activeContainer = this.applicationsBox;
            if (item_actor && item_actor != this.searchEntry) {
                item_actor._delegate.emit('enter-event');
            }
        }
        
        SearchProviderManager.launch_all(pattern, Lang.bind(this, function(provider, results){
            try{
            for (var i in results){
                if (results[i].type != 'software')
                {
                    let button = new SearchProviderResultButton(this, provider, results[i]);
                    button.actor.connect('leave-event', Lang.bind(this, this._appLeaveEvent, button));
                    this._addEnterEvent(button, Lang.bind(this, this._appEnterEvent, button));
                    this._searchProviderButtons.push(button);
                    this.applicationsBox.add_actor(button.actor);
                    button.actor.realize();
                }
            }
            }catch(e){global.log(e);}
        }));
        
        return false;
    },

    _getCompletion : function(text) {
        if (text.indexOf('/') != -1) {
            if (text.substr(text.length - 1) == '/') {
                return '';
            } else {
                return this._pathCompleter.get_completion_suffix(text);
            }
        } else {
            return false;
        }
    },

    _getCompletions : function(text) {
        if (text.indexOf('/') != -1) {
            return this._pathCompleter.get_completions(text);
        } else {
            return new Array();
        }
    },

    _run : function(input) {
        let command = input;

        this._commandError = false;
        if (input) {
            let path = null;
            if (input.charAt(0) == '/') {
                path = input;
            } else {
                if (input.charAt(0) == '~')
                    input = input.slice(1);
                path = GLib.get_home_dir() + '/' + input;
            }

            if (GLib.file_test(path, GLib.FileTest.EXISTS)) {
                let file = Gio.file_new_for_path(path);
                try {
                    Gio.app_info_launch_default_for_uri(file.get_uri(),
                                                        global.create_app_launch_context());
                } catch (e) {
                    // The exception from gjs contains an error string like:
                    //     Error invoking Gio.app_info_launch_default_for_uri: No application
                    //     is registered as handling this file
                    // We are only interested in the part after the first colon.
                    //let message = e.message.replace(/[^:]*: *(.+)/, '$1');
                    return false;
                }
            } else {
                return false;
            }
        }

        return true;
    }
};

function main(metadata, orientation, panel_height, instance_id) {  
    let myApplet = new MyApplet(orientation, panel_height, instance_id);
    return myApplet;      
}<|MERGE_RESOLUTION|>--- conflicted
+++ resolved
@@ -1060,26 +1060,11 @@
     _init: function(orientation, panel_height, instance_id) {        
         Applet.TextIconApplet.prototype._init.call(this, orientation, panel_height, instance_id);
         this.initial_load_done = false;
-<<<<<<< HEAD
-
-        try {
-            this.set_applet_tooltip(_("Menu"));
-            this.menuManager = new PopupMenu.PopupMenuManager(this);
-            this.menu = new Applet.AppletPopupMenu(this, orientation);
-            this.menuManager.addMenu(this.menu);   
-                        
-            this.actor.connect('key-press-event', Lang.bind(this, this._onSourceKeyPress));
-
-            this.settings = new Settings.AppletSettings(this, "menu@cinnamon.org", instance_id);
-
-            this.settings.bindProperty(Settings.BindingDirection.IN, "show-places", "showPlaces", this._refreshBelowApps, null);
-=======
 
         this.set_applet_tooltip(_("Menu"));
         this.menuManager = new PopupMenu.PopupMenuManager(this);
         this.menu = new Applet.AppletPopupMenu(this, orientation);
         this.menuManager.addMenu(this.menu);
->>>>>>> d66986f1
 
         this.actor.connect('key-press-event', Lang.bind(this, this._onSourceKeyPress));
 
@@ -1093,61 +1078,6 @@
         this.menu.actor.add_style_class_name('menu-background');
         this.menu.connect('open-state-changed', Lang.bind(this, this._onOpenStateChanged));
 
-<<<<<<< HEAD
-            this._searchInactiveIcon = new St.Icon({ style_class: 'menu-search-entry-icon',
-                                               icon_name: 'edit-find',
-                                               icon_type: St.IconType.SYMBOLIC });
-            this._searchActiveIcon = new St.Icon({ style_class: 'menu-search-entry-icon',
-                                             icon_name: 'edit-clear',
-                                             icon_type: St.IconType.SYMBOLIC });
-            this._searchIconClickedId = 0;
-            this._applicationsButtons = new Array();
-            this._applicationsButtonFromApp = new Object();
-            this._favoritesButtons = new Array();
-            this._placesButtons = new Array();
-            this._transientButtons = new Array();
-            this._recentButtons = new Array();
-            this._categoryButtons = new Array();
-            this._searchProviderButtons = new Array();
-            this._selectedItemIndex = null;
-            this._previousSelectedActor = null;
-            this._previousVisibleIndex = null;
-            this._previousTreeSelectedActor = null;
-            this._activeContainer = null;
-            this._activeActor = null;
-            this._applicationsBoxWidth = 0;
-            this.menuIsOpening = false;
-            this._knownApps = new Array(); // Used to keep track of apps that are already installed, so we can highlight newly installed ones
-            this._appsWereRefreshed = false;
-            this._canUninstallApps = GLib.file_test("/usr/bin/cinnamon-remove-application", GLib.FileTest.EXISTS);
-            this.RecentManager = new DocInfo.DocManager();
-            this.privacy_settings = new Gio.Settings( {schema: PRIVACY_SCHEMA} );
-            this._display();
-            appsys.connect('installed-changed', Lang.bind(this, this._refreshAll));
-            AppFavorites.getAppFavorites().connect('changed', Lang.bind(this, this._refreshFavs));
-            this.settings.bindProperty(Settings.BindingDirection.IN, "hover-delay", "hover_delay_ms", this._update_hover_delay, null);
-            this._update_hover_delay();
-            Main.placesManager.connect('places-updated', Lang.bind(this, this._refreshBelowApps));
-            this.RecentManager.connect('changed', Lang.bind(this, this._refreshRecent));
-            this.privacy_settings.connect("changed::" + REMEMBER_RECENT_KEY, Lang.bind(this, this._refreshRecent));
-            this._fileFolderAccessActive = false;
-            this._pathCompleter = new Gio.FilenameCompleter();
-            this._pathCompleter.set_dirs_only(false);
-            this.lastAcResults = new Array();
-            this.settings.bindProperty(Settings.BindingDirection.IN, "search-filesystem", "searchFilesystem", null, null);
-
-            // We shouldn't need to call refreshAll() here... since we get a "icon-theme-changed" signal when CSD starts.
-            // The reason we do is in case the Cinnamon icon theme is the same as the one specificed in GTK itself (in .config)
-            // In that particular case we get no signal at all.
-            this._refreshAll();
-
-            St.TextureCache.get_default().connect("icon-theme-changed", Lang.bind(this, this.onIconThemeChanged));
-            this._recalc_height();
-        }
-        catch (e) {
-            global.logError(e);
-        }
-=======
         this.settings.bindProperty(Settings.BindingDirection.IN, "menu-icon-custom", "menuIconCustom", this._updateIconAndLabel, null);
         this.settings.bindProperty(Settings.BindingDirection.IN, "menu-icon", "menuIcon", this._updateIconAndLabel, null);
         this.settings.bindProperty(Settings.BindingDirection.IN, "menu-label", "menuLabel", this._updateIconAndLabel, null);
@@ -1207,7 +1137,6 @@
 
         St.TextureCache.get_default().connect("icon-theme-changed", Lang.bind(this, this.onIconThemeChanged));
         this._recalc_height();
->>>>>>> d66986f1
     },
 
     _updateKeybinding: function() {
