--- conflicted
+++ resolved
@@ -17,14 +17,13 @@
     "tooltip" : "Select an icon to show in the panel.",
     "dependency" : "menu-icon-custom",
     "indent" : "true"
- }, 
+ },
  "menu-label" : {
     "type" : "entry",
     "default" : "Menu",
     "description" : "Text",
     "tooltip" : "Enter custom text to show in the panel."
  },
-<<<<<<< HEAD
  "show-category-icons" : {
     "type" : "checkbox",
     "default" : true,
@@ -36,13 +35,12 @@
     "default" : true,
     "description" : "Show application icons",
     "tooltip" : "Choose whether or not to show icons on applications."
-=======
+ },
  "favbox-show" : {
     "type" : "checkbox",
     "default" : true,
-    "description" : "show the favorite apps box(left pane)",
-    "tooltip" : "Unchecking this hides the favorite apps box"
->>>>>>> 13bf5fd4
+    "description" : "Show favorites and quit options",
+    "tooltip" : "Choose whether or not to show the left pane of the menu."
  },
  "show-places" : {
     "type" : "checkbox",
