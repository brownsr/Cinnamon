const Lang = imports.lang;
const St = imports.gi.St;
const Clutter = imports.gi.Clutter;

const Applet = imports.ui.applet;
const PopupMenu = imports.ui.popupMenu;
const Main = imports.ui.main;
const Mainloop = imports.mainloop;
const SignalManager = imports.misc.signalManager;

const ICON_SCALE_FACTOR = .8; // for custom panel heights, 20 (default icon size) / 25 (default panel height)
<<<<<<< HEAD
const PANEL_FONT_DEFAULT_HEIGHT = 11.5; // px
const PANEL_SYMBOLIC_ICON_DEFAULT_HEIGHT = 1.14 * PANEL_FONT_DEFAULT_HEIGHT; // ems conversion
const DEFAULT_PANEL_HEIGHT = 25;
const PANEL_EDIT_MODE_KEY = 'panel-edit-mode';
=======
const DEFAULT_ICON_SIZE = 20;
>>>>>>> 70ce79f8

// Override the factory and create an AppletPopupMenu instead of a PopupMenu
function IndicatorMenuFactory() {
   this._init.apply(this, arguments);
}

IndicatorMenuFactory.prototype = {
    __proto__: PopupMenu.PopupMenuFactory.prototype,

    _init: function() {
        PopupMenu.PopupMenuFactory.prototype._init.call(this);
    },

    _createShellItem: function(factoryItem, launcher, orientation) {
        // Decide whether it's a submenu or not
        let shellItem = null;
        let item_type = factoryItem.getFactoryType();
        if (item_type == PopupMenu.FactoryClassTypes.RootMenuClass)
            shellItem = new Applet.AppletPopupMenu(launcher, orientation);
        if (item_type == PopupMenu.FactoryClassTypes.SubMenuMenuItemClass)
            shellItem = new PopupMenu.PopupSubMenuMenuItem("FIXME");
        else if (item_type == PopupMenu.FactoryClassTypes.MenuSectionMenuItemClass)
            shellItem = new PopupMenu.PopupMenuSection();
        else if (item_type == PopupMenu.FactoryClassTypes.SeparatorMenuItemClass)
            shellItem = new PopupMenu.PopupSeparatorMenuItem('');
        else if (item_type == PopupMenu.FactoryClassTypes.MenuItemClass)
            shellItem = new PopupMenu.PopupIndicatorMenuItem("FIXME");
        return shellItem;
    }
};

function MyApplet(orientation, panel_height, instance_id) {
    this._init(orientation, panel_height, instance_id);
}

MyApplet.prototype = {
    __proto__: Applet.Applet.prototype,

    _init: function(orientation, panel_height, instance_id) {
        Applet.Applet.prototype._init.call(this, orientation, panel_height, instance_id);

        this.actor.remove_style_class_name("applet-box");
        this.actor.style="spacing: 5px;";

        this._signalManager = new SignalManager.SignalManager(this);
	let manager;

	this.orientation = orientation;

	if (this.orientation == St.Side.TOP || this.orientation == St.Side.BOTTOM)
	{
		manager = new Clutter.BoxLayout( { spacing: 2 * global.ui_scale,
		                                   orientation: Clutter.Orientation.HORIZONTAL });
	}
	else
	{
		manager = new Clutter.BoxLayout( { spacing: 2 * global.ui_scale,
		                                   orientation: Clutter.Orientation.VERTICAL });
	}
        this.manager = manager;
        this.manager_container = new Clutter.Actor( { layout_manager: manager } );
        this.actor.add_actor (this.manager_container);
        this.manager_container.show();

        this._statusItems = [];
        this._shellIndicators = {};
        this.menuFactory = new IndicatorMenuFactory();
        this.menuManager = new PopupMenu.PopupMenuManager(this);
        this.signalAdded = 0;
        this.signalRemoved = 0;
    },

    _addIndicatorSupport: function() {
        let currentIndicators = Main.indicatorManager.getIndicatorIds();
        for (let pos in currentIndicators) {
            let appIndicator = Main.indicatorManager.getIndicatorById(currentIndicators[pos]);
            this._onIndicatorAdded(Main.indicatorManager, appIndicator);
        }
        if (this.signalAdded == 0)
            this.signalAdded = Main.indicatorManager.connect('indicator-added', Lang.bind(this, this._onIndicatorAdded));
        if (this.signalRemoved == 0)
            this.signalRemoved = Main.indicatorManager.connect('indicator-removed', Lang.bind(this, this._onIndicatorRemoved));
    },

    _removeIndicatorSupport: function() {
        if (this.signalAdded) {
            Main.indicatorManager.disconnect(this.signalAdded);
            this.signalAdded = 0;
        }
        if (this.signalRemoved) {
            Main.indicatorManager.disconnect(this.signalRemoved);
            this.signalRemoved = 0;
        }

        this._shellIndicators.forEach(function(iconActor) {
            iconActor.destroy();
        });
        this._shellIndicators = {};

    },

    _onIndicatorAdded: function(manager, appIndicator) {

        if (!(appIndicator.id in this._shellIndicators)) {
            let hiddenIcons = Main.systrayManager.getRoles();

            if (hiddenIcons.indexOf(appIndicator.id) != -1 ) {
                // We've got an applet for that
                global.log("Hiding indicator (role already handled): " + appIndicator.id);
                return;
            }
            else if (["quassel"].indexOf(appIndicator.id) != -1) {
                // Blacklist some of the icons
                // quassel: The proper icon in Quassel is "QuasselIRC", this is a fallback icon which Quassel launches when it fails to detect
                // our indicator support (i.e. when Cinnamon is restarted for instance)
                // The problem is.. Quassel doesn't kill that icon when it creates QuasselIRC again..
                global.log("Hiding indicator (blacklisted): " + appIndicator.id);
                return;
            }
            else {
                global.log("Adding indicator: " + appIndicator.id);
            }

            let iconActor = appIndicator.getIconActor(this._getIndicatorSize(appIndicator));
            iconActor._applet = this;

            this._shellIndicators[appIndicator.id] = iconActor;

            this.manager_container.add_actor(iconActor.actor);
            appIndicator.createMenuClientAsync(Lang.bind(this, function(client) {
                if (client != null) {
                    let newMenu = client.getShellMenu();
                    if (!newMenu) {
                        newMenu = this.menuFactory.buildShellMenu(client, iconActor, this._applet_context_menu._arrowSide);
                        this.menuManager.addMenu(newMenu);
                    }
                    iconActor.setMenu(newMenu);
                }
            }));
        }
    },

    _getIndicatorSize: function(appIndicator) {
        if (this._scaleMode)
            return this._panelHeight * ICON_SCALE_FACTOR / global.ui_scale;
        return 16;
    },

    _getIconSize: function() {
        let size;
        let disp_size = this._panelHeight * ICON_SCALE_FACTOR;
        if (disp_size < 22) {
            size = 16;
        }
        else if (disp_size < 32) {
            size = 22;
        }
        else if (disp_size < 48) {
            size = 32;
        }
        else {
            size = 48;
        }
        return size;
    },

    _onIndicatorRemoved: function(manager, appIndicator) {
        if (appIndicator.id in this._shellIndicators) {
            global.log("Removing indicator: " + appIndicator.id);
            let iconActor = this._shellIndicators[appIndicator.id];
            delete this._shellIndicators[appIndicator.id];
            iconActor.destroy();
        }
    },

    on_applet_clicked: function(event) {
    },

//
//override getDisplayLayout to declare that this applet is suitable for both horizontal and
// vertical orientations
//
    getDisplayLayout: function() {
        return Applet.DisplayLayout.BOTH;
    },

    on_orientation_changed: function(neworientation) { 

	if (neworientation == St.Side.TOP || neworientation == St.Side.BOTTOM)
	{
            this.manager.set_vertical(false);
	}
	else		// vertical panels
	{
            this.manager.set_vertical(true);
 	}
    },

    on_applet_removed_from_panel: function () {
        this._signalManager.disconnectAllSignals();
        this._removeIndicatorSupport();
    },

    on_applet_added_to_panel: function() {
        Main.statusIconDispatcher.start(this.actor.get_parent().get_parent());

        this._signalManager.connect(Main.statusIconDispatcher, 'status-icon-added', this._onTrayIconAdded);
        this._signalManager.connect(Main.statusIconDispatcher, 'status-icon-removed', this._onTrayIconRemoved);
        this._signalManager.connect(Main.statusIconDispatcher, 'before-redisplay', this._onBeforeRedisplay);
        this._signalManager.connect(Main.systrayManager, "changed", Main.statusIconDispatcher.redisplay, Main.statusIconDispatcher);
        this._addIndicatorSupport();
    },

    on_panel_height_changed: function() {
        Main.statusIconDispatcher.redisplay();
        for (let id in this._shellIndicators) {
            let indicator = Main.indicatorManager.getIndicatorById(id);
            if (indicator) {
                let size = this._getIndicatorSize(indicator);
                this._shellIndicators[id].setSize(size);
            }
        }
    },

    _onBeforeRedisplay: function() {
        // Mark all icons as obsolete
        // There might still be pending delayed operations to insert/resize of them
        // And that would crash Cinnamon
        for (var i = 0; i < this._statusItems.length; i++) {
            this._statusItems[i].obsolete = true;
        }
        this._statusItems = [];

        let children = this.manager_container.get_children().filter(function(child) {
            // We are only interested in the status icons and apparently we can not ask for 
            // child instanceof CinnamonTrayIcon.
            return (child.toString().indexOf("CinnamonTrayIcon") != -1);
        });
        for (var i = 0; i < children.length; i++) {
            children[i].destroy();
        }
    },

    _onTrayIconAdded: function(o, icon, role) {
        try {
            let hiddenIcons = Main.systrayManager.getRoles();

            if (hiddenIcons.indexOf(role) != -1 ) {
                // We've got an applet for that
                global.log("Hiding systray: " + role);
                return;
            }

            global.log("Adding systray: " + role + " (" + icon.get_width() + "x" + icon.get_height() + "px)");

            if (icon.get_parent())
                icon.get_parent().remove_child(icon);

            icon.obsolete = false;
            this._statusItems.push(icon);

            if (["pidgin"].indexOf(role) != -1) {
                // Delay pidgin insertion by 10 seconds
                // Pidgin is very weird.. it starts with a small icon
                // Then replaces that icon with a bigger one when the connection is established
                // Pidgin can be fixed by inserting or resizing after a delay
                // The delay is big because resizing/inserting too early
                // makes pidgin invisible (in absence of disk cache).. even if we resize/insert again later
                this._insertStatusItemLater(role, icon, -1, 10000);
            }
            else if (["shutter", "filezilla", "dropbox", "thunderbird", "unknown", "blueberry-tray.py", "mintupdate.py"].indexOf(role) != -1) {
                // Delay insertion by 1 second
                // This fixes an invisible icon in the absence of disk cache for : shutter
                // filezilla, dropbox, thunderbird, blueberry, mintupdate are known to show up in the wrong size or position, this should fix them as well
                // Note: as of Oct 2015, the dropbox systray is calling itself "unknown"
                this._insertStatusItemLater(role, icon, -1, 1000);
            }
            else {
                // Delay all other apps by 1 second...
                // For many of them, we don't need to do that,
                // It's a small delay though and that fixes most buggy apps
                // And we're far from having an exhaustive list of them..
                this._insertStatusItemLater(role, icon, -1, 1000);
            }

        } catch (e) {
            global.logError(e);
        }
    },

    _insertStatusItemLater: function(role, icon, position, delay) {
        // Inserts an icon in the systray after a delay (useful for buggy icons)
        // Delaying the insertion of pidgin by 10 seconds for instance is known to fix it on empty disk cache
        let timerId = Mainloop.timeout_add(delay, Lang.bind(this, function() {
            this._insertStatusItem(role, icon, position);
            Mainloop.source_remove(timerId);
        }));
    },

    _onTrayIconRemoved: function(o, icon) {
        icon.obsolete = true;
        for (var i = 0; i < this._statusItems.length; i++) {
            if (this._statusItems[i] == icon) {
                this._statusItems.splice(i, 1);
            }
        }
        this.manager_container.remove_child(icon);
        icon.destroy();
    },

    _insertStatusItem: function(role, icon, position) {
        if (icon.obsolete == true) {
            return;
        }
        let children = this.manager_container.get_children().filter(function(child) {
            // We are only interested in the status icons and apparently we can not ask for 
            // child instanceof CinnamonTrayIcon.
            return (child.toString().indexOf("CinnamonTrayIcon") != -1);
        });
        let i;
        for (i = children.length - 1; i >= 0; i--) {
            let rolePosition = children[i]._rolePosition;
            if (position > rolePosition) {
                this.manager_container.insert_child_at_index(icon, i + 1);
                break;
            }
        }
        if (i == -1) {
            // If we didn't find a position, we must be first
            this.manager_container.insert_child_at_index(icon, 0);
        }
        icon._rolePosition = position;

        if (this._scaleMode) {
            let timerId = Mainloop.timeout_add(500, Lang.bind(this, function() {
                this._resizeStatusItem(role, icon);
                Mainloop.source_remove(timerId);
            }));
        } else {
            icon.set_pivot_point(0.5, 0.5);
            icon.set_scale((DEFAULT_ICON_SIZE * global.ui_scale) / icon.width,
                           (DEFAULT_ICON_SIZE * global.ui_scale) / icon.height);
        }
    },

    _resizeStatusItem: function(role, icon) {
        if (icon.obsolete == true) {
            return;
        }

        if (["shutter", "filezilla"].indexOf(role) != -1) {
            global.log("Not resizing " + role + " as it's known to be buggy (" + icon.get_width() + "x" + icon.get_height() + "px)");
        }
        else {
            let size = this._getIconSize();
            icon.set_size(size, size);
            global.log("Resized " + role + " with normalized size (" + icon.get_width() + "x" + icon.get_height() + "px)");
            //Note: dropbox doesn't scale, even though we resize it...
        }
    },


};

function main(metadata, orientation, panel_height, instance_id) {
    let myApplet = new MyApplet(orientation, panel_height, instance_id);
    return myApplet;
}<|MERGE_RESOLUTION|>--- conflicted
+++ resolved
@@ -9,14 +9,8 @@
 const SignalManager = imports.misc.signalManager;
 
 const ICON_SCALE_FACTOR = .8; // for custom panel heights, 20 (default icon size) / 25 (default panel height)
-<<<<<<< HEAD
-const PANEL_FONT_DEFAULT_HEIGHT = 11.5; // px
-const PANEL_SYMBOLIC_ICON_DEFAULT_HEIGHT = 1.14 * PANEL_FONT_DEFAULT_HEIGHT; // ems conversion
-const DEFAULT_PANEL_HEIGHT = 25;
-const PANEL_EDIT_MODE_KEY = 'panel-edit-mode';
-=======
+
 const DEFAULT_ICON_SIZE = 20;
->>>>>>> 70ce79f8
 
 // Override the factory and create an AppletPopupMenu instead of a PopupMenu
 function IndicatorMenuFactory() {
