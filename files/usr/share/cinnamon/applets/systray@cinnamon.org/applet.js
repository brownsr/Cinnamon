const Lang = imports.lang;
const St = imports.gi.St;
const Clutter = imports.gi.Clutter;

const Applet = imports.ui.applet;
const PopupMenu = imports.ui.popupMenu;
const Main = imports.ui.main;
const Mainloop = imports.mainloop;
const SignalManager = imports.misc.signalManager;

const ICON_SCALE_FACTOR = .8; // for custom panel heights, 20 (default icon size) / 25 (default panel height)
const PANEL_FONT_DEFAULT_HEIGHT = 11.5; // px
const PANEL_SYMBOLIC_ICON_DEFAULT_HEIGHT = 1.14 * PANEL_FONT_DEFAULT_HEIGHT; // ems conversion
const DEFAULT_PANEL_HEIGHT = 25;
const PANEL_EDIT_MODE_KEY = 'panel-edit-mode';

// Override the factory and create an AppletPopupMenu instead of a PopupMenu
function IndicatorMenuFactory() {
   this._init.apply(this, arguments);
}

IndicatorMenuFactory.prototype = {
    __proto__: PopupMenu.PopupMenuFactory.prototype,

    _init: function() {
        PopupMenu.PopupMenuFactory.prototype._init.call(this);
    },

    _createShellItem: function(factoryItem, launcher, orientation) {
        // Decide whether it's a submenu or not
        let shellItem = null;
        let item_type = factoryItem.getFactoryType();
        if (item_type == PopupMenu.FactoryClassTypes.RootMenuClass)
            shellItem = new Applet.AppletPopupMenu(launcher, orientation);
        if (item_type == PopupMenu.FactoryClassTypes.SubMenuMenuItemClass)
            shellItem = new PopupMenu.PopupSubMenuMenuItem("FIXME");
        else if (item_type == PopupMenu.FactoryClassTypes.MenuSectionMenuItemClass)
            shellItem = new PopupMenu.PopupMenuSection();
        else if (item_type == PopupMenu.FactoryClassTypes.SeparatorMenuItemClass)
            shellItem = new PopupMenu.PopupSeparatorMenuItem('');
        else if (item_type == PopupMenu.FactoryClassTypes.MenuItemClass)
            shellItem = new PopupMenu.PopupIndicatorMenuItem("FIXME");
        return shellItem;
    }
};

function MyApplet(orientation, panel_height, instance_id) {
    this._init(orientation, panel_height, instance_id);
}

MyApplet.prototype = {
    __proto__: Applet.Applet.prototype,

    _init: function(orientation, panel_height, instance_id) {
        Applet.Applet.prototype._init.call(this, orientation, panel_height, instance_id);

        this.actor.remove_style_class_name("applet-box");
        this.actor.style="spacing: 5px;";

        this._signalManager = new SignalManager.SignalManager(this);
	let manager;
	let symb_scaleup = 0;
	this.orientation = orientation;

	if (this.orientation == St.Side.TOP || this.orientation == St.Side.BOTTOM)
	{
		manager = new Clutter.BoxLayout( { spacing: 2 * global.ui_scale,
		                                       homogeneous: true,
		                                       orientation: Clutter.Orientation.HORIZONTAL });
        	this.manager_container = new Clutter.Actor( { layout_manager: manager } );
	}
	else
	{
		manager = new Clutter.BoxLayout( { spacing: 2 * global.ui_scale,
		                                       homogeneous: true,
		                                       orientation: Clutter.Orientation.VERTICAL });
	        symb_scaleup 	= ((panel_height / DEFAULT_PANEL_HEIGHT) * PANEL_SYMBOLIC_ICON_DEFAULT_HEIGHT) / global.ui_scale;
        	this.manager_container = new Clutter.Actor( { layout_manager: manager } );
	        this.manager_container.set_margin_left(4.0*symb_scaleup/20);
	}

        this.actor.add_actor (this.manager_container);

        this.manager_container.show();

        this._statusItems = [];
        this._shellIndicators = {};
        this.menuFactory = new IndicatorMenuFactory();
        this.menuManager = new PopupMenu.PopupMenuManager(this);
        this.signalAdded = 0;
        this.signalRemoved = 0;
    },

    _addIndicatorSupport: function() {
        let currentIndicators = Main.indicatorManager.getIndicatorIds();
        for (let pos in currentIndicators) {
            let appIndicator = Main.indicatorManager.getIndicatorById(currentIndicators[pos]);
            this._onIndicatorAdded(Main.indicatorManager, appIndicator);
        }
        if (this.signalAdded == 0)
            this.signalAdded = Main.indicatorManager.connect('indicator-added', Lang.bind(this, this._onIndicatorAdded));
        if (this.signalRemoved == 0)
            this.signalRemoved = Main.indicatorManager.connect('indicator-removed', Lang.bind(this, this._onIndicatorRemoved));
    },

    _removeIndicatorSupport: function() {
        if (this.signalAdded) {
            Main.indicatorManager.disconnect(this.signalAdded);
            this.signalAdded = 0;
        }
        if (this.signalRemoved) {
            Main.indicatorManager.disconnect(this.signalRemoved);
            this.signalRemoved = 0;
        }
        this._shellIndicators.forEach(function(iconActor) {
            iconActor.destroy();
        });
        this._shellIndicators = {};
    },

    _onIndicatorAdded: function(manager, appIndicator) {
        if (!(appIndicator.id in this._shellIndicators)) {
            let hiddenIcons = Main.systrayManager.getRoles();

            if (hiddenIcons.indexOf(appIndicator.id) != -1 ) {
                // We've got an applet for that
                global.log("Hiding indicator (role already handled): " + appIndicator.id);
                return;
            }
            else if (["quassel"].indexOf(appIndicator.id) != -1) {
                // Blacklist some of the icons
                // quassel: The proper icon in Quassel is "QuasselIRC", this is a fallback icon which Quassel launches when it fails to detect
                // our indicator support (i.e. when Cinnamon is restarted for instance)
                // The problem is.. Quassel doesn't kill that icon when it creates QuasselIRC again..
                global.log("Hiding indicator (blacklisted): " + appIndicator.id);
                return;
            }
            else {
                global.log("Adding indicator: " + appIndicator.id);
            }

            let iconActor = appIndicator.getIconActor(this._getIndicatorSize(appIndicator));
            iconActor._applet = this;

            this._shellIndicators[appIndicator.id] = iconActor;

            this.actor.add_actor(iconActor.actor);
            appIndicator.createMenuClientAsync(Lang.bind(this, function(client) {
                if (client != null) {
                    let newMenu = client.getShellMenu();
                    if (!newMenu) {
                        newMenu = this.menuFactory.buildShellMenu(client, iconActor, this._applet_context_menu._arrowSide);
                        this.menuManager.addMenu(newMenu);
                    }
                    iconActor.setMenu(newMenu);
                }
            }));
        }
    },

    _getIndicatorSize: function(appIndicator) {
        if (this._scaleMode)
            return this._panelHeight * ICON_SCALE_FACTOR;
        return 16;
    },

    _onIndicatorRemoved: function(manager, appIndicator) {
        if (appIndicator.id in this._shellIndicators) {
            global.log("Removing indicator: " + appIndicator.id);
            let iconActor = this._shellIndicators[appIndicator.id];
            delete this._shellIndicators[appIndicator.id];
            iconActor.destroy();
        }
    },

    on_applet_clicked: function(event) {
    },

    on_orientation_changed: function() {
/* global.log("systray - on_orientation_changed");
	    if (this.orientation == St.Side.TOP || this.orientation == St.Side.BOTTOM)
	    {
		//this.manager_container.set_style('vertical: false');  complains not a function.  see if there is a set orientation function.
	    }
	    else		// vertical panels
	    {
		//this.manager_container.set_style('vertical: true');
	    } */
    },

    on_applet_removed_from_panel: function () {
        this._signalManager.disconnectAllSignals();
        this._removeIndicatorSupport();
    },

    on_applet_added_to_panel: function() {
        Main.statusIconDispatcher.start(this.actor.get_parent().get_parent());

        this._signalManager.connect(Main.statusIconDispatcher, 'status-icon-added', this._onTrayIconAdded);
        this._signalManager.connect(Main.statusIconDispatcher, 'status-icon-removed', this._onTrayIconRemoved);
        this._signalManager.connect(Main.statusIconDispatcher, 'before-redisplay', this._onBeforeRedisplay);
        this._signalManager.connect(Main.systrayManager, "changed", Main.statusIconDispatcher.redisplay, Main.statusIconDispatcher);
        this._addIndicatorSupport();
    },

    on_panel_height_changed: function() {
        Main.statusIconDispatcher.redisplay();
        for (let id in this._shellIndicators) {
            let indicator = Main.indicatorManager.getIndicatorById(id);
            if (indicator) {
                let size = this._getIndicatorSize(indicator);
                this._shellIndicators[id].setSize(size);
            }
        }
    },

    _onBeforeRedisplay: function() {
        // Mark all icons as obsolete
        // There might still be pending delayed operations to insert/resize of them
        // And that would crash Cinnamon
        for (var i = 0; i < this._statusItems.length; i++) {
            this._statusItems[i].obsolete = true;
        }
        this._statusItems = [];

        let children = this.manager_container.get_children();
        for (var i = 0; i < children.length; i++) {
            children[i].destroy();
        }
    },

    _onTrayIconAdded: function(o, icon, role) {
        try {
            let hiddenIcons = Main.systrayManager.getRoles();

            if (hiddenIcons.indexOf(role) != -1 ) {
                // We've got an applet for that
                global.log("Hiding systray: " + role);
                return;
            }

            global.log("Adding systray: " + role + " (" + icon.get_width() + "x" + icon.get_height() + "px)");

            if (icon.get_parent())
                icon.get_parent().remove_child(icon);

<<<<<<< HEAD
            this.resize_icon(icon, role);

            /* dropbox, for some reason, refuses to provide a correct size icon in our new situation.
             * Tried even with stalonetray, same results - all systray icons I tested work fine but dropbox.  I'm
             * assuming for now it's their problem.  For us, just scale it up.
             */
            if (["dropbox"].indexOf(role) != -1) {
                icon.set_scale_full(global.ui_scale, global.ui_scale, icon.get_width() / 2.0, icon.get_width() / 2.0);
                global.log("   Full-scaled " + role + " (" + icon.get_width() + "x" + icon.get_height() + "px)");
            }

            this._insertStatusItem(icon, -1);

            let timerId = 0;
            let i = 0;
            timerId = Mainloop.timeout_add(500, Lang.bind(this, function() {
                this.resize_icon(icon, role);
                i++;
                if (i == 2) {
                    Mainloop.source_remove(timerId);
                }
            }));
=======
            icon.obsolete = false;
            this._statusItems.push(icon);

            if (["pidgin"].indexOf(role) != -1) {
                // Delay pidgin insertion by 10 seconds
                // Pidgin is very weird.. it starts with a small icon
                // Then replaces that icon with a bigger one when the connection is established
                // Pidgin can be fixed by inserting or resizing after a delay
                // The delay is big because resizing/inserting too early
                // makes pidgin invisible (in absence of disk cache).. even if we resize/insert again later
                this._insertStatusItemLater(role, icon, -1, 10000);
            }
            else if (["shutter", "filezilla", "dropbox", "thunderbird", "unknown", "blueberry-tray.py", "mintupdate.py"].indexOf(role) != -1) {
                // Delay insertion by 1 second
                // This fixes an invisible icon in the absence of disk cache for : shutter
                // filezilla, dropbox, thunderbird, blueberry, mintupdate are known to show up in the wrong size or position, this chould fix them as well
                // Note: as of Oct 2015, the dropbox systray is calling itself "unknown"
                this._insertStatusItemLater(role, icon, -1, 1000);
            }
            else {
                // Delay all other apps by 1 second...
                // For many of them, we don't need to do that,
                // It's a small delay though and that fixes most buggy apps
                // And we're far from having an exhaustive list of them..
                this._insertStatusItemLater(role, icon, -1, 1000);
            }
>>>>>>> d66986f1

        } catch (e) {
            global.logError(e);
        }
    },

<<<<<<< HEAD
    resize_icon: function(icon, role) {
        if (this._scaleMode) {
            let disp_size = this._panelHeight * ICON_SCALE_FACTOR;
            let size;
            if (icon.get_height() != disp_size) {
                size = disp_size;
            }
            else {
                // Force a resize with a slightly different size
                size = disp_size - 1;
            }

            // Don't try to scale buggy icons, give them predefined sizes
            // This, in the case of pidgin, fixes the icon being cropped in the systray
            if (["pidgin", "thunderbird"].indexOf(role) != -1) {
                if (disp_size < 22) {
                    size = 16;
                }
                else if (disp_size < 32) {
                    size = 22;
                }
                else if (disp_size < 48) {
                    size = 32;
                }
                else {
                    size = 48;
                }
            }

            icon.set_size(size, size);

            global.log("Resized " + role + " (" + icon.get_width() + "x" + icon.get_height() + "px)");
        }
        else {
            // Force buggy icon size when not in scale mode
            if (["pidgin", "thunderbird"].indexOf(role) != -1) {
                icon.set_size(16, 16);
                global.log("Resized " + role + " (" + icon.get_width() + "x" + icon.get_height() + "px)");
            }
        }
=======
    _insertStatusItemLater: function(role, icon, position, delay) {
        // Inserts an icon in the systray after a delay (useful for buggy icons)
        // Delaying the insertion of pidgin by 10 seconds for instance is known to fix it on empty disk cache
        let timerId = Mainloop.timeout_add(delay, Lang.bind(this, function() {
            this._insertStatusItem(role, icon, position);
            Mainloop.source_remove(timerId);
        }));
>>>>>>> d66986f1
    },

    _onTrayIconRemoved: function(o, icon) {
        icon.obsolete = true;
        for (var i = 0; i < this._statusItems.length; i++) {
            if (this._statusItems[i] == icon) {
                this._statusItems.splice(i, 1);
            }
        }
        this.manager_container.remove_child(icon);
        icon.destroy();
    },

    _insertStatusItem: function(role, icon, position) {
        if (icon.obsolete == true) {
            return;
        }
        let children = this.manager_container.get_children();
        let i;
        for (i = children.length - 1; i >= 0; i--) {
            let rolePosition = children[i]._rolePosition;
            if (position > rolePosition) {
                this.manager_container.insert_child_at_index(icon, i + 1);
                break;
            }
        }
        if (i == -1) {
            // If we didn't find a position, we must be first
            this.manager_container.insert_child_at_index(icon, 0);
        }
        icon._rolePosition = position;
        if (this._scaleMode) {
            let timerId = Mainloop.timeout_add(500, Lang.bind(this, function() {
                this._resizeStatusItem(role, icon);
                Mainloop.source_remove(timerId);
            }));
        }
    },

    _resizeStatusItem: function(role, icon) {
        if (icon.obsolete == true) {
            return;
        }
        let size;
        let disp_size = this._panelHeight * ICON_SCALE_FACTOR;
        if (["shutter", "filezilla"].indexOf(role) != -1) {
            global.log("Not resizing " + role + " as it's known to be buggy (" + icon.get_width() + "x" + icon.get_height() + "px)");
        }
        else {
            if (disp_size < 22) {
                size = 16;
            }
            else if (disp_size < 32) {
                size = 22;
            }
            else if (disp_size < 48) {
                size = 32;
            }
            else {
                size = 48;
            }
            icon.set_size(size, size);
            global.log("Resized " + role + " with normalized size (" + icon.get_width() + "x" + icon.get_height() + "px)");
            //Note: dropbox doesn't scale, even though we resize it...
        }
    },


};

function main(metadata, orientation, panel_height, instance_id) {
    let myApplet = new MyApplet(orientation, panel_height, instance_id);
    return myApplet;
}<|MERGE_RESOLUTION|>--- conflicted
+++ resolved
@@ -244,30 +244,6 @@
             if (icon.get_parent())
                 icon.get_parent().remove_child(icon);
 
-<<<<<<< HEAD
-            this.resize_icon(icon, role);
-
-            /* dropbox, for some reason, refuses to provide a correct size icon in our new situation.
-             * Tried even with stalonetray, same results - all systray icons I tested work fine but dropbox.  I'm
-             * assuming for now it's their problem.  For us, just scale it up.
-             */
-            if (["dropbox"].indexOf(role) != -1) {
-                icon.set_scale_full(global.ui_scale, global.ui_scale, icon.get_width() / 2.0, icon.get_width() / 2.0);
-                global.log("   Full-scaled " + role + " (" + icon.get_width() + "x" + icon.get_height() + "px)");
-            }
-
-            this._insertStatusItem(icon, -1);
-
-            let timerId = 0;
-            let i = 0;
-            timerId = Mainloop.timeout_add(500, Lang.bind(this, function() {
-                this.resize_icon(icon, role);
-                i++;
-                if (i == 2) {
-                    Mainloop.source_remove(timerId);
-                }
-            }));
-=======
             icon.obsolete = false;
             this._statusItems.push(icon);
 
@@ -294,55 +270,12 @@
                 // And we're far from having an exhaustive list of them..
                 this._insertStatusItemLater(role, icon, -1, 1000);
             }
->>>>>>> d66986f1
 
         } catch (e) {
             global.logError(e);
         }
     },
 
-<<<<<<< HEAD
-    resize_icon: function(icon, role) {
-        if (this._scaleMode) {
-            let disp_size = this._panelHeight * ICON_SCALE_FACTOR;
-            let size;
-            if (icon.get_height() != disp_size) {
-                size = disp_size;
-            }
-            else {
-                // Force a resize with a slightly different size
-                size = disp_size - 1;
-            }
-
-            // Don't try to scale buggy icons, give them predefined sizes
-            // This, in the case of pidgin, fixes the icon being cropped in the systray
-            if (["pidgin", "thunderbird"].indexOf(role) != -1) {
-                if (disp_size < 22) {
-                    size = 16;
-                }
-                else if (disp_size < 32) {
-                    size = 22;
-                }
-                else if (disp_size < 48) {
-                    size = 32;
-                }
-                else {
-                    size = 48;
-                }
-            }
-
-            icon.set_size(size, size);
-
-            global.log("Resized " + role + " (" + icon.get_width() + "x" + icon.get_height() + "px)");
-        }
-        else {
-            // Force buggy icon size when not in scale mode
-            if (["pidgin", "thunderbird"].indexOf(role) != -1) {
-                icon.set_size(16, 16);
-                global.log("Resized " + role + " (" + icon.get_width() + "x" + icon.get_height() + "px)");
-            }
-        }
-=======
     _insertStatusItemLater: function(role, icon, position, delay) {
         // Inserts an icon in the systray after a delay (useful for buggy icons)
         // Delaying the insertion of pidgin by 10 seconds for instance is known to fix it on empty disk cache
@@ -350,7 +283,6 @@
             this._insertStatusItem(role, icon, position);
             Mainloop.source_remove(timerId);
         }));
->>>>>>> d66986f1
     },
 
     _onTrayIconRemoved: function(o, icon) {
