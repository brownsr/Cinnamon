const Applet = imports.ui.applet;
const Mainloop = imports.mainloop;
const Gio = imports.gi.Gio;
const Interfaces = imports.misc.interfaces;
const Util = imports.misc.util;
const Lang = imports.lang;
const Cinnamon = imports.gi.Cinnamon;
const Clutter = imports.gi.Clutter;
const St = imports.gi.St;
const PopupMenu = imports.ui.popupMenu;
const GLib = imports.gi.GLib;
const Cvc = imports.gi.Cvc;
const Pango = imports.gi.Pango;
const Tooltips = imports.ui.tooltips;
const Main = imports.ui.main;
const Settings = imports.ui.settings;
const Slider = imports.ui.slider;

const MEDIA_PLAYER_2_PATH = "/org/mpris/MediaPlayer2";
const MEDIA_PLAYER_2_NAME = "org.mpris.MediaPlayer2";
const MEDIA_PLAYER_2_PLAYER_NAME = "org.mpris.MediaPlayer2.Player";

/* global values */
let players_without_seek_support = ['spotify', 'totem', 'gnome-mplayer', 'pithos',
    'smplayer'];
let players_with_seek_support = [
    'clementine', 'banshee', 'rhythmbox', 'rhythmbox3', 'pragha', 'quodlibet',
    'amarok', 'xnoise', 'gmusicbrowser', 'vlc', 'qmmp', 'deadbeef', 'audacious'];
/* dummy vars for translation */
let x = _("Playing");
x = _("Paused");
x = _("Stopped");

const VOLUME_ADJUSTMENT_STEP = 0.05; /* Volume adjustment step in % */

const ICON_SIZE = 28;

function ControlButton() {
    this._init.apply(this, arguments);
}

ControlButton.prototype = {
    _init: function(icon, tooltip, callback, small = false) {
        this.actor = new St.Bin();

        this.button = new St.Button();
        this.button.connect('clicked', callback);

        if(small)
            this.button.add_style_pseudo_class("small");

        this.icon = new St.Icon({
            icon_type: St.IconType.SYMBOLIC,
            icon_name: icon
        });
        this.button.set_child(this.icon);
        this.actor.add_actor(this.button);

        this.tooltip = new Tooltips.Tooltip(this.button, tooltip);
    },

    getActor: function() {
        return this.actor;
    },

    setData: function(icon, tooltip) {
        this.icon.icon_name = icon;
        this.tooltip.set_text(tooltip);
    },

    setActive: function(status){
        this.button.change_style_pseudo_class("active", status);
    },

    setEnabled: function(status){
        this.button.change_style_pseudo_class("disabled", !status);
        this.button.can_focus = status;
        this.button.reactive = status;
    }
}

function VolumeSlider(){
    this._init.apply(this, arguments);
}

VolumeSlider.prototype = {
    __proto__: PopupMenu.PopupSliderMenuItem.prototype,

    _init: function(applet, stream, tooltip, app_icon){
        PopupMenu.PopupSliderMenuItem.prototype._init.call(this, 0);
        this.applet = applet;

        if(tooltip)
            this.tooltipText = tooltip + ": ";
        else
            this.tooltipText = "";

        this.tooltip = new Tooltips.Tooltip(this.actor, this.tooltipText);

        this.connect("value-changed", Lang.bind(this, this._onValueChanged));

        this.app_icon = app_icon;
        if (this.app_icon == null) {
            this.iconName = this.isMic? "microphone-sensitivity-none" : "audio-volume-muted";
            this.icon = new St.Icon({icon_name: this.iconName, icon_type: St.IconType.SYMBOLIC, icon_size: 16});
        }
        else {
            this.icon = new St.Icon({icon_name: this.app_icon, icon_type: St.IconType.FULLCOLOR, icon_size: 16});
        }

        this.removeActor(this._slider);
        this.addActor(this.icon, {span: 0});
        this.addActor(this._slider, {span: -1, expand: true});

        this.connectWithStream(stream);
    },

    connectWithStream: function(stream){
        if(!stream){
            this.actor.hide();
            this.stream = null;
        } else {
            this.actor.show();
            this.stream = stream;
            this.isMic = stream instanceof Cvc.MixerSource || stream instanceof Cvc.MixerSourceOutput;

            let mutedId = stream.connect("notify::is-muted", Lang.bind(this, this._update));
            let volumeId = stream.connect("notify::volume", Lang.bind(this, this._update));
            this.connect("destroy", function(){
                stream.disconnect(mutedId);
                stream.disconnect(volumeId);
            });
        }

        this._update();
    },

    _onValueChanged: function(){
        if(!this.stream) return;

        let volume = this._value * this.applet._volumeMax, muted;

        if(this._value < .005){
            volume = 0;
            muted = true;
        } else {
            muted = false;
        }
        this.stream.volume = volume;
        this.stream.push_volume();

        if(this.stream.is_muted !== muted)
            this.stream.change_is_muted(muted);

        if(!this._dragging)
            this.applet._notifyVolumeChange(this.stream);
    },

    _update: function(){
        let value = (!this.stream || this.stream.is_muted)? 0 : this.stream.volume / this.applet._volumeMax;
        let percentage = Math.round(value * 100) + "%";

        this.tooltip.set_text(this.tooltipText + percentage);
        let iconName = this._volumeToIcon(value);
        if (this.app_icon == null) {
            this.icon.icon_name = iconName;
        }
        this.setValue(value);

        // send data to applet
        this.emit("values-changed", iconName, percentage);
    },

    _volumeToIcon: function(value){
        if(value < .005)
            return this.isMic? "microphone-sensitivity-none" : "audio-volume-muted";
        let n = Math.floor(3 * value), icon;
        if(n < 1)
            icon = "low";
        else if(n < 2)
            icon = "medium";
        else
            icon = "high";

        return this.isMic? "microphone-sensitivity-" + icon : "audio-volume-" + icon;
    }
}

function StreamMenuSection(){
    this._init.apply(this, arguments);
}

StreamMenuSection.prototype = {
    __proto__: PopupMenu.PopupMenuSection.prototype,

    _init: function(applet, stream){
        PopupMenu.PopupMenuSection.prototype._init.call(this);

        let iconName = stream.icon_name;
        let name = stream.name;

        // capitalize the stream name
        if (name.length > 2) {
            name = name.charAt(0).toUpperCase() + name.slice(1);
        }

        // Trim stream name
        if(name.length > 16) {
            name = name.substring(0, 16) + "... ";
        }

        // Special cases
        if(name === "Banshee") {
            iconName = "banshee";
        }
        else if (name === "Spotify") {
            iconName = "spotify";
        }
        if(name === "VBox") {
            name = "Virtualbox";
            iconName = "virtualbox";
        }
        else if (iconName === "audio") {
            iconName = "audio-x-generic";
        }

        let slider = new VolumeSlider(applet, stream, name, iconName);
        this.addMenuItem(slider);
    }
}

function Player() {
    this._init.apply(this, arguments);
}

Player.prototype = {
    __proto__: PopupMenu.PopupMenuSection.prototype,

    _init: function(applet, busname, owner) {
        PopupMenu.PopupMenuSection.prototype._init.call(this);
        this.showPosition = true;
        this._owner = owner;
        this._busName = busname;
        this._applet = applet;
        this._name = this._busName.split('.')[3];

        Interfaces.getDBusProxyWithOwnerAsync(MEDIA_PLAYER_2_NAME,
                                              this._busName,
                                              Lang.bind(this, function(proxy, error) {
                                                  if (error) {
                                                      log(error);
                                                  } else {
                                                      this._mediaServer = proxy;
                                                      this._dbus_acquired();
                                                  }
                                              }));

        Interfaces.getDBusProxyWithOwnerAsync(MEDIA_PLAYER_2_PLAYER_NAME,
                                              this._busName,
                                              Lang.bind(this, function(proxy, error) {
                                                  if (error) {
                                                      log(error)
                                                  } else {
                                                      this._mediaServerPlayer = proxy;
                                                      this._dbus_acquired();
                                                  }
                                              }));

        Interfaces.getDBusPropertiesAsync(this._busName,
                                          MEDIA_PLAYER_2_PATH,
                                          Lang.bind(this, function(proxy, error) {
                                              if (error) {
                                                  log(error)
                                              } else {
                                                  this._prop = proxy;
                                                  this._dbus_acquired();
                                              }
                                          }));
    },

    _dbus_acquired: function() {
        if (!this._prop || !this._mediaServerPlayer || !this._mediaServer)
            return;

        let mainBox = new PopupMenu.PopupMenuSection;
        this.addMenuItem(mainBox);

        this.vertBox = new St.BoxLayout({ style_class: "sound-player", important: true, vertical: true });
        mainBox.addActor(this.vertBox, { expand: false });

        // Player info
        let playerBox = new St.BoxLayout();
        this.playerIcon = new St.Icon({icon_type: St.IconType.SYMBOLIC, style_class: "popup-menu-icon"});
        this.playerLabel = new St.Label({y_expand: true, y_align: Clutter.ActorAlign.CENTER});
        playerBox.add_actor(this.playerIcon, { expand: true, x_fill: false, x_align: St.Align.START });
        playerBox.add_actor(this.playerLabel, { expand: true, x_fill: false, x_align: St.Align.START });

        if (this._mediaServer.CanRaise) {
            let btn = new ControlButton("go-up", _("Open Player"), Lang.bind(this, function(){
                if (this._name === "spotify") {
                    // Spotify isn't able to raise via Dbus once its main UI is closed
                    Util.spawn(['spotify']);
                }
                else {
                    this._mediaServer.RaiseRemote();
                }
                this._applet.menu.close();
            }), true);
            playerBox.add_actor(btn.actor, { expand: true, x_fill: false, x_align: St.Align.END });
        }
        if (this._mediaServer.CanQuit) {
            let btn = new ControlButton("window-close", _("Quit Player"), Lang.bind(this, function(){
                this._mediaServer.QuitRemote();
                this._applet.menu.close();
            }), true);
            playerBox.add_actor(btn.actor, { expand: true, x_fill: false, x_align: St.Align.END });
        }

        this.vertBox.add_actor(playerBox, {expand: false, x_fill: false});

        // Cover Box (art + track info)
        this._trackCover = new St.Bin({x_align: St.Align.MIDDLE});
        this._trackCoverFile = this._trackCoverFileTmp = false;
        this.coverBox = new Clutter.Box();
        let l = new Clutter.BinLayout({x_align: Clutter.BinAlignment.FILL, y_align: Clutter.BinAlignment.END});
        this.coverBox.set_layout_manager(l);

        // Cover art
        this.cover = new St.Icon({icon_name: "media-optical", icon_size: 300, icon_type: St.IconType.FULLCOLOR});
        this.coverBox.add_actor(this.cover);

        // Track info (artist + title)
        this._artist = _("Unknown Artist");
        this._album = _("Unknown Album");
        this._title = _("Unknown Title");
        this.trackInfo = new St.BoxLayout({style_class: 'sound-player-overlay', important: true, vertical: true});
        let artistInfo = new St.BoxLayout();
        let artistIcon = new St.Icon({ icon_type: St.IconType.SYMBOLIC, icon_name: "system-users", style_class: 'popup-menu-icon' });
        this.artistLabel = new St.Label({text:this._artist});
        artistInfo.add_actor(artistIcon);
        artistInfo.add_actor(this.artistLabel);
        let titleInfo = new St.BoxLayout();
        let titleIcon = new St.Icon({ icon_type: St.IconType.SYMBOLIC, icon_name: "audio-x-generic", style_class: 'popup-menu-icon' });
        this.titleLabel = new St.Label({text:this._title});
        titleInfo.add_actor(titleIcon);
        titleInfo.add_actor(this.titleLabel);
        this.trackInfo.add_actor(artistInfo);
        this.trackInfo.add_actor(titleInfo);
        this.coverBox.add_actor(this.trackInfo);

        this._trackCover.set_child(this.coverBox);
        this.vertBox.add_actor(this._trackCover);

        // Playback controls
        let trackControls = new St.Bin({x_align: St.Align.MIDDLE});
        this._prevButton = new ControlButton("media-skip-backward", _("Previous"), Lang.bind(this, function(){
            this._mediaServerPlayer.PreviousRemote();
        }));
        this._playButton = new ControlButton("media-playback-start", _("Play"), Lang.bind(this, function(){
            this._mediaServerPlayer.PlayPauseRemote();
        }));
        this._stopButton = new ControlButton("media-playback-stop", _("Stop"), Lang.bind(this, function(){
            this._mediaServerPlayer.StopRemote();
        }));
        this._nextButton = new ControlButton("media-skip-forward", _("Next"), Lang.bind(this, function(){
            this._mediaServerPlayer.NextRemote();
        }));
        this.trackInfo.add_actor(trackControls);
        this.controls = new St.BoxLayout();
        this.controls.add_actor(this._prevButton.getActor());
        this.controls.add_actor(this._playButton.getActor());
        this.controls.add_actor(this._stopButton.getActor());
        this.controls.add_actor(this._nextButton.getActor());
        trackControls.set_child(this.controls);
        if(this._mediaServerPlayer.LoopStatus){
            this._loopButton = new ControlButton("media-playlist-consecutive", _("Consecutive Playing"), Lang.bind(this, this._toggleLoopStatus));
            this._loopButton.actor.visible = this._applet.extendedPlayerControl;
            this.controls.add_actor(this._loopButton.getActor());

            this._setLoopStatus(this._mediaServerPlayer.LoopStatus);
        }
        if(this._mediaServerPlayer.Shuffle !== undefined){
            this._shuffleButton = new ControlButton("media-playlist-shuffle", _("No Shuffle"), Lang.bind(this, this._toggleShuffle));
            this._shuffleButton.actor.visible = this._applet.extendedPlayerControl;
            this.controls.add_actor(this._shuffleButton.getActor());

            this._setShuffle(this._mediaServerPlayer.Shuffle);
        }

        // Position slider
        this._positionSlider = new Slider.Slider(0, true);
        this._currentTimeLabel = new St.Label({text: "0:00"});
        this._songLengthLabel = new St.Label({text: "0:00"});
        this._seeking = false;
        this._positionSlider.connect('drag-begin', Lang.bind(this, function(item) {
            this._seeking = true;
        }));
        this._positionSlider.connect('drag-end', Lang.bind(this, function(item) {
            this._seeking = false;
            this._setPosition("slider");
        }));
        this._positionSlider.connect('value-changed', Lang.bind(this, function(item) {
            //update the label virtually if we are seeking, else set the value (scroll event)
            if(this._seeking)
                this._updateTimeLabel(item._value * this._songLength);
            else
                this._setPosition("slider");
        }));
        this.vertBox.add_actor(this._positionSlider.actor);

        this._applet._updatePlayerMenuItems();

        /* these players don't support seek */
        if (!this._getCanSeek() || this._mediaServerPlayer.Rate != 1) {
            this.showPosition = false;
            this._positionSlider.actor.hide();
        }

        this._timeoutId = 0;

        this._setStatus(this._mediaServerPlayer.PlaybackStatus);
        this._trackId = {};
        this._setMetadata(this._mediaServerPlayer.Metadata);
        this._currentTime = 0;
        this._timerTicker = 0;
        this._wantedSeekValue = 0;
        this._updatePositionSlider();

        this._mediaServerPlayerId = this._mediaServerPlayer.connectSignal('Seeked', Lang.bind(this, function(id, sender, value) {
            if (value > 0) {
                this._setPosition(value);
            }
            // Seek initiated by the position slider
            else if (this._wantedSeekValue > 0) {
                // Some broken gstreamer players (Banshee) reports always 0
                // when the track is seeked so we set the position at the
                // value we set on the slider
                this._setPosition(this._wantedSeekValue);
            }
            // Seek value send by the player
            else
                this._setPosition(value);

            this._wantedSeekValue = 0;
        }));

        this._propChangedId = this._prop.connectSignal('PropertiesChanged', Lang.bind(this, function(proxy, sender, [iface, props]) {
                if (props.PlaybackStatus)
                    this._setStatus(props.PlaybackStatus.unpack());
                if (props.Metadata)
                    this._setMetadata(props.Metadata.deep_unpack());
                if (props.CanGoNext || props.CanGoPrevious)
                    this._updateControls();
                if (props.LoopStatus)
                    this._setLoopStatus(props.LoopStatus.unpack());
                if (props.Shuffle)
                    this._setShuffle(props.Shuffle.unpack());
        }));

        //get the desktop entry and pass it to the applet
        this._prop.GetRemote(MEDIA_PLAYER_2_NAME, "DesktopEntry", Lang.bind(this, function(value){
            this._applet.passDesktopEntry(value[0].unpack());
        }));

        this._getPosition();
    },

    _getName: function() {
        return this._name.charAt(0).toUpperCase() + this._name.slice(1);
    },


    _setName: function(status) {
        this.playerLabel.set_text(this._getName() + " - " + _(status));
    },

    _updateControls: function() {
        this._prop.GetRemote(MEDIA_PLAYER_2_PLAYER_NAME, 'CanGoNext',
                             Lang.bind(this, function(value, err) {
                                let canGoNext = true;
                                if (!err)
                                    canGoNext = value[0].unpack();
                                this._nextButton.setEnabled(canGoNext);
                                })
                            );

        this._prop.GetRemote(MEDIA_PLAYER_2_PLAYER_NAME, 'CanGoPrevious',
                             Lang.bind(this, function(value, err) {
                                let canGoPrevious = true;
                                if (!err)
                                    canGoPrevious = value[0].unpack();
                                this._prevButton.setEnabled(canGoPrevious);
                                })
                            );
    },

    _updatePositionSlider: function(position) {
        this._canSeek = this._getCanSeek();

        if (this._songLength == 0 || position == false)
            this._canSeek = false
    },

    _setPosition: function(value) {
        if(value === "slider"){
            let time = this._positionSlider._value * this._songLength;
            this._wantedSeekValue = Math.round(time * 1000000);
            this._mediaServerPlayer.SetPositionRemote(this._trackObj, time * 1000000);
            this._updateTimeLabel(time);
        }
        else if (value == null && this._playerStatus != 'Stopped') {
            this._updatePositionSlider(false);
        }
        else {
            this._currentTime = value / 1000000;
            this._updateTimer();
        }
    },

    _getPosition: function() {
        this._prop.GetRemote(MEDIA_PLAYER_2_PLAYER_NAME, 'Position', Lang.bind(this, function(position, ex) {
            if (!ex) {
                this._setPosition(position[0].get_int64());
            }
        }));
    },

    _getCanSeek: function() {
        let can_seek = true;
        this._prop.GetRemote(MEDIA_PLAYER_2_PLAYER_NAME, 'CanSeek', Lang.bind(this, function(position, ex) {
            if (!ex) {
                can_seek = position[0].get_boolean();
            }
        }));
        // Some players say they "CanSeek" but don't actually give their position over dbus (spotify for instance)
        for (let i = 0; i < players_without_seek_support.length; i++) {
            if (players_without_seek_support[i] === this._name) {
                can_seek = false;
                break;
            }
        }
        return can_seek;
    },

    _setMetadata: function(metadata) {
        if (!metadata)
            return;
        if (metadata["mpris:length"]) {
            this._stopTimer();
            if (this._playerStatus == "Playing")
                this._runTimer();
            // song length in secs
            this._songLength = metadata["mpris:length"].unpack() / 1000000;
        }
        else {
            this._songLength = 0;
            this._stopTimer();
        }
        if (metadata["xesam:artist"]) {
            switch (metadata["xesam:artist"].get_type_string()) {
                case 's':
                    // smplayer sends a string
                    this._artist = metadata["xesam:artist"].unpack();
                    break;
                case 'as':
                    // others send an array of strings
                    this._artist = metadata["xesam:artist"].deep_unpack().join(", ");
                    break;
                default:
                    this._artist = _("Unknown Artist");
            }
        }
        else
            this._artist = _("Unknown Artist");

        this.artistLabel.set_text(this._artist);

        if (metadata["xesam:album"])
            this._album = metadata["xesam:album"].unpack();
        else
            this._album = _("Unknown Album");

        if (metadata["xesam:title"])
            this._title = metadata["xesam:title"].unpack();
        else
            this._title = _("Unknown Title");
        this.titleLabel.set_text(this._title);

        if (metadata["mpris:trackid"]) {
            this._trackObj = metadata["mpris:trackid"].unpack();
        }

        let change = false;
        if (metadata["mpris:artUrl"]) {
            let artUrl = metadata["mpris:artUrl"].unpack();
            if ( this._name === "spotify" ) {
                artUrl = artUrl.replace("/thumb/", "/300/"); // Spotify 0.9.x
                artUrl = artUrl.replace("/image/", "/300/"); // Spotify 0.27.x
            }
            if (this._trackCoverFile != artUrl) {
                this._trackCoverFile = artUrl;
                change = true;
            }
        }
        else {
            if (this._trackCoverFile != false) {
                this._trackCoverFile = false;
                change = true;
            }
        }

        if (change) {
            if (this._trackCoverFile) {
                let cover_path = "";
                if (this._trackCoverFile.match(/^http/)) {
                    this._hideCover();
                    let cover = Gio.file_new_for_uri(decodeURIComponent(this._trackCoverFile));
                    this._trackCoverFileTmp = Gio.file_new_tmp('XXXXXX.mediaplayer-cover')[0];
                    Util.spawn_async(['wget', this._trackCoverFile, '-O', this._trackCoverFileTmp.get_path()], Lang.bind(this, this._onDownloadedCover));
                }
                else {
                    cover_path = decodeURIComponent(this._trackCoverFile);
                    cover_path = cover_path.replace("file://", "");
                    this._showCover(cover_path);
                }
            }
            else
                this._showCover(false);
        }
        this._applet.setAppletTextIcon(this, true);
    },

    _setStatus: function(status) {
        if (!status)
            return;
        this._updatePositionSlider();
        this._playerStatus = status;
        if (status == "Playing") {
            this._playButton.setData("media-playback-pause", _("Pause"));
            this.playerIcon.set_icon_name("media-playback-start");
            this._applet.setAppletTextIcon(this, true);
            this._runTimer();
        }
        else if (status == "Paused") {
            this._playButton.setData("media-playback-start", _("Play"));
            this.playerIcon.set_icon_name("media-playback-pause");
            this._applet.setAppletTextIcon(this, false);
            this._pauseTimer();
        }
        else if (status == "Stopped") {
            this._playButton.setData("media-playback-start", _("Play"));
            this.playerIcon.set_icon_name("media-playback-stop");
            this._applet.setAppletTextIcon(this, false);
            this._stopTimer();
        } else {
            this._applet.setAppletTextIcon(this, false);
        }

        this._setName(status);
    },

    _toggleLoopStatus: function(){
        let mapping = {
            "None": "Playlist",
            "Playlist": "Track",
            "Track": "None"
        };

        this._mediaServerPlayer.LoopStatus = mapping[this._mediaServerPlayer.LoopStatus];
        this._setLoopStatus(this._mediaServerPlayer.LoopStatus);
    },

    _setLoopStatus: function(status){
        if(status === "None")
            this._loopButton.setData("media-playlist-consecutive-symbolic", _("Consecutive Playing"));
        else if(status === "Track")
            this._loopButton.setData("media-playlist-repeat-song", _("Repeat Single"));
        else if(status === "Playlist")
            this._loopButton.setData("media-playlist-repeat", _("Repeat All"));

        this._loopButton.setActive(status !== "None");
    },

    _toggleShuffle: function(){
        this._mediaServerPlayer.Shuffle = !this._mediaServerPlayer.Shuffle;
    },

    _setShuffle: function(status){
        this._shuffleButton.setData("media-playlist-shuffle", status? _("Shuffle") : _("No Shuffle"));
        this._shuffleButton.setActive(status);
    },

    _updateTimer: function() {
        if (!this._seeking && this.showPosition && this._canSeek) {
            if (!isNaN(this._currentTime) && !isNaN(this._songLength) && this._currentTime > 0)
                this._positionSlider.setValue(this._currentTime / this._songLength);
            else
                this._positionSlider.setValue(0);
        }
        if(!this._seeking)
            this._updateTimeLabel();
    },

    _updateTimeLabel: function(time){
        if(time === undefined)
            time = this._currentTime;

        this._currentTimeLabel.text = this._formatTime(time);
        if(this._applet.positionLabelType === "length")
            this._songLengthLabel.text = this._formatTime(this._songLength);
        else
            this._songLengthLabel.text = "-" + this._formatTime(this._songLength - time);
    },

    _runTimerCallback: function() {
        if (this._playerStatus == 'Playing') {
            if (this._timerTicker < 10) {
                this._currentTime += 1;
                this._timerTicker++;
                this._updateTimer();
            } else {
                this._getPosition();
                this._timerTicker = 0;
            }
            return true;
        }

        return false;
    },

    _runTimer: function() {
        if (this._canSeek) {
            if (this._timeoutId != 0) {
                Mainloop.source_remove(this._timeoutId);
                this._timeoutId = 0;
            }

            if (this._playerStatus == 'Playing') {
                this._getPosition();
                this._timerTicker = 0;
                this._timeoutId = Mainloop.timeout_add(1000, Lang.bind(this, this._runTimerCallback));
            }
        }
    },

    _pauseTimer: function() {
        if (this._timeoutId != 0) {
            Mainloop.source_remove(this._timeoutId);
            this._timeoutId = 0;
        }
        this._updateTimer();
    },

    _stopTimer: function() {
        this._currentTime = 0;
        this._pauseTimer();
        this._updateTimer();
    },

    _formatTime: function(s) {
        let ms = s * 1000;
        let msSecs = (1000);
        let msMins = (msSecs * 60);
        let msHours = (msMins * 60);
        let numHours = Math.floor(ms/msHours);
        let numMins = Math.floor((ms - (numHours * msHours)) / msMins);
        let numSecs = Math.floor((ms - (numHours * msHours) - (numMins * msMins))/ msSecs);
        if (numSecs < 10)
            numSecs = "0" + numSecs.toString();
        if (numMins < 10 && numHours > 0)
            numMins = "0" + numMins.toString();
        if (numHours > 0)
            numHours = numHours.toString() + ":";
        else
            numHours = "";
        return numHours + numMins.toString() + ":" + numSecs.toString();
    },

    _onDownloadedCover: function() {
        let cover_path = this._trackCoverFileTmp.get_path();
        this._showCover(cover_path);
    },

    _hideCover: function() {
        /*Tweener.addTween(this.trackCoverContainer, { opacity: 0,
            time: 0.3,
            transition: 'easeOutCubic',
        });*/
    },

    _showCover: function(cover_path) {
        /*Tweener.addTween(this._trackCover, { opacity: 0,
            time: 0.3,
            transition: 'easeOutCubic',
            onComplete: Lang.bind(this, function() {*/
                this.coverBox.remove_actor(this.cover);
                if (! cover_path || ! GLib.file_test(cover_path, GLib.FileTest.EXISTS)) {
                    this.cover = new St.Icon({style_class: 'sound-player-generic-coverart', important: true, icon_name: "media-optical", icon_size: 300, icon_type: St.IconType.FULLCOLOR});
                    cover_path = null;
                }
                else {
                    this.cover = new Clutter.Texture({width: 300, keep_aspect_ratio: true, filter_quality: 2, filename: cover_path});
                }
                this.coverBox.add_actor(this.cover);
                this.coverBox.set_child_below_sibling(this.cover, this.trackInfo);
                this._applet.setAppletTextIcon(this, cover_path);



                /*Tweener.addTween(this._trackCover, { opacity: 255,
                    time: 0.3,
                    transition: 'easeInCubic'
                });
            })
        });*/
    },

    onSettingsChanged: function(){
        this._loopButton.actor.visible = this._applet.extendedPlayerControl;
        this._shuffleButton.actor.visible = this._applet.extendedPlayerControl;
    },

    destroy: function() {
        if (this._timeoutId != 0) {
            Mainloop.source_remove(this._timeoutId);
            this._timeoutId = 0;
        }
        if (this._mediaServerPlayer)
            this._mediaServerPlayer.disconnectSignal(this._mediaServerPlayerId);
        if (this._prop)
            this._prop.disconnectSignal(this._propChangedId);

        PopupMenu.PopupMenuSection.prototype.destroy.call(this);
    }

}

function MediaPlayerLauncher(app, menu) {
    this._init(app, menu);
}

MediaPlayerLauncher.prototype = {
    __proto__: PopupMenu.PopupBaseMenuItem.prototype,

    _init: function (app, menu) {
        PopupMenu.PopupBaseMenuItem.prototype._init.call(this, {});

        this._app = app;
        this._menu = menu;
        this.label = new St.Label({ text: app.get_name() });
        this.addActor(this.label);
        this._icon = app.create_icon_texture(ICON_SIZE);
        this.addActor(this._icon, { expand: false });
    },

    activate: function (event) {
        this._menu.actor.hide();
        this._app.activate_full(-1, event.get_time());
        return true;
    }

};

function MyApplet(metadata, orientation, panel_height, instanceId) {
    this._init(metadata, orientation, panel_height, instanceId);
}

MyApplet.prototype = {
    __proto__: Applet.TextIconApplet.prototype,

    _init: function(metadata, orientation, panel_height, instanceId) {
        Applet.TextIconApplet.prototype._init.call(this, orientation, panel_height, instanceId);

        this.setAllowedLayout(Applet.AllowedLayout.BOTH);

        try {
            this.metadata = metadata;
            this.orientation = orientation;
            this.settings = new Settings.AppletSettings(this, metadata.uuid, instanceId);
            this.settings.bind("showtrack", "showtrack", this.on_settings_changed);
            this.settings.bind("middleClickAction", "middleClickAction");
            this.settings.bind("showalbum", "showalbum", this.on_settings_changed);
            this.settings.bind("truncatetext", "truncatetext", this.on_settings_changed);
            this.settings.bind("hideSystray", "hideSystray", function() {
                if (this.hideSystray) this.registerSystrayIcons();
                else this.unregisterSystrayIcons();
            });

            this.settings.bind("playerControl", "playerControl", this.on_settings_changed);
            this.settings.bind("extendedPlayerControl", "extendedPlayerControl", function(){
                for(let i in this._players)
                    this._players[i].onSettingsChanged();
            });
            this.settings.bind("positionLabelType", "positionLabelType", function(){
                for(let i in this._players)
                    this._players[i].onSettingsChanged();
            });

            this.settings.bind("_knownPlayers", "_knownPlayers");
            if (this.hideSystray) this.registerSystrayIcons();

            this.menuManager = new PopupMenu.PopupMenuManager(this);
            this.menu = new Applet.AppletPopupMenu(this, orientation);
            this.menuManager.addMenu(this.menu);

            this.set_applet_icon_symbolic_name('audio-x-generic');

            this._players = {};
            this._playerItems = [];
            this._activePlayer = null;

            Interfaces.getDBusAsync(Lang.bind(this, function (proxy, error) {
                this._dbus = proxy;

                // player DBus name pattern
                let name_regex = /^org\.mpris\.MediaPlayer2\./;
                // load players
                this._dbus.ListNamesRemote(Lang.bind(this,
                    function(names) {
                        for (let n in names[0]) {
                            let name = names[0][n];
                            if (name_regex.test(name)) {
                                this._dbus.GetNameOwnerRemote(name, Lang.bind(this,
                                    function(owner) {
                                        this._addPlayer(name, owner);
                                    }
                                ));
                            }
                        }
                    }
                ));

                // watch players
                this._ownerChangedId = this._dbus.connectSignal('NameOwnerChanged', Lang.bind(this,
                    function(proxy, sender, [name, old_owner, new_owner]) {
                        if (name_regex.test(name)) {
                            if (new_owner && !old_owner)
                                this._addPlayer(name, new_owner);
                            else if (old_owner && !new_owner)
                                this._removePlayer(name, old_owner);
                            else
                                this._changePlayerOwner(name, old_owner, new_owner);
                        }
                    }
                ));
            }));

            this._control = new Cvc.MixerControl({ name: 'Cinnamon Volume Control' });
            this._control.connect('state-changed', Lang.bind(this, this._onControlStateChanged));

            this._control.connect('output-added', Lang.bind(this, this._onDeviceAdded, "output"));
            this._control.connect('output-removed', Lang.bind(this, this._onDeviceRemoved, "output"));
            this._control.connect('active-output-update', Lang.bind(this, this._onDeviceUpdate, "output"));

            this._control.connect('input-added', Lang.bind(this, this._onDeviceAdded, "input"));
            this._control.connect('input-removed', Lang.bind(this, this._onDeviceRemoved, "input"));
            this._control.connect('active-input-update', Lang.bind(this, this._onDeviceUpdate, "input"));

            this._control.connect('stream-added', Lang.bind(this, this._onStreamAdded));
            this._control.connect('stream-removed', Lang.bind(this, this._onStreamRemoved));

            this._volumeMax = 1*this._control.get_vol_max_norm(); // previously was 1.5*this._control.get_vol_max_norm();, but we'd need a little mark on the slider to make it obvious to the user we're going over 100%..
            this._streams = [];
            this._devices = [];
            this._recordingAppsNum = 0;

            this._output = null;
            this._outputMutedId = 0;
            this._outputIcon = "audio-volume-muted";

            this._input = null;
            this._inputMutedId = 0;

            this._icon_name = '';
            this._icon_path = null;
            this._iconTimeoutId = 0;

            this.actor.connect('scroll-event', Lang.bind(this, this._onScrollEvent));

            this.mute_out_switch = new PopupMenu.PopupSwitchMenuItem(_("Mute output"), false);
            this.mute_in_switch = new PopupMenu.PopupSwitchMenuItem(_("Mute input"), false);
            this._applet_context_menu.addMenuItem(this.mute_out_switch);
            this._applet_context_menu.addMenuItem(this.mute_in_switch);

            this._applet_context_menu.addMenuItem(new PopupMenu.PopupSeparatorMenuItem);

            this._outputApplicationsMenu = new PopupMenu.PopupSubMenuMenuItem(_("Applications"));
            this._selectOutputDeviceItem = new PopupMenu.PopupSubMenuMenuItem(_("Output device"));
            this._applet_context_menu.addMenuItem(this._outputApplicationsMenu);
            this._applet_context_menu.addMenuItem(this._selectOutputDeviceItem);
            this._outputApplicationsMenu.actor.hide();
            this._selectOutputDeviceItem.actor.hide();

            this._inputSection = new PopupMenu.PopupMenuSection;
            this._inputVolumeSection = new VolumeSlider(this, null, _("Microphone"), null);
            this._selectInputDeviceItem = new PopupMenu.PopupSubMenuMenuItem(_("Input device"));
            this._inputSection.addMenuItem(this._inputVolumeSection);
            this._inputSection.addMenuItem(this._selectInputDeviceItem);
            this._applet_context_menu.addMenuItem(this._inputSection);

            this._selectInputDeviceItem.actor.hide();
            this._inputSection.actor.hide();

            this._applet_context_menu.addMenuItem(new PopupMenu.PopupSeparatorMenuItem);

            this.mute_out_switch.connect('toggled', Lang.bind(this, this._toggle_out_mute));
            this.mute_in_switch.connect('toggled', Lang.bind(this, this._toggle_in_mute));

            this._control.open();

            this._volumeControlShown = false;

            this._showFixedElements();
            this.updateLabelVisible();

            let appsys = Cinnamon.AppSystem.get_default();
            appsys.connect("installed-changed", Lang.bind(this, this._updateLaunchPlayer));
        }
        catch (e) {
            global.logError(e);
        }
    },

    on_settings_changed : function() {
        if(this.playerControl && this._activePlayer)
            this.setAppletTextIcon(this._players[this._activePlayer], true);
        else
            this.setAppletTextIcon();

        this._changeActivePlayer(this._activePlayer);
    },

    on_applet_removed_from_panel : function() {
        if (this.hideSystray)
            this.unregisterSystrayIcons();
        if (this._iconTimeoutId) {
            Mainloop.source_remove(this._iconTimeoutId);
        }

        this._dbus.disconnectSignal(this._ownerChangedId);

        for(let i in this._players)
            this._players[i].destroy();
    },

    on_applet_clicked: function(event) {
        this.menu.toggle();
    },

    _toggle_out_mute: function() {
        if (this._output.is_muted) {
            this._output.change_is_muted(false);
            this.mute_out_switch.setToggleState(false);
        } else {
            this._output.change_is_muted(true);
            this.mute_out_switch.setToggleState(true);
        }
    },

    _toggle_in_mute: function() {
        if (this._input.is_muted) {
            this._input.change_is_muted(false);
            this.mute_in_switch.setToggleState(false);
        } else {
            this._input.change_is_muted(true);
            this.mute_in_switch.setToggleState(true);
        }
    },

    _onScrollEvent: function(actor, event) {
        let direction = event.get_scroll_direction();
        let currentVolume = this._output.volume;

        if (direction == Clutter.ScrollDirection.DOWN) {
            let prev_muted = this._output.is_muted;
            this._output.volume = Math.max(0, currentVolume - this._volumeMax * VOLUME_ADJUSTMENT_STEP);
            if (this._output.volume < 1) {
                this._output.volume = 0;
                if (!prev_muted)
                    this._output.change_is_muted(true);
            }
            this._output.push_volume();
        }
        else if (direction == Clutter.ScrollDirection.UP) {
            this._output.volume = Math.min(this._volumeMax, currentVolume + this._volumeMax * VOLUME_ADJUSTMENT_STEP);
            this._output.push_volume();
            this._output.change_is_muted(false);
        }

        this._notifyVolumeChange(this._output);
    },

    _onButtonPressEvent: function (actor, event) {
        let buttonId = event.get_button();

        //mute or play / pause players on middle click
        if (buttonId === 2) {
            if (this.middleClickAction === "mute")
                this._toggle_out_mute();
            else if (this.middleClickAction === "player")
                this._players[this._activePlayer]._mediaServerPlayer.PlayPauseRemote();
        } else if (buttonId === 8) { // previous and next track on mouse buttons 4 and 5 (8 and 9 by X11 numbering)
            this._players[this._activePlayer]._mediaServerPlayer.PreviousRemote();
        } else if (buttonId === 9) {
            this._players[this._activePlayer]._mediaServerPlayer.NextRemote();
        }

        return Applet.Applet.prototype._onButtonPressEvent.call(this, actor, event);
    },

    setIcon: function(icon, source) {
        if (this._iconTimeoutId) {
            Mainloop.source_remove(this._iconTimeoutId);
            this._iconTimeoutId = null;
        }

        //save the icon
        if (source) {
            if (source === "output")
                this._outputIcon = icon;
            else
                this._playerIcon = [icon, source === "player-path"];
        }

        if (this.playerControl && this._activePlayer && this._playerIcon[0]) {
            if (source === "output") {
                //if we have an active player, but are changing the volume, show the output icon and after three seconds change back to the player icon
                this.set_applet_icon_symbolic_name(this._outputIcon);
                this._iconTimeoutId = Mainloop.timeout_add(3000, Lang.bind(this, function() {
                    this._iconTimeoutId = null;

                    this.setIcon();
                }));
            } else {
                //if we have an active player and want to change the icon, change it immediately
                if (this._playerIcon[1])
                    this.set_applet_icon_path(this._playerIcon[0]);
                else
                    this.set_applet_icon_symbolic_name(this._playerIcon[0]);
            }
        } else {
            //if we have no active player show the output icon
            this.set_applet_icon_symbolic_name(this._outputIcon);
        }
    },

    setAppletIcon: function(player, path) {
        if (path) {
            if (path === true) {
                // Restore the icon path from the saved path.
                path = this._icon_path;
            } else {
                this._icon_path = path;
            }
        } else if (path === null) {
            // This track has no art, erase the saved path.
            this._icon_path = null;
        }

        if (this.showalbum) {
            if (path && player && (player === true || player._playerStatus == 'Playing')) {
                this.setIcon(path, "player-path");
            } else {
                this.setIcon('media-optical-cd-audio', 'player-name');
            }
        }
        else {
            this.setIcon('audio-x-generic', 'player-name');
        }
    },

    updateLabelVisible: function() {
        if (this.orientation == St.Side.LEFT || this.orientation == St.Side.RIGHT)
            this.hide_applet_label(true);
        else
            this.hide_applet_label(false);
    },

    setAppletText: function(player) {
        let title_text = "";
        if (this.showtrack && player && player._playerStatus == 'Playing') {
            title_text = player._title + ' - ' + player._artist;
            if (this.truncatetext < title_text.length) {
                title_text = title_text.substr(0, this.truncatetext) + "...";
            }
        }
        this.set_applet_label(title_text);
        this.updateLabelVisible();
    },

    setAppletTextIcon: function(player, icon) {
        if (player && player._owner != this._activePlayer)
            return;
        this.setAppletIcon(player, icon);
        this.setAppletText(player);
    },

    _isInstance: function(busName) {
        // MPRIS instances are in the form
        //   org.mpris.MediaPlayer2.name.instanceXXXX
        // ...except for VLC, which to this day uses
        //   org.mpris.MediaPlayer2.name-XXXX
        return busName.split('.').length > 4 ||
                /^org\.mpris\.MediaPlayer2\.vlc-\d+$/.test(busName);
    },

    _addPlayer: function(busName, owner) {
        let position;
        if (this._players[owner]) {
            let prevName = this._players[owner]._busName;
            // HAVE: ADDING: ACTION:
            // master master reject, cannot happen
            // master instance upgrade to instance
            // instance master reject, duplicate
            // instance instance reject, cannot happen
            if (this._isInstance(busName) && !this._isInstance(prevName))
                this._players[owner]._busName = busName;
            else
                return;
        } else if (owner) {
            let player = new Player(this, busName, owner);

            // Add the player to the list of active players in GUI
            let item = new PopupMenu.PopupMenuItem(player._getName());
            item.activate = Lang.bind(this, function() { this._switchPlayer(player._owner); });
            this._chooseActivePlayerItem.menu.addMenuItem(item);

            this._players[owner] = player;
            this._playerItems.push({ player: player, item: item });

            this._changeActivePlayer(owner);
            this._updatePlayerMenuItems();
            this.setAppletTextIcon();
        }
    },

    _switchPlayer: function(owner) {
        if(this._players[owner]) {
            // The player exists, switch to it
            this._changeActivePlayer(owner);
            this._updatePlayerMenuItems();
            this.setAppletTextIcon();
        } else {
            // The player doesn't seem to exist. Remove it from the players list
            this._removePlayerItem(owner);
            this._updatePlayerMenuItems();
        }
    },

    _removePlayerItem: function(owner) {
        // Remove the player from the player switching list
        for(let i = 0, l = this._playerItems.length; i < l; ++i) {
            let playerItem = this._playerItems[i];
            if(playerItem.player._owner === owner) {
                playerItem.item.destroy();
                this._playerItems.splice(i, 1);
                break;
            }
        }
    },

    _removePlayer: function(busName, owner) {
        if (this._players[owner] && this._players[owner]._busName == busName) {
            this._removePlayerItem(owner);

            this._players[owner].destroy();
            delete this._players[owner];

            if (this._activePlayer == owner) {
                //set _activePlayer to null if we have none now, or to the first value in the players list
                this._activePlayer = null;
                for (let i in this._players) {
                    this._changeActivePlayer(i);
                    break;
                }
            }
            this._updatePlayerMenuItems();
            this.setAppletTextIcon();
        }
    },

    _changePlayerOwner: function(busName, oldOwner, newOwner) {
        if (this._players[oldOwner] && busName == this._players[oldOwner]._busName) {
            this._players[newOwner] = this._players[oldOwner];
            this._players[newOwner]._owner = newOwner;
            delete this._players[oldOwner];
            if (this._activePlayer == oldOwner)
                this._activePlayer = newOwner;
        }
    },

    //will be called by an instance of #Player
    passDesktopEntry: function(entry){
        //do we know already this player?
        for (let i = 0, l = this._knownPlayers.length; i < l; ++i) {
            if (this._knownPlayers[i] === entry)
                return
        }
        //No, save it to _knownPlayers and update player list
        this._knownPlayers.push(entry);
        this._knownPlayers.save();
        this._updateLaunchPlayer();
    },

    _showFixedElements: function() {
        // The list to use when switching between active players
        this._chooseActivePlayerItem = new PopupMenu.PopupSubMenuMenuItem(_("Choose player controls"));
        this._chooseActivePlayerItem.actor.hide();
        this.menu.addMenuItem(this._chooseActivePlayerItem);

        // The launch player list
        this._launchPlayerItem = new PopupMenu.PopupSubMenuMenuItem(_("Launch player"));
        this.menu.addMenuItem(this._launchPlayerItem);
        this._updateLaunchPlayer();

        //between these two separators will be the player MenuSection (position 3)
        this.menu.addMenuItem(new PopupMenu.PopupSeparatorMenuItem);
        this._outputVolumeSection = new VolumeSlider(this, null, _("Volume"), null);
        this._outputVolumeSection.connect("values-changed", Lang.bind(this, this._outputValuesChanged));

        this.menu.addMenuItem(this._outputVolumeSection);
        this.menu.addMenuItem(new PopupMenu.PopupSeparatorMenuItem);

        this.menu.addSettingsAction(_("Sound Settings"), 'sound');
    },

    _updateLaunchPlayer: function() {
        let availablePlayers = [];

        let appsys = Cinnamon.AppSystem.get_default();
        //_knownPlayers is an array containing the paths of desktop files
        for(let i = 0, l = this._knownPlayers.length; i < l; ++i){
            let app = appsys.lookup_app(this._knownPlayers[i] + ".desktop");
            if (app)
                availablePlayers.push(app);
        }

        this._launchPlayerItem.menu.removeAll();

        if (availablePlayers.length > 0) {
            for (var p = 0; p < availablePlayers.length; p++) {
                let playerApp = availablePlayers[p];
                let menuItem = new MediaPlayerLauncher(playerApp, this._launchPlayerItem.menu);
                this._launchPlayerItem.menu.addMenuItem(menuItem);
            }
        } else {
            this._launchPlayerItem.actor.hide();
        }
    },

    _updatePlayerMenuItems: function() {
        if (this.playerControl && this._activePlayer) {
            this._launchPlayerItem.actor.hide();
            this._chooseActivePlayerItem.actor.show();

<<<<<<< HEAD
            // Show a dot on the active player in the switching menu
            for(let i = 0, l = this._playerItems.length; i < l; ++i) {
                let playerItem = this._playerItems[i];
                playerItem.item.setShowDot(playerItem.player._owner === this._activePlayer);
            }
=======
            //go through the players list and create the player info (icon + label)
            for (let i in this._players) {
                let info = this._players[i].playerInfo, item;
>>>>>>> 432de828

            // Hide the switching menu if we only have at most one active player
            if(this._chooseActivePlayerItem.menu.numMenuItems <= 1) {
                this._chooseActivePlayerItem.actor.hide();
            }
        } else {
            if (this._launchPlayerItem.menu.numMenuItems) {
                this._launchPlayerItem.actor.show();
            } else {
                this._launchPlayerItem.actor.hide();
            }
        }
    },

    _changeActivePlayer: function(player) {
        if (this._activePlayer)
            this.menu.box.remove_actor(this._players[this._activePlayer].actor);

        this._activePlayer = player;
        if (this.playerControl)
            this.menu.addMenuItem(this._players[player], 1);
        this._updatePlayerMenuItems();
    },

    _notifyVolumeChange: function(stream) {
        Main.soundManager.playVolume('volume', stream.decibel);
    },

    _mutedChanged: function(object, param_spec, property) {
        if (property == "_output") {
            this.mute_out_switch.setToggleState(this._output.is_muted);
        } else if (property == "_input") {
            this.mute_in_switch.setToggleState(this._input.is_muted);
        }
    },

    _outputValuesChanged: function(actor, iconName, percentage) {
        this.setIcon(iconName, "output");
        this.set_applet_tooltip(_("Volume") + ": " + percentage);
    },

    _onControlStateChanged: function() {
        if (this._control.get_state() == Cvc.MixerControlState.READY) {
            this._readOutput();
            this._readInput();
            this.actor.show();
        } else {
            this.actor.hide();
        }
    },

    _readOutput: function() {
        if (this._outputMutedId) {
            this._output.disconnect(this._outputMutedId);
            this._outputMutedId = 0;
        }
        this._output = this._control.get_default_sink();
        if (this._output) {
            this._outputVolumeSection.connectWithStream(this._output);
            this._outputMutedId = this._output.connect('notify::is-muted', Lang.bind(this, this._mutedChanged, '_output'));
            this._mutedChanged (null, null, '_output');
        } else {
            this.setIcon("audio-volume-muted-symbolic", "output");
        }
    },

    _readInput: function() {
        if (this._inputMutedId) {
            this._input.disconnect(this._inputMutedId);
            this._inputMutedId = 0;
        }
        this._input = this._control.get_default_source();
        if (this._input) {
            this._inputVolumeSection.connectWithStream(this._input);
            this._inputMutedId = this._input.connect('notify::is-muted', Lang.bind(this, this._mutedChanged, '_input'));
            this._mutedChanged (null, null, '_input');
        } else {
            this._inputSection.actor.hide();
        }
    },

    _onDeviceAdded: function(control, id, type){
        let device = this._control["lookup_" + type + "_id"](id);

        let item = new PopupMenu.PopupMenuItem(device.description);
        item.activate = Lang.bind(this, function(){
            this._control["change_" + type](device);
        });

        let bin = new St.Bin({ x_align: St.Align.END, style_class: 'popup-inactive-menu-item' });
        let label = new St.Label({ text: device.origin });
        bin.add_actor(label);
        item.addActor(bin, { expand: true, span: -1, align: St.Align.END });

        let selectItem = this["_select" + type[0].toUpperCase() + type.slice(1) + "DeviceItem"];
        selectItem.menu.addMenuItem(item);
        //show the menu if we have more than two devices
        if(selectItem.menu.numMenuItems > 1)
            selectItem.actor.show();

        this._devices.push({id: id, type: type, item: item});
    },

    _onDeviceRemoved: function(control, id, type){
        for (let i = 0, l = this._devices.length; i < l; ++i){
            if (this._devices[i].type === type && this._devices[i].id === id) {
                let device = this._devices[i];
                if (device.item)
                    device.item.destroy();

                //hide submenu if showing them is unnecessary
                let selectItem = this["_select" + type[0].toUpperCase() + type.slice(1) + "DeviceItem"];
                if(selectItem.menu.numMenuItems <= 1)
                        selectItem.actor.hide();

                this._devices.splice(i, 1);
                break;
            }
        }
    },

    _onDeviceUpdate: function(control, id, type){
        this["_read" + type[0].toUpperCase() + type.slice(1)]();

        for (let i = 0, l = this._devices.length; i < l; ++i) {
            if (this._devices[i].type === type)
                this._devices[i].item.setShowDot(id === this._devices[i].id);
        }
    },

    _onStreamAdded: function(control, id){
        let stream = this._control.lookup_stream_id(id);
        let appId = stream.application_id;

        if (stream.is_virtual || appId === "org.freedesktop.libcanberra") {
            //sort out unwanted streams
            return;
        }

        if (stream instanceof Cvc.MixerSinkInput) {
            //for sink inputs, add a menuitem to the application submenu
            let item = new StreamMenuSection(this, stream);
            this._outputApplicationsMenu.menu.addMenuItem(item);
            this._outputApplicationsMenu.actor.show();
            this._streams.push({id: id, type: "SinkInput", item: item});
        } else if (stream instanceof Cvc.MixerSourceOutput) {
            //for source outputs, only show the input section
            this._streams.push({id: id, type: "SourceOutput"});
            if (this._recordingAppsNum++ === 0)
                this._inputSection.actor.show();
        }
    },

    _onStreamRemoved: function(control, id){
        for (let i = 0, l = this._streams.length; i < l; ++i) {
            if(this._streams[i].id === id){
                let stream = this._streams[i];
                if(stream.item)
                    stream.item.destroy();

                //hide submenus or sections if showing them is unnecessary
                if (stream.type === "SinkInput") {
                    if (this._outputApplicationsMenu.menu.numMenuItems === 0)
                        this._outputApplicationsMenu.actor.hide();
                } else if (stream.type === "SourceOutput") {
                    if(--this._recordingAppsNum === 0)
                        this._inputSection.actor.hide();
                }
                this._streams.splice(i, 1);
                break;
            }
        }
    },

    registerSystrayIcons: function() {
        for (let i = 0; i < players_with_seek_support.length; i++) {
            Main.systrayManager.registerRole(players_with_seek_support[i], this.metadata.uuid);
        }
        for (let i = 0; i < players_without_seek_support.length; i++) {
            Main.systrayManager.registerRole(players_without_seek_support[i], this.metadata.uuid);
        }
    },

    unregisterSystrayIcons: function() {
        Main.systrayManager.unregisterId(this.metadata.uuid);
    },

    on_orientation_changed: function(orientation) {
        this.orientation = orientation;
        this.updateLabelVisible();
    }
};

function main(metadata, orientation, panel_height, instanceId) {
    let myApplet = new MyApplet(metadata, orientation, panel_height, instanceId);
    return myApplet;
}<|MERGE_RESOLUTION|>--- conflicted
+++ resolved
@@ -1353,17 +1353,11 @@
             this._launchPlayerItem.actor.hide();
             this._chooseActivePlayerItem.actor.show();
 
-<<<<<<< HEAD
             // Show a dot on the active player in the switching menu
-            for(let i = 0, l = this._playerItems.length; i < l; ++i) {
+            for (let i = 0, l = this._playerItems.length; i < l; ++i) {
                 let playerItem = this._playerItems[i];
                 playerItem.item.setShowDot(playerItem.player._owner === this._activePlayer);
             }
-=======
-            //go through the players list and create the player info (icon + label)
-            for (let i in this._players) {
-                let info = this._players[i].playerInfo, item;
->>>>>>> 432de828
 
             // Hide the switching menu if we only have at most one active player
             if(this._chooseActivePlayerItem.menu.numMenuItems <= 1) {
