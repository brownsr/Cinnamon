/* Window-list applet
 *
 * The applet code consists of four main object. WindowPreview, AppMenuButton,
 * AppMenuButtonRightClickMenu and the main applet code.
 *
 * The main applet object listens to different events and updates the window
 * list accordingly. Since addition/removal of windows is emitted by the
 * workspace, we have to listen to the changes to the number of workspaces and
 * update our signals accordingly as well. It also listens to the change in
 * window state (eg tile/maximize) since the window titles are displayed
 * differently in the AppMenuButton for each different state, eg minimized
 * windows are shown as [Title].
 *
 * For each window the main applet object wants to show, an AppMenuButton is
 * created. This is created for every window in the monitors it is responsible
 * for, regardless of whether it is on the active workspace.  Individual applet
 * objects are then shown/hidden according to which workspace they are in.
 *
 * The AppMenuButton is responsible for managing its own appearance using a
 * CinnamonGenericContainer.  We manage the allocation ourselves and shrink the
 * label when there isn't enough space in the panel (the space available is
 * divided among all AppMenuButtons and each is told how much space they can
 * use through the "allocate" signal). It also has an onFocus function that the
 * main applet calls when a window is focused.
 *
 * When a window is marked urgent or demand attention ("urgent" windows are not
 * more important that those demanding attention. These are two unrelated
 * notions in different specifications that both mean approximately the same
 * thing), we will ask the AppMenuButton to flash. If the window is from a
 * separate workspace, we generate a new temporary AppMenuButton and add it to
 * our actor box. It stops flashing when the onFocus function is called (and if
 * the window is indeed focused) (destroyed in the case of temporary
 * AppMenuButtons).
 *
 * The AppMenuButtonRightClickMenu is, as the name suggests, the right click
 * menu of the AppMenuButton. The menu is generated every time the button is
 * right-clicked, since this rarely happens and generating all at the beginning
 * would be a waste of time/memory. This also saves us from having to listen to
 * signals for changes in workspace/monitor etc.
 *
 * Finally, the WindowPreview object is a tooltip that shows a preview of the
 * window. Users can opt to show a window preview (using this), or the title
 * (using Tooltips.PanelItemTooltip) in the tooltip. The window preview is
 * generated on the fly when needed instead of cached.
 */

const Cinnamon = imports.gi.Cinnamon;
const Clutter = imports.gi.Clutter;
const Gio = imports.gi.Gio;
const Gdk = imports.gi.Gdk;
const Lang = imports.lang;
const Mainloop = imports.mainloop;
const Meta = imports.gi.Meta;
const St = imports.gi.St;

const Applet = imports.ui.applet;
const AppletManager = imports.ui.appletManager;
const DND = imports.ui.dnd;
const Main = imports.ui.main;
const Panel = imports.ui.panel;
const PopupMenu = imports.ui.popupMenu;
const Settings = imports.ui.settings;
const SignalManager = imports.misc.signalManager;
const Tooltips = imports.ui.tooltips;
const Tweener = imports.ui.tweener;
const Util = imports.misc.util;

const HORIZONTAL_ICON_SIZE = 16; // too bad this can't be defined in theme (cinnamon-app.create_icon_texture returns a clutter actor, not a themable object -
                                 // probably something that could be addressed
const ICON_HEIGHT_FACTOR = .64;
const VERTICAL_ICON_HEIGHT_FACTOR = .75;
const MAX_TEXT_LENGTH = 1000;
const FLASH_INTERVAL = 500;

const WINDOW_PREVIEW_WIDTH = 200;
const WINDOW_PREVIEW_HEIGHT = 150;

function WindowPreview(item, metaWindow) {
    this._init(item, metaWindow);
}

WindowPreview.prototype = {
    __proto__: Tooltips.TooltipBase.prototype,

    _init: function(item, metaWindow) {
        Tooltips.TooltipBase.prototype._init.call(this, item.actor);
        this._applet = item._applet;

        this.actor = new St.Bin({style_class: "switcher-list", style: "margin: 0px; padding: 8px;"});
        this.actor.show_on_set_parent = false;

        this.scaleFactor = St.ThemeContext.get_for_stage(global.stage).scale_factor;

        this.actor.set_size(WINDOW_PREVIEW_WIDTH * 1.3 * this.scaleFactor, WINDOW_PREVIEW_HEIGHT * 1.3 * this.scaleFactor);
        Main.uiGroup.add_actor(this.actor);

        this.metaWindow = metaWindow;
        this.muffinWindow = null;
        this._sizeChangedId = null;

        let box = new St.BoxLayout({ vertical: true });
        let hbox = new St.BoxLayout();

        let iconBox = new St.Bin();
        let tracker = Cinnamon.WindowTracker.get_default();
        let app = tracker.get_window_app(this.metaWindow);
        let icon = app ? app.create_icon_texture(16) : new St.Icon({ icon_name: 'application-default-icon', icon_type: St.IconType.FULLCOLOR, icon_size: 16 });
        iconBox.set_child(icon);
        hbox.add_actor(iconBox);

        this.label = new St.Label();
        this.label.style = "padding: 2px;";
        hbox.add_actor(this.label);

        box.add_actor(hbox);

        this.thumbnailBin = new St.Bin();
        box.add_actor(this.thumbnailBin);

        this.actor.set_child(box);
    },

    _onEnterEvent: function(actor, event) {
        if (this._applet._tooltipShowing)
            this.show();
        else if (!this._showTimer)
            this._showTimer = Mainloop.timeout_add(300, Lang.bind(this, this._onTimerComplete));

        this.mousePosition = event.get_coords();
    },

    _hide: function(actor, event) {
        Tooltips.TooltipBase.prototype._hide.call(this, actor, event);
        this._applet.erodeTooltip();
    },

    show: function() {
        if (!this.actor || this._applet._menuOpen)
            return

        this.muffinWindow = this.metaWindow.get_compositor_private();
        let windowTexture = this.muffinWindow.get_texture();
        let [width, height] = windowTexture.get_size();
        let scale = Math.min(1.0, WINDOW_PREVIEW_WIDTH / width, WINDOW_PREVIEW_HEIGHT / height);

        if (this.thumbnail) {
            this.thumbnailBin.set_child(null);
            this.thumbnail.destroy();
        }

        this.thumbnail = new Clutter.Clone({
            source: windowTexture,
            width: width * scale * this.scaleFactor,
            height: height * scale * this.scaleFactor
        });

        this._setSize = function() {
            [width, height] = windowTexture.get_size();
            scale = Math.min(1.0, WINDOW_PREVIEW_WIDTH / width, WINDOW_PREVIEW_HEIGHT / height);
            this.thumbnail.set_size(width * scale * this.scaleFactor, height * scale * this.scaleFactor);
        };
        this._sizeChangedId = this.muffinWindow.connect('size-changed',
            Lang.bind(this, this._setSize));

        this.thumbnailBin.set_child(this.thumbnail);

        let allocation = this.actor.get_allocation_box();
        let previewHeight = allocation.y2 - allocation.y1;
        let previewWidth = allocation.x2 - allocation.x1;

        let monitor = Main.layoutManager.findMonitorForActor(this.item);
        let previewTop, previewLeft;

        // centre the applet on the window list item if window list is on the top or bottom panel

        switch (this._applet.orientation) {
            case St.Side.BOTTOM:
                previewTop = this.item.get_transformed_position()[1] - previewHeight - 5;
                previewLeft = this.item.get_transformed_position()[0] + this.item.get_transformed_size()[0]/2 - previewWidth/2
                break;
            case St.Side.TOP:
                previewTop = this.item.get_transformed_position()[1] + this.item.get_transformed_size()[1] + 5;
                previewLeft = this.item.get_transformed_position()[0] + this.item.get_transformed_size()[0]/2 - previewWidth/2
                break;
            case St.Side.LEFT:
                previewTop = this.item.get_transformed_position()[1];
                previewLeft = this.item.get_transformed_position()[0] + this.item.get_transformed_size()[0] + 5;
                break;
            case St.Side.RIGHT:
                previewTop = this.item.get_transformed_position()[1];
                previewLeft = this.item.get_transformed_position()[0] - previewWidth -5;
                break;
        }

        previewLeft = Math.round(previewLeft);
        previewLeft = Math.max(previewLeft, monitor.x);
        previewLeft = Math.min(previewLeft, monitor.x + monitor.width - previewWidth);

        previewTop  = Math.round(previewTop);
        previewTop  = Math.min(previewTop, monitor.y + monitor.height - previewHeight);

        this.actor.set_position(previewLeft, previewTop);

        this.actor.show();
        this.visible = true;
        this._applet.cancelErodeTooltip();
        this._applet._tooltipShowing = true;
    },

    hide: function() {
        if (this._sizeChangedId != null) {
            this.muffinWindow.disconnect(this._sizeChangedId);
            this._sizeChangedId = null;
        }
        if (this.thumbnail) {
            this.thumbnailBin.set_child(null);
            this.thumbnail.destroy();
        }
        if (this.actor) {
            this.actor.hide();
        }
        this.visible = false;
    },

    set_text: function(text) {
        this.label.set_text(text);
    },

    _destroy: function() {
        if (this._sizeChangedId != null) {
            this.muffinWindow.disconnect(this._sizeChangedId);
            this.sizeChangedId = null;
        }
        if (this.thumbnail) {
            this.thumbnailBin.set_child(null);
            this.thumbnail.destroy();
        }
        if (this.actor) {
            this.actor.destroy();
        }
        this.actor = null;
    }
}

function AppMenuButton(applet, metaWindow, alert) {
    this._init(applet, metaWindow, alert);
}

AppMenuButton.prototype = {
    _init: function(applet, metaWindow, alert) {

        this.actor = new Cinnamon.GenericContainer({
            name: 'appMenu',
            style_class: 'window-list-item-box',
            reactive: true,
            can_focus: true,
            track_hover: true });

        this._applet = applet;
        this.metaWindow = metaWindow;
        this.alert = alert;
        this.labelVisible = false;

        switch (this._applet.orientation) {
            case St.Side.TOP:
                this.actor.add_style_class_name('top');
                break;
            case St.Side.BOTTOM:
                this.actor.add_style_class_name('bottom');
                break;
            case St.Side.LEFT:
                this.actor.add_style_class_name('left');
                break;
            case St.Side.RIGHT:
                this.actor.add_style_class_name('right');
                break;
        }

        this.actor._delegate = this;
        this.actor.connect('button-release-event', Lang.bind(this, this._onButtonRelease));
        this.actor.connect('button-press-event', Lang.bind(this, this._onButtonPress));

        this.actor.connect('get-preferred-width',
                Lang.bind(this, this._getPreferredWidth));
        this.actor.connect('get-preferred-height',
                Lang.bind(this, this._getPreferredHeight));
        this.actor.connect('allocate', Lang.bind(this, this._allocate));

        this._iconBox = new Cinnamon.Slicer({ name: 'appMenuIcon' });
        this._iconBox.connect('style-changed',
                              Lang.bind(this, this._onIconBoxStyleChanged));
        this._iconBox.connect('notify::allocation',
                              Lang.bind(this, this._updateIconBoxClipAndGeometry));
        this.actor.add_actor(this._iconBox);

        this._label = new St.Label();
        this.actor.add_actor(this._label);

        this.updateLabelVisible();

        this._iconBottomClip = 0;
        this._visible = true;

        this._updateCaptionId = this.metaWindow.connect('notify::title',
                Lang.bind(this, this.setDisplayTitle));
        this._updateTileTypeId = this.metaWindow.connect('notify::tile-type',
                Lang.bind(this, this.setDisplayTitle));

        this.onPreviewChanged();

        if (!this.alert) {
            this._menuManager = new PopupMenu.PopupMenuManager(this);
            this.rightClickMenu = new AppMenuButtonRightClickMenu(this, this.metaWindow, this._applet.orientation);
            this._menuManager.addMenu(this.rightClickMenu);

            this._draggable = DND.makeDraggable(this.actor, null, this._applet.actor);
            this._draggable.connect('drag-begin', Lang.bind(this, this._onDragBegin));
            this._draggable.connect('drag-cancelled', Lang.bind(this, this._onDragCancelled));
            this._draggable.connect('drag-end', Lang.bind(this, this._onDragEnd));
        }

        this.onPanelEditModeChanged();
        global.settings.connect('changed::panel-edit-mode', Lang.bind(this, this.onPanelEditModeChanged));

        this._windows = this._applet._windows;
        this.scrollConnector = null;
        this.onScrollModeChanged();
        this._needsAttention = false;

        this.setDisplayTitle();
        this.onFocus()

        if (this.alert)
            this.getAttention();
    },

    onPreviewChanged: function() {
        if (this._tooltip)
            this._tooltip.destroy();

        if (this._applet.usePreview)
            this._tooltip = new WindowPreview(this, this.metaWindow, this._applet.orientation);
        else
            this._tooltip = new Tooltips.PanelItemTooltip(this, "", this._applet.orientation);

        this.setDisplayTitle();
    },

    onPanelEditModeChanged: function() {
        if (this._draggable)
            this._draggable.inhibit = global.settings.get_boolean("panel-edit-mode");
    },

    onScrollModeChanged: function() {
        if (this._applet.scrollable) {
            this.scrollConnector = this.actor.connect('scroll-event', Lang.bind(this, this._onScrollEvent));
        } else {
            if (this.scrollConnector) {
                this.actor.disconnect(this.scrollConnector);
                this.scrollConnector = null;
            }
        }
    },

    _onScrollEvent: function(actor, event) {
        let direction = event.get_scroll_direction();

        // Find the current focused window
        let windows = this.actor.get_parent().get_children()
            .filter(function(item) {
                return item.visible;
            }).map(function(item) {
                return item._delegate;
            });

            windows = windows.reverse();

        let i = windows.length;
        while (i-- && !windows[i].metaWindow.has_focus());

        if (i == -1)
            return;

        //                   v   home-made xor
        if ((direction == 0) != this._applet.reverseScroll)
            i++;
        else
            i--;

        if (i == windows.length)
            i = 0;
        else if (i == -1)
            i = windows.length - 1;

        Main.activateWindow(windows[i].metaWindow, global.get_current_time());
    },

    _onDragBegin: function() {
        if (this._applet.orientation == St.Side.TOP || this._applet.orientation == St.Side.BOTTOM) {
            this._draggable._overrideY = this.actor.get_transformed_position()[1];
            this._draggable._overrideX = null;
        } else {
            this._draggable._overrideX = this.actor.get_transformed_position()[0];
            this._draggable._overrideY = null;
        }

        this._tooltip.hide();
        this._tooltip.preventShow = true;
    },

    _onDragEnd: function() {
        this.actor.show();
        this._applet.clearDragPlaceholder();
        this._tooltip.preventShow = false;
    },

    _onDragCancelled: function() {
        this.actor.show();
        this._applet.clearDragPlaceholder();
        this._tooltip.preventShow = false;
    },

    getDragActor: function() {
        let clone    = new Clutter.Clone({ source: this.actor });
        clone.width  = this.actor.width;
        clone.height = this.actor.height;
        return clone;
    },

    getDragActorSource: function() {
        return this.actor;
    },

    handleDragOver: function(source, actor, x, y, time) {
        if (this._draggable && this._draggable.inhibit)
            return DND.DragMotionResult.MOVE_DROP;

        if (source instanceof AppMenuButton)
            return DND.DragMotionResult.CONTINUE;

        /* Users can drag things from one window to another window (eg drag an
         * image from Firefox to LibreOffice). However, if the target window is
         * hidden, they will drag to the AppWindowButton of the target window,
         * and we will open the window for them. */
        this._toggleWindow(true);
        return DND.DragMotionResult.NO_DROP;
    },

    acceptDrop: function(source, actor, x, y, time) {
        return false;
    },

    setDisplayTitle: function() {
        let title   = this.metaWindow.get_title();
        let tracker = Cinnamon.WindowTracker.get_default();
        let app = tracker.get_window_app(this.metaWindow);

        if (!title) title = app ? app.get_name() : '?';

        /* Sanitize the window title to prevent dodgy window titles such as
         * "); DROP TABLE windows; --. Turn all whitespaces into " " because
         * newline characters are known to cause trouble. Also truncate the
         * title when necessary or else cogl might get unhappy and crash
         * Cinnamon. */
        title = title.replace(/\s/g, " ");
        if (title.length > MAX_TEXT_LENGTH)
            title = title.substr(0, MAX_TEXT_LENGTH);

        if (this._tooltip  && this._tooltip.set_text)
            this._tooltip.set_text(title);

        if (this.metaWindow.minimized) {
            title = "["+ title +"]";
        } else if (this.metaWindow.tile_type == Meta.WindowTileType.TILED) {
            title = "|"+ title;
        }
        else if (this.metaWindow.tile_type == Meta.WindowTileType.SNAPPED) {
            title = "||"+ title;
        }

        this._label.set_text(title);
    },

    destroy: function() {
        this.metaWindow.disconnect(this._updateCaptionId);
        this.metaWindow.disconnect(this._updateTileTypeId);
        this._tooltip.destroy();
        if (this.rightClickMenu) {
            this.rightClickMenu.destroy();
        }
        this.actor.destroy();
    },

    _hasFocus: function() {
        if (this.metaWindow.minimized)
            return false;

        if (this.metaWindow.has_focus())
            return true;

        let transientHasFocus = false;
        this.metaWindow.foreach_transient(function(transient) {
            if (transient.has_focus()) {
                transientHasFocus = true;
                return false;
            }
            return true;
        });
        return transientHasFocus;
    },

    onFocus: function() {
        if (this._hasFocus()) {
            this.actor.add_style_pseudo_class('focus');
            this.actor.remove_style_class_name("window-list-item-demands-attention");
            this.actor.remove_style_class_name("window-list-item-demands-attention-top");
            this._needsAttention = false;

            if (this.alert) {
                this.destroy();
                this._windows.splice(this._windows.indexOf(this), 1);
            }
        } else {
            this.actor.remove_style_pseudo_class('focus');
        }
        this.setIcon();
    },

    _onButtonRelease: function(actor, event) {
        this._tooltip.hide();
        if (this.alert) {
            if (event.get_button() == 1)
                this._toggleWindow(false);
            return false;
        }

        if (event.get_button() == 1) {
            if (this.rightClickMenu.isOpen)
                this.rightClickMenu.toggle();

            this._toggleWindow(false);
        } else if (event.get_button() == 2 && this._applet.middleClickClose) {
            this.metaWindow.delete(global.get_current_time());
        }
        return true;
    },

    _onButtonPress: function(actor, event) {
        this._tooltip.hide();
        if (!this.alert && event.get_button() == 3) {
            this.rightClickMenu.mouseEvent = event;
            this.rightClickMenu.toggle();
        }
    },

    _toggleWindow: function(fromDrag){
        if (!this._hasFocus()) {
            Main.activateWindow(this.metaWindow, global.get_current_time());
            this.actor.add_style_pseudo_class('focus');
        } else if (!fromDrag) {
            this.metaWindow.minimize(global.get_current_time());
            this.actor.remove_style_pseudo_class('focus');
        }
    },

    _onIconBoxStyleChanged: function() {
        let node = this._iconBox.get_theme_node();
        this._iconBottomClip = node.get_length('app-icon-bottom-clip');
        this._updateIconBoxClipAndGeometry();
    },

    _updateIconBoxClipAndGeometry: function() {
        let allocation = this._iconBox.allocation;
        if (this._iconBottomClip > 0)
            this._iconBox.set_clip(0, 0,
                   allocation.x2 - allocation.x1,
                   allocation.y2 - allocation.y1 - this._iconBottomClip);
        else
            this._iconBox.remove_clip();

        let rect = new Meta.Rectangle();
        [rect.x, rect.y] = this.actor.get_transformed_position();
        [rect.width, rect.height] = this.actor.get_transformed_size();

        this.metaWindow.set_icon_geometry(rect);
    },

    _getPreferredWidth: function(actor, forHeight, alloc) {
        let [minSize, naturalSize] = this._iconBox.get_preferred_width(forHeight);
        // minimum size just enough for icon if we ever get that many apps going

        alloc.min_size = naturalSize + 2 * 3 * global.ui_scale;

        if (this._applet.orientation == St.Side.TOP || this._applet.orientation == St.Side.BOTTOM ) {
        // the 'buttons use entire space' option only makes sense on horizontal panels
            if (this._applet.buttonsUseEntireSpace) {
                let [lminSize, lnaturalSize] = this._label.get_preferred_width(forHeight);
                alloc.natural_size = Math.max(150 * global.ui_scale,
                        lnaturalSize + naturalSize + 3 * 3 * global.ui_scale);
            } else {
                alloc.natural_size = 150 * global.ui_scale;
            }
        } else {
            alloc.natural_size = this._applet._panelHeight;
        }
    },

    _getPreferredHeight: function(actor, forWidth, alloc) {
        let [minSize1, naturalSize1] = this._iconBox.get_preferred_height(forWidth);

        if (this.labelVisible) {
            let [minSize2, naturalSize2] = this._label.get_preferred_height(forWidth);
            alloc.min_size = Math.max(minSize1, minSize2);
        } else {
            alloc.min_size = minSize1;
        }

        if (this._applet.orientation == St.Side.TOP || this._applet.orientation == St.Side.BOTTOM ) {
            /* putting a container around the actor for layout management reasons affects the allocation,
               causing the visible border to pull in close around the contents which is not the desired
               (pre-existing) behaviour, so need to push the visible border back towards the panel edge.
               Assigning the natural size to the full panel height used to cause recursion errors but seems fine now.
               If this happens to avoid this you can subtract 1 or 2 pixels, but this will give an unreactive
               strip at the edge of the screen */
            alloc.natural_size = this._applet._panelHeight;
        } else {
            alloc.natural_size = naturalSize1;
        }
    },

    _allocate: function(actor, box, flags) {
        let allocWidth = box.x2 - box.x1;
        let allocHeight = box.y2 - box.y1;

        let childBox = new Clutter.ActorBox();

        let [minWidth, minHeight, naturalWidth, naturalHeight] = this._iconBox.get_preferred_size();

        let direction = this.actor.get_text_direction();
        let xPadding = 3 * global.ui_scale;
        let yPadding = Math.floor(Math.max(0, allocHeight - naturalHeight) / 2);

        childBox.y1 = yPadding;
        childBox.y2 = childBox.y1 + Math.min(naturalHeight, allocHeight);

        if (this.labelVisible) {
            if (direction == Clutter.TextDirection.LTR) {
                if (allocWidth < naturalWidth + xPadding * 2)
                    childBox.x1 = Math.max(0, (allocWidth - naturalWidth) / 2);
                else
                    childBox.x1 = Math.min(allocWidth, xPadding);
                childBox.x2 = Math.min(childBox.x1 + naturalWidth, allocWidth);
            } else {
                if (allocWidth < naturalWidth + xPadding * 2)
                    childBox.x1 = Math.max(0, (allocWidth - naturalWidth) / 2);
                else
                    childBox.x1 = allocWidth - naturalWidth - xPadding;
                childBox.x2 = Math.min(childBox.x1 + naturalWidth, allocWidth);
            }
        } else {
            if (allocWidth < naturalWidth)
                childBox.x1 = Math.max(0, (allocWidth - naturalWidth) / 2);
            else
                childBox.x1 = (allocWidth - naturalWidth) / 2;
            childBox.x2 = Math.min(childBox.x1 + naturalWidth, allocWidth);
        }

        this._iconBox.allocate(childBox, flags);

        if (this.labelVisible) {
            [minWidth, minHeight, naturalWidth, naturalHeight] = this._label.get_preferred_size();

            yPadding = Math.floor(Math.max(0, allocHeight - naturalHeight) / 2);
            childBox.y1 = yPadding;
            childBox.y2 = childBox.y1 + Math.min(naturalHeight, allocHeight);
            if (direction == Clutter.TextDirection.LTR) {
                // Reuse the values from the previous allocation
                childBox.x1 = Math.min(childBox.x2 + xPadding, Math.max(0, allocWidth - xPadding));
                childBox.x2 = Math.max(childBox.x1, allocWidth - xPadding);
            } else {
                childBox.x2 = Math.max(childBox.x1 - xPadding, 0);
                childBox.x1 = Math.min(childBox.x2, xPadding);
            }

            this._label.allocate(childBox, flags);
        }
    },

    updateLabelVisible: function() {
        if (this._applet.orientation == St.Side.TOP || this._applet.orientation == St.Side.BOTTOM) {
            this._label.show();
            this.labelVisible = true;
        } else {
            this._label.hide();
            this.labelVisible = false;
        }
    },

    setIcon: function() {
        let tracker = Cinnamon.WindowTracker.get_default();
        let app = tracker.get_window_app(this.metaWindow);

        if (this._applet._scaleMode && this.labelVisible)
            this.iconSize = Math.round(this._applet._panelHeight * ICON_HEIGHT_FACTOR / global.ui_scale);
        else if (!this.labelVisible)
            this.iconSize = Math.round(this._applet._panelHeight * VERTICAL_ICON_HEIGHT_FACTOR / global.ui_scale);
        else
            this.iconSize = HORIZONTAL_ICON_SIZE;

        let icon = app ?
            app.create_icon_texture(this.iconSize) :
            new St.Icon({ icon_name: 'application-default-icon',
                icon_type: St.IconType.FULLCOLOR,
                icon_size: this.iconSize });

        let old_child = this._iconBox.get_child();
        this._iconBox.set_child(icon);

        if (old_child)
            old_child.destroy();
    },

    getAttention: function() {
        if (this._needsAttention)
            return false;

        this._needsAttention = true;
        let counter = 0;
        this._flashButton(counter);
        return true;
    },

    _flashButton: function(counter) {
        if (!this._needsAttention)
            return;

        this.actor.add_style_class_name("window-list-item-demands-attention");
        if (counter < 4) {
            Mainloop.timeout_add(FLASH_INTERVAL, Lang.bind(this, function () {
                if (this.actor.has_style_class_name("window-list-item-demands-attention")) {
                    this.actor.remove_style_class_name("window-list-item-demands-attention");
                }
                Mainloop.timeout_add(FLASH_INTERVAL, Lang.bind(this, function () {
                    this._flashButton(++counter);
                }));
            }));
        }
    }
};

function AppMenuButtonRightClickMenu(launcher, metaWindow, orientation) {
    this._init(launcher, metaWindow, orientation);
}

AppMenuButtonRightClickMenu.prototype = {
    __proto__: Applet.AppletPopupMenu.prototype,

    _init: function(launcher, metaWindow, orientation) {
        Applet.AppletPopupMenu.prototype._init.call(this, launcher, orientation);

        this._launcher = launcher;
        this._windows = launcher._applet._windows;
        this.connect('open-state-changed', Lang.bind(this, this._onToggled));

        this.orientation = orientation;
        this.metaWindow = metaWindow;
    },

    _populateMenu: function() {
        let mw = this.metaWindow;
        let item;
        let length;

        // Move to monitor
        if ((length = Main.layoutManager.monitors.length) == 2) {
            Main.layoutManager.monitors.forEach(function (monitor, index) {
                if (index === mw.get_monitor()) return;
                item = new PopupMenu.PopupMenuItem(_("Move to the other monitor"));
                item.connect('activate', function() {
                    mw.move_to_monitor(index);
                });
                this.addMenuItem(item);
            }, this);
        }
        else if ((length = Main.layoutManager.monitors.length) > 2) {
            Main.layoutManager.monitors.forEach(function (monitor, index) {
                if (index === mw.get_monitor()) return;
                item = new PopupMenu.PopupMenuItem(_("Move to monitor %d").format(index + 1));
                item.connect('activate', function() {
                    mw.move_to_monitor(index);
                });
                this.addMenuItem(item);
            }, this);
        }

        // Move to workspace
        if ((length = global.screen.n_workspaces) > 1) {
            if (mw.is_on_all_workspaces()) {
                item = new PopupMenu.PopupMenuItem(_("Only on this workspace"));
                item.connect('activate', function() {
                    mw.unstick();
                });
                this.addMenuItem(item);
            } else {
                item = new PopupMenu.PopupMenuItem(_("Visible on all workspaces"));
                item.connect('activate', function() {
                    mw.stick();
                });
                this.addMenuItem(item);

                item = new PopupMenu.PopupSubMenuMenuItem(_("Move to another workspace"));
                this.addMenuItem(item);

                let curr_index = mw.get_workspace().index();
                for (let i = 0; i < length; i++) {
                    // Make the index a local variable to pass to function
                    let j = i;
                    let name = Main.workspace_names[i] ? Main.workspace_names[i] : Main._makeDefaultWorkspaceName(i);
                    let ws = new PopupMenu.PopupMenuItem(name);

                    if (i == curr_index)
                        ws.setSensitive(false);

                    ws.connect('activate', function() {
                       mw.change_workspace(global.screen.get_workspace_by_index(j));
                    });
                    item.menu.addMenuItem(ws);
                }

            }
        }

        this.addMenuItem(new PopupMenu.PopupSeparatorMenuItem());

        // Close all/others
        item = new PopupMenu.PopupIconMenuItem(_("Close all"), "application-exit", St.IconType.SYMBOLIC);
        item.connect('activate', Lang.bind(this, function() {
            for (let window of this._windows)
                if (window.actor.visible &&
                   !window._needsAttention)
                    window.metaWindow.delete(global.get_current_time);
        }));
        this.addMenuItem(item);

        item = new PopupMenu.PopupIconMenuItem(_("Close others"), "window-close", St.IconType.SYMBOLIC);
        item.connect('activate', Lang.bind(this, function() {
            for (let window of this._windows)
                if (window.actor.visible &&
                    window.metaWindow != this.metaWindow &&
                   !window._needsAttention)
                    window.metaWindow.delete(global.get_current_time);
        }));
        this.addMenuItem(item);

        this.addMenuItem(new PopupMenu.PopupSeparatorMenuItem());

        // Miscellaneous
        if (mw.get_compositor_private().opacity != 255) {
            item = new PopupMenu.PopupMenuItem(_("Restore to full opacity"));
            item.connect('activate', function() {
                mw.get_compositor_private().set_opacity(255);
            });
            this.addMenuItem(item);
        }

        if (mw.minimized) {
            item = new PopupMenu.PopupIconMenuItem(_("Restore"), "view-sort-descending", St.IconType.SYMBOLIC);
            item.connect('activate', function() {
                Main.activateWindow(mw, global.get_current_time());
            });
        } else {
            item = new PopupMenu.PopupIconMenuItem(_("Minimize"), "view-sort-ascending", St.IconType.SYMBOLIC);
            item.connect('activate', function() {
                mw.minimize(global.get_current_time());
            });
        }
        this.addMenuItem(item);

        if (mw.get_maximized()) {
            item = new PopupMenu.PopupIconMenuItem(_("Unmaximize"), "view-restore", St.IconType.SYMBOLIC);
            item.connect('activate', function() {
                mw.unmaximize(Meta.MaximizeFlags.HORIZONTAL | Meta.MaximizeFlags.VERTICAL);
            });
        } else {
            item = new PopupMenu.PopupIconMenuItem(_("Maximize"), "view-fullscreen", St.IconType.SYMBOLIC);
            item.connect('activate', function() {
                mw.maximize(Meta.MaximizeFlags.HORIZONTAL | Meta.MaximizeFlags.VERTICAL);
            });
        }
        this.addMenuItem(item);

        item = new PopupMenu.PopupIconMenuItem(_("Close"), "edit-delete", St.IconType.SYMBOLIC);
        item.connect('activate', function() {
            mw.delete(global.get_current_time());
        });
        this.addMenuItem(item);

        this.addMenuItem(new PopupMenu.PopupSeparatorMenuItem());

        let subMenu = new PopupMenu.PopupSubMenuMenuItem(_("Preferences"));
        this.addMenuItem(subMenu);

        item = new PopupMenu.PopupIconMenuItem(_("About..."), "dialog-question", St.IconType.SYMBOLIC);
        item.connect('activate', Lang.bind(this._launcher._applet, this._launcher._applet.openAbout));
        subMenu.menu.addMenuItem(item);

        item = new PopupMenu.PopupIconMenuItem(_("Configure..."), "system-run", St.IconType.SYMBOLIC);
        item.connect('activate', Lang.bind(this._launcher._applet, this._launcher._applet.configureApplet));
        subMenu.menu.addMenuItem(item);

        item = new PopupMenu.PopupIconMenuItem(_("Remove 'Window list'"), "edit-delete", St.IconType.SYMBOLIC);
        item.connect('activate', Lang.bind(this, function() {
            AppletManager._removeAppletFromPanel(this._launcher._applet._uuid, this._launcher._applet.instance_id);
        }));
        subMenu.menu.addMenuItem(item);
    },

    _onToggled: function(actor, isOpening){
        if (this.isOpen)
            this._launcher._applet._menuOpen = true;
        else
            this._launcher._applet._menuOpen = false;

        if (!isOpening) {
            return;
        }
        this.removeAll();
        this._populateMenu();
    },
};

function MyApplet(orientation, panel_height, instance_id) {
    this._init(orientation, panel_height, instance_id);
}

MyApplet.prototype = {
    __proto__: Applet.Applet.prototype,

    _init: function(orientation, panel_height, instance_id) {
        Applet.Applet.prototype._init.call(this, orientation, panel_height, instance_id);

        this.setAllowedLayout(Applet.AllowedLayout.BOTH);

        this.actor.set_track_hover(false);
        this.actor.set_style_class_name("window-list-box");
        this.orientation = orientation;
        this.appletEnabled = false;
        //
        // A layout manager is used to cater for vertical panels as well as horizontal
        //
        let manager;
        if (this.orientation == St.Side.TOP || this.orientation == St.Side.BOTTOM) {
            manager = new Clutter.BoxLayout( { orientation: Clutter.Orientation.HORIZONTAL });
        } else {
            manager = new Clutter.BoxLayout( { orientation: Clutter.Orientation.VERTICAL });
            this.actor.add_style_class_name("vertical");
        }

        this.manager = manager;
        this.manager_container = new Clutter.Actor( { layout_manager: manager } );
        this.actor.add_actor (this.manager_container);

        this.dragInProgress = false;
        this._tooltipShowing = false;
        this._tooltipErodeTimer = null;
        this._menuOpen = false;
        this._urgentSignal = null;
        this._windows = [];
        this._monitorWatchList = [];

        this.settings = new Settings.AppletSettings(this, "window-list@cinnamon.org", this.instance_id);

        this.settings.bind("enable-alerts", "enableAlerts", this._updateAttentionGrabber);
        this.settings.bind("enable-scrolling", "scrollable", this._onEnableScrollChanged);
        this.settings.bind("reverse-scrolling", "reverseScroll");
        this.settings.bind("middle-click-close", "middleClickClose");
        this.settings.bind("buttons-use-entire-space", "buttonsUseEntireSpace", this._refreshItems);
        this.settings.bind("window-preview", "usePreview", this._onPreviewChanged);

        this.signals = new SignalManager.SignalManager(this);

        let tracker = Cinnamon.WindowTracker.get_default();
        this.signals.connect(tracker, "notify::focus-app", this._onFocus);
        this.signals.connect(global.screen, 'window-added', this._onWindowAdded);
        this.signals.connect(global.screen, 'window-removed', this._onWindowRemoved);
        this.signals.connect(global.screen, 'window-monitor-changed', this._onWindowMonitorChanged);
        this.signals.connect(global.screen, 'window-workspace-changed', this._onWindowWorkspaceChanged);
        this.signals.connect(global.screen, 'window-skip-taskbar-changed', this._onWindowSkipTaskbarChanged);
        this.signals.connect(global.screen, 'monitors-changed', this._updateWatchedMonitors);
        this.signals.connect(global.window_manager, 'switch-workspace', this._refreshAllItems);

        this.signals.connect(global.window_manager, 'minimize', this._onWindowStateChange);
        this.signals.connect(global.window_manager, 'maximize', this._onWindowStateChange);
        this.signals.connect(global.window_manager, 'unmaximize', this._onWindowStateChange);
        this.signals.connect(global.window_manager, 'map', this._onWindowStateChange);
        this.signals.connect(global.window_manager, 'tile', this._onWindowStateChange);

        this.actor.connect('style-changed', Lang.bind(this, this._updateSpacing));

        global.settings.bind("panel-edit-mode", this.actor, "reactive", Gio.SettingsBindFlags.DEFAULT);

        this.on_orientation_changed(orientation);
        this._updateAttentionGrabber();
    },

    on_applet_added_to_panel: function(userEnabled) {
        this._updateSpacing();
        this.appletEnabled = true;
    },

    on_applet_removed_from_panel: function() {
        this.signals.disconnectAllSignals();
    },

    on_applet_instances_changed: function() {
        this._updateWatchedMonitors();
    },

    on_panel_height_changed: function() {
        this._refreshAllItems();
    },

    on_orientation_changed: function(orientation) {
        this.orientation = orientation;

        for (let window of this._windows)
            window.updateLabelVisible();

        if (orientation == St.Side.TOP || orientation == St.Side.BOTTOM) {
            this.manager.set_vertical(false);
            this._reTitleItems();
            this.actor.remove_style_class_name("vertical");
        } else {
            this.manager.set_vertical(true);
            this.actor.add_style_class_name("vertical");
            this.actor.set_x_align(Clutter.ActorAlign.CENTER);
            this.actor.set_important(true);
        }

<<<<<<< HEAD
        //
        // For horizontal panels any padding/margin is removed on one side
        // so that the AppMenuButton boxes butt up against the edge of the screen
        //

        switch (orientation) {
            case St.Side.TOP:
                for (let child of this.manager_container.get_children()) {
                    child.set_style_class_name('window-list-item-box top');
                    child.set_style('margin-top: 0px; padding-top: 0px;');
                }
                this.actor.set_style('margin-top: 0px; padding-top: 0px;');
                break;
            case St.Side.BOTTOM:
                for (let child of this.manager_container.get_children()) {
                    child.set_style_class_name('window-list-item-box bottom');
                    child.set_style('margin-bottom: 0px; padding-bottom: 0px;');
                }
                this.actor.set_style('margin-bottom: 0px; padding-bottom: 0px;');
                break;
            case St.Side.LEFT:
                for (let child of this.manager_container.get_children()) {
                    child.set_style_class_name('window-list-item-box left');
                    child.set_style('margin-left 0px; padding-left: 0px; padding-right: 0px; margin-right: 0px;');
                    child.set_x_align(Clutter.ActorAlign.CENTER);
                }
                this.actor.set_style('margin-left: 0px; padding-left: 0px; padding-right: 0px; margin-right: 0px;');
                break;
            case St.Side.RIGHT:
                for (let child of this.manager_container.get_children()) {
                    child.set_style_class_name('window-list-item-box right');
                    child.set_style('margin-left: 0px; padding-left: 0px; padding-right: 0px; margin-right: 0px;');
                    child.set_x_align(Clutter.ActorAlign.CENTER);
                }
                this.actor.set_style('margin-right: 0px; padding-right: 0px; padding-left: 0px; margin-left: 0px;');
                break;
=======
        // Any padding/margin is removed on one side so that the AppMenuButton
        // boxes butt up against the edge of the screen

        if (orientation == St.Side.TOP) {
            for (let child of this.manager_container.get_children()) {
                child.set_style_class_name('window-list-item-box top');
                child.set_style('margin-top: 0px; padding-top: 0px;');
            }
            this.actor.set_style('margin-top: 0px; padding-top: 0px;');
        } else if (orientation == St.Side.BOTTOM) {
            for (let child of this.manager_container.get_children()) {
                child.set_style_class_name('window-list-item-box bottom');
                child.set_style('margin-bottom: 0px; padding-bottom: 0px;');
            }
            this.actor.set_style('margin-bottom: 0px; padding-bottom: 0px;');
        } else if (orientation == St.Side.LEFT) {
            for (let child of this.manager_container.get_children()) {
                child.set_style_class_name('window-list-item-box left');
                child.set_style('margin-left 0px; padding-left: 0px; padding-right: 0px; margin-right: 0px;');
                child.set_x_align(Clutter.ActorAlign.CENTER);
            }
            this.actor.set_style('margin-left: 0px; padding-left: 0px; padding-right: 0px; margin-right: 0px;');
        } else if (orientation == St.Side.RIGHT) {
            for (let child of this.manager_container.get_children()) {
                child.set_style_class_name('window-list-item-box right');
                child.set_style('margin-left: 0px; padding-left: 0px; padding-right: 0px; margin-right: 0px;');
                child.set_x_align(Clutter.ActorAlign.CENTER);
            }
            this.actor.set_style('margin-right: 0px; padding-right: 0px; padding-left: 0px; margin-left: 0px;');
>>>>>>> 878d1550
        }

        if (this.appletEnabled) {
            this._updateSpacing();
        }
    },

    _updateSpacing: function() {
        let themeNode = this.actor.get_theme_node();
        let spacing = themeNode.get_length('spacing');
        this.manager.set_spacing(spacing * global.ui_scale);
    },

    _onWindowAdded: function(screen, metaWindow, monitor) {
        if (this._shouldAdd(metaWindow))
            this._addWindow(metaWindow);
    },

    _onWindowRemoved: function(screen, metaWindow) {
        this._removeWindow(metaWindow);
    },

    _onWindowMonitorChanged: function(screen, metaWindow, monitor) {
        if (this._shouldAdd(metaWindow))
            this._addWindow(metaWindow);
        else
            this._removeWindow(metaWindow);
    },

    _onWindowWorkspaceChanged: function(screen, metaWindow, metaWorkspace) {
        let window = this._windows.find(win => (win.metaWindow == metaWindow));

        if (window)
            this._refreshItem(window);
    },

    _onWindowSkipTaskbarChanged: function(screen, metaWindow) {
        let window = this._windows.find(win => (win.metaWindow == metaWindow));

        if (window && !Main.isInteresting(metaWindow)) {
            this._removeWindow(metaWindow);
            return;
        }

        this._onWindowAdded(screen, metaWindow, 0);
    },

    _updateAttentionGrabber: function() {
        if (this.enableAlerts) {
            this.signals.connect(global.display, "window-marked-urgent", this._onWindowDemandsAttention);
            this.signals.connect(global.display, "window-demands-attention", this._onWindowDemandsAttention);
        } else {
            this.signals.disconnect("window-marked-urgent");
            this.signals.disconnect("window-demands-attention");
        }
    },

    _onEnableScrollChanged: function() {
        for (let window of this._windows)
            window.onScrollModeChanged();
    },

    _onPreviewChanged: function() {
        for (let window of this._windows)
            window.onPreviewChanged();
    },

    _onWindowDemandsAttention : function(display, window) {
        // Magic to look for AppMenuButton owning window
        let i = this._windows.length;
        while (i-- && this._windows[i].metaWindow != window);

        // Window is not in our list
        if (i == -1)
            return;

        // Asks AppMenuButton to flash. Returns false if already flashing
        if (!this._windows[i].getAttention())
            return;

        if (window.get_workspace() != global.screen.get_active_workspace())
            this._addWindow(window, true);
    },

    _onFocus: function() {
        for (let window of this._windows)
            window.onFocus();
    },

    _refreshItem: function(window) {
        window.actor.visible =
            (window.metaWindow.get_workspace() == global.screen.get_active_workspace()) ||
            window.metaWindow.is_on_all_workspaces();

        /* The above calculates the visibility if it were the normal
         * AppMenuButton. If this is actually a temporary AppMenuButton for
         * urgent windows on other workspaces, it is shown iff the normal
         * one isn't shown! */
        if (window.alert)
            window.actor.visible = !window.actor.visible;
    },

    _refreshAllItems: function() {
        for (let window of this._windows) {
            this._refreshItem(window);
        }
        this._onFocus();
    },

    _reTitleItems: function() {
        for (let window of this._windows) {
            window.setDisplayTitle();
        }
    },

    _onWindowStateChange: function(cinnamonwm, actor) {
        for (let window of this._windows)
            if (window.metaWindow == actor.metaWindow)
                window.setDisplayTitle();
    },

    // Used by windowManager for traditional minimize and map effect
    getOriginFromWindow: function(metaWindow) {
        for (let window of this._windows)
            if (window.metaWindow == metaWindow)
                return window.actor;

        return false;
    },

    _updateWatchedMonitors: function() {
        let n_mons = Gdk.Screen.get_default().get_n_monitors();
        let on_primary = this.panel.monitorIndex == Main.layoutManager.primaryIndex;
        let instances = Main.AppletManager.getRunningInstancesForUuid(this._uuid);

        /* Simple cases */
        if (n_mons == 1) {
            this._monitorWatchList = [Main.layoutManager.primaryIndex];
        } else if (instances.length > 1 && !on_primary) {
            this._monitorWatchList = [this.panel.monitorIndex];
        } else {
            /* This is an instance on the primary monitor - it will be
             * responsible for any monitors not covered individually.  First
             * convert the instances list into a list of the monitor indices,
             * and then add the monitors not present to the monitor watch list
             * */
            this._monitorWatchList = [this.panel.monitorIndex];

            instances = instances.map(function(x) {
                return x.panel.monitorIndex;
            });

            for (let i = 0; i < n_mons; i++)
                if (instances.indexOf(i) == -1)
                    this._monitorWatchList.push(i);
        }

        // Now track the windows in our favorite monitors
        let windows = global.display.list_windows(0);

        for (let window of windows) {
            if (this._shouldAdd(window))
                this._addWindow(window);
            else
                this._removeWindow(window);
        }
    },

    _addWindow: function(metaWindow, alert) {
        for (let window of this._windows)
            if (window.metaWindow == metaWindow &&
                window.temp == alert)
                return;

        let appButton = new AppMenuButton(this, metaWindow, alert);
        this.manager_container.add_actor(appButton.actor);

        this._windows.push(appButton);
        /* We want to make the AppMenuButtons look like they are ordered by
         * workspace. So if we add an AppMenuButton for a window in another
         * workspace, put it in the right position. It is at the end by
         * default, so move it to the start if needed */
        if (alert) {
            if (metaWindow.get_workspace().index() < global.screen.get_active_workspace_index())
                this.manager_container.set_child_at_index(appButton.actor, 0);
        } else {
            if (metaWindow.get_workspace() != global.screen.get_active_workspace())
                appButton.actor.hide();
        }
    },

    _removeWindow: function(metaWindow) {
        let i = this._windows.length;
        // Do an inverse loop because we might remove some elements
        while (i--) {
            if (this._windows[i].metaWindow == metaWindow) {
                this._windows[i].destroy();
                this._windows.splice(i, 1);
            }
        }
    },

    _shouldAdd: function(metaWindow) {
        return Main.isInteresting(metaWindow) &&
            this._monitorWatchList.indexOf(metaWindow.get_monitor()) != -1;
    },

    handleDragOver: function(source, actor, x, y, time) {
        if (this._inEditMode)
            return DND.DragMotionResult.MOVE_DROP;
        if (!(source instanceof AppMenuButton))
            return DND.DragMotionResult.NO_DROP;

        source.actor.hide();
        let children = this.manager_container.get_children();

        let pos = children.length;

        if (this.manager_container.height > this.manager_container.width) // assume oriented vertically
            while (--pos && y < children[pos].get_allocation_box().y1);
        else
            while (--pos && x < children[pos].get_allocation_box().x1);

        this._dragPlaceholderPos = pos;

        if (this._dragPlaceholder == undefined) {
            this._dragPlaceholder = new DND.GenericDragPlaceholderItem();
            this._dragPlaceholder.child.set_width (source.actor.width);
            this._dragPlaceholder.child.set_height (source.actor.height);

            this.manager_container.insert_child_at_index(this._dragPlaceholder.actor,
                                                         this._dragPlaceholderPos);
        } else {
            this.manager_container.set_child_at_index(this._dragPlaceholder.actor,
                                                         this._dragPlaceholderPos);
        }

        return DND.DragMotionResult.MOVE_DROP;
    },

    acceptDrop: function(source, actor, x, y, time) {
        if (!(source instanceof AppMenuButton)) return false;
        if (this._dragPlaceholderPos == undefined) return false;

        this.manager_container.set_child_at_index(source.actor, this._dragPlaceholderPos);

        return true;
    },

    clearDragPlaceholder: function() {
        if (this._dragPlaceholder) {
            this._dragPlaceholder.actor.destroy();
            this._dragPlaceholder = undefined;
            this._dragPlaceholderPos = undefined;
        }
    },

    erodeTooltip: function() {
        if (this._tooltipErodeTimer) {
            Mainloop.source_remove(this._tooltipErodeTimer);
            this._tooltipErodeTimer = null;
        }

        this._tooltipErodeTimer = Mainloop.timeout_add(300, Lang.bind(this, function() {
            this._tooltipShowing = false;
            this._tooltipErodeTimer = null;
            return false;
        }));
    },

    cancelErodeTooltip: function() {
        if (this._tooltipErodeTimer) {
            Mainloop.source_remove(this._tooltipErodeTimer);
            this._tooltipErodeTimer = null;
        }
    }
};

function main(metadata, orientation, panel_height, instance_id) {
    let myApplet = new MyApplet(orientation, panel_height, instance_id);
    return myApplet;
}<|MERGE_RESOLUTION|>--- conflicted
+++ resolved
@@ -1037,11 +1037,8 @@
             this.actor.set_important(true);
         }
 
-<<<<<<< HEAD
-        //
-        // For horizontal panels any padding/margin is removed on one side
-        // so that the AppMenuButton boxes butt up against the edge of the screen
-        //
+        // Any padding/margin is removed on one side so that the AppMenuButton
+        // boxes butt up against the edge of the screen
 
         switch (orientation) {
             case St.Side.TOP:
@@ -1074,37 +1071,6 @@
                 }
                 this.actor.set_style('margin-right: 0px; padding-right: 0px; padding-left: 0px; margin-left: 0px;');
                 break;
-=======
-        // Any padding/margin is removed on one side so that the AppMenuButton
-        // boxes butt up against the edge of the screen
-
-        if (orientation == St.Side.TOP) {
-            for (let child of this.manager_container.get_children()) {
-                child.set_style_class_name('window-list-item-box top');
-                child.set_style('margin-top: 0px; padding-top: 0px;');
-            }
-            this.actor.set_style('margin-top: 0px; padding-top: 0px;');
-        } else if (orientation == St.Side.BOTTOM) {
-            for (let child of this.manager_container.get_children()) {
-                child.set_style_class_name('window-list-item-box bottom');
-                child.set_style('margin-bottom: 0px; padding-bottom: 0px;');
-            }
-            this.actor.set_style('margin-bottom: 0px; padding-bottom: 0px;');
-        } else if (orientation == St.Side.LEFT) {
-            for (let child of this.manager_container.get_children()) {
-                child.set_style_class_name('window-list-item-box left');
-                child.set_style('margin-left 0px; padding-left: 0px; padding-right: 0px; margin-right: 0px;');
-                child.set_x_align(Clutter.ActorAlign.CENTER);
-            }
-            this.actor.set_style('margin-left: 0px; padding-left: 0px; padding-right: 0px; margin-right: 0px;');
-        } else if (orientation == St.Side.RIGHT) {
-            for (let child of this.manager_container.get_children()) {
-                child.set_style_class_name('window-list-item-box right');
-                child.set_style('margin-left: 0px; padding-left: 0px; padding-right: 0px; margin-right: 0px;');
-                child.set_x_align(Clutter.ActorAlign.CENTER);
-            }
-            this.actor.set_style('margin-right: 0px; padding-right: 0px; padding-left: 0px; margin-left: 0px;');
->>>>>>> 878d1550
         }
 
         if (this.appletEnabled) {
