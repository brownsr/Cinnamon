// -*- mode: js; js-indent-level: 4; indent-tabs-mode: nil -*-

// Copyright (C) 2011 Giovanni Campagna
// Copyright (C) 2013-2014 Jonas Kummerlin <rgcjonas@gmail.com>
//
// This program is free software; you can redistribute it and/or
// modify it under the terms of the GNU General Public License
// as published by the Free Software Foundation; either version 2
// of the License, or (at your option) any later version.
//
// This program is distributed in the hope that it will be useful,
// but WITHOUT ANY WARRANTY; without even the implied warranty of
// MERCHANTABILITY or FITNESS FOR A PARTICULAR PURPOSE.  See the
// GNU General Public License for more details.
//
// You should have received a copy of the GNU General Public License
// along with this program; if not, write to the Free Software
// Foundation, Inc., 51 Franklin Street, Fifth Floor, Boston, MA  02110-1301, USA.

const Gio = imports.gi.Gio;
const GLib = imports.gi.GLib;
const Gtk = imports.gi.Gtk;
const Clutter = imports.gi.Clutter;
const Cogl = imports.gi.Cogl;
const GdkPixbuf = imports.gi.GdkPixbuf;
const St = imports.gi.St;
const Cinnamon = imports.gi.Cinnamon;

const Lang = imports.lang;
const Mainloop = imports.mainloop;
const Signals = imports.signals;

const Main = imports.ui.main;
const DBusMenu = imports.ui.dbusMenu;
const SignalManager = imports.misc.signalManager;
const CinnamonConfig = imports.misc.config;
const {each, map, filter, find, findIndex, tryFn, unref} = imports.misc.util;

const SNICategory = {
    APPLICATION: 'ApplicationStatus',
    COMMUNICATIONS: 'Communications',
    SYSTEM: 'SystemServices',
    HARDWARE: 'Hardware'
};

const SNIStatus = {
    PASSIVE: 'Passive',
    ACTIVE: 'Active',
    NEEDS_ATTENTION: 'NeedsAttention'
};

const LIFETIME_TIMESPAN = 5000; //5s
const GC_INTERVAL = 10000; //10s


// TODO: replace with org.freedesktop and /org/freedesktop when approved
const KDE_PREFIX = 'org.kde';
const AYATANA_PREFIX = 'org.ayatana';
const AYATANA_PATH_PREFIX = '/org/ayatana';

const WATCHER_BUS_NAME = KDE_PREFIX + '.StatusNotifierWatcher';
const WATCHER_INTERFACE = WATCHER_BUS_NAME;
const WATCHER_OBJECT = '/StatusNotifierWatcher';

const ITEM_OBJECT = '/StatusNotifierItem';

const StatusNotifierWatcherIface =
    '<node> \
        <interface name="org.kde.StatusNotifierWatcher"> \
            <method name="RegisterStatusNotifierItem"> \
                <arg type="s" direction="in" /> \
            </method> \
            <method name="RegisterNotificationHost"> \
                <arg type="s" direction="in" /> \
            </method> \
            <property name="RegisteredStatusNotifierItems" type="as" access="read" /> \
            <method name="ProtocolVersion"> \
                <arg type="s" direction="out" /> \
            </method> \
            <method name="IsNotificationHostRegistered"> \
                <arg type="b" direction="out" /> \
            </method> \
            <signal name="ServiceRegistered"> \
                <arg type="s" direction="out" /> \
            </signal> \
            <signal name="ServiceUnregistered"> \
                <arg type="s" direction="out" /> \
            </signal> \
           <property name="IsStatusNotifierHostRegistered" type="b" access="read" /> \
        </interface> \
    </node>';

/*
 * #IndicatorManager:
 * @short_description: Will get all newly added or changed indicators.
 *
 * The IndicatorManager class will get all newly added or changed indicators.
 * They will be shared in Cinnamon Main, so will be accessible for all clients.
 */

var IndicatorManager = class IndicatorManager {
    constructor() {
        this._enable = false;
        this._signalStatus = 0;
        this._signalSystray = 0;
        this.statusNotifierWatcher = null;
        this._indicators = [];
        this._blackList = [];
        this.setEnabled(global.settings.get_boolean("enable-indicators"));
        this._signalSettings = global.settings.connect('changed::enable-indicators',
                               Lang.bind(this, this._changedEnableIndicators));
    }

    _changedEnableIndicators() {
        this.setEnabled(global.settings.get_boolean("enable-indicators"));
    }

    _onSystrayManagerChanged(manager) {
        let rolesHandled = manager.getRoles();
        each(this._indicators, (indicator) => {
            this._conditionalEnable(indicator.id, rolesHandled);
        });
    }

    _onIndicatorDispatch(notifierWatcher, id) {
        if (this.statusNotifierWatcher != null) {
            let appIndicator = notifierWatcher.getItemById(id);
            let signalManager = new SignalManager.SignalManager();

            signalManager.connect(appIndicator, 'ready', this._onIndicatorReady, this);
            signalManager.connect(appIndicator, 'destroy', this._onIndicatorDestroy, this);
            signalManager.connect(appIndicator, 'status', this._onIndicatorChanged, this);
            signalManager.connect(appIndicator, 'label', this._onIndicatorChanged, this);
            signalManager.connect(appIndicator, 'reset', this._onIndicatorChanged, this);
            signalManager.connect(appIndicator, 'overlay-icon', this._onIndicatorChanged, this);
            signalManager.connect(appIndicator, 'icon', this._onIndicatorChanged, this);

            appIndicator.signalManager = signalManager;
            appIndicator.notifierId = id;

            if (appIndicator.isReady) {
                this._onIndicatorReady(appIndicator);
            }
        }
    }

    _onIndicatorReady(appIndicator) {
        this._indicators.push(appIndicator);
        let rolesHandled = Main.systrayManager.getRoles();
        if (this._conditionalEnable(appIndicator.id, rolesHandled, this._blackList)) {
            appIndicator._id = appIndicator.id;
            global.log("Adding indicator: " + appIndicator.id);
            this.emit('indicator-added', appIndicator);
        }
    }

    _onIndicatorDestroy(appIndicator) {
        let index = findIndex(this._indicators, function(indicator) {
            return indicator._id === appIndicator._id;
        });

        if (index > -1) {
            global.log(`Removing indicator: ${this._indicators[index]._id}`);
            this._indicators[index].signalManager.disconnectAllSignals();
            this._indicators[index] = null;
            this._indicators.splice(index, 1);
            this.emit('indicator-removed', appIndicator);
        }
    }

    _onIndicatorChanged(appIndicator, signal) {
        this.emit('indicator-changed', appIndicator);
    }

    _conditionalEnable(id, rolesHandled, blackList) {
        if (blackList && (blackList.indexOf(id) != -1)) {
            this._enableIndicatorId(id, false);
            global.log("Hiding indicator (blacklisted): " + id);
            return false;
        } else if (rolesHandled && (rolesHandled.indexOf(id) != -1)) {
            this._enableIndicatorId(id, false);
            global.log("Hiding indicator (role already handled): " + id);
            return false;
        }
        this._enableIndicatorId(id, true);
        return true;
    }

    _enableIndicatorId(id, enable) {
        let appIndicator = this.getIndicatorById(id);
        if (appIndicator) {
            appIndicator.setEnabled(enable);
        }
    }

    isInBlackList(id) {
        let hiddenIcons = Main.systrayManager.getRoles();
        if (hiddenIcons.indexOf(id) > -1 )
            return true;
        if (this._blackList.indexOf(id) > -1 )
            return true;
        return false;
    }

    insertInBlackList(id) {
        if (this._blackList.indexOf(id) === -1) {
            this._blackList.push(id);
            this._enableIndicatorId(id, false);
        }
    }

    removeFromBlackList(id) {
        let pos = this._blackList.indexOf(id);
        if (pos > -1) {
            this._blackList.splice(pos, 1);
            this._disableIndicatorId(id, true);
        }
    }

    getIndicatorIds() {
        return map(this._indicators, function(indicator) {
            return indicator.id;
        });
    }

    getIndicatorById(id) {
        return find(this._indicators, function(indicator) {
            return indicator.id === id;
        });
    }

    setEnabled(enable) {
        if (this._enable !== enable) {
            this._enable = enable;
            this._indicators = [];
            if (this._enable) {
                this.statusNotifierWatcher = new StatusNotifierWatcher();
                if (this._signalStatus == 0) {
                    this._signalStatus = this.statusNotifierWatcher.connect('indicator-dispatch',
                                         Lang.bind(this, this._onIndicatorDispatch));
                }
                if (this._signalSystray == 0) {
                    this._signalSystray = Main.systrayManager.connect('changed',
                                          Lang.bind(this, this._onSystrayManagerChanged));
                }
            } else {
                if (this._signalStatus != 0) {
                    this.statusNotifierWatcher.disconnect(this._signalStatus);
                    this._signalStatus = 0;
                }
                if (this._signalSystray != 0) {
                    Main.systrayManager.disconnect(this._signalSystray);
                    this._signalSystray = 0;
                }
                this.statusNotifierWatcher.destroy();
                this.statusNotifierWatcher = null;
            }
        }
    }

    destroy() {
        this.setEnabled(false);
        if (this._signalSettings != 0) {
            global.settings.disconnect(this._signalSettings);
            this._signalSettings = 0;
        }
        this.emit('indicator-destroy');
        unref(this);
    }
};
Signals.addSignalMethods(IndicatorManager.prototype);

/**
 * #AppIndicator:
 * @short_description: This is a generic container for indicator information and common functions.
 *
 * The AppIndicator class serves as a generic container for indicator information and functions common
 * for every displaying implementation (IndicatorMessageSource and IndicatorStatusIcon)
 */

var AppIndicator = class AppIndicator {

    constructor(busName, object, id) {
        this._id = id;
        this._busName = busName;
        this._object = object;
        this._proxy = null;
        this._isEnabled = true;
        this._initialize();
    }

    _initialize() {
        if ((!this._proxy) && (this._isEnabled)) {
            this._proxy = new XmlLessDBusProxy({
                connection: Gio.DBus.session,
                name: this._busName,
                path: this._object,
                interface: 'org.kde.StatusNotifierItem',
                propertyWhitelist: [ //keep sorted alphabetically, please
                    'AttentionIconName',
                    'AttentionIconPixmap',
                    'Category',
                    'IconName',
                    'IconPixmap',
                    'IconThemePath',
                    'Id',
                    'Menu',
                    'OverlayIconName',
                    'OverlayIconPixmap',
                    'Status',
                    'Title',
                    'ToolTip',
                    'XAyatanaLabel',
                    'XAyatanaLabelGuide',
                    'XAyatanaOrderingIndex',
                ],
                onReady: Lang.bind(this, function() {
                    this.isReady = true;
                    this.emit('ready');
                })
            });
            this._proxy.connect('-property-changed', Lang.bind(this, this._onPropertyChanged));
            this._proxy.connect('-signal', Lang.bind(this, this._translateNewSignals));
        }
    }

    _finalize() {
        if (this._proxy) {
            this._proxy.destroy();
            this._proxy = null;
            this.isReady = false;
            this.emit('finalized');
        }
    }

    // The Author of the spec didn't like the PropertiesChanged signal, so he invented his own
    _translateNewSignals(proxy, signal, params) {
        if (this._proxy) {
            if (signal.substr(0, 3) == 'New') {
                let prop = signal.substr(3);

                if (this._proxy.propertyWhitelist.indexOf(prop) > -1)
                    this._proxy.invalidateProperty(prop);

                if (this._proxy.propertyWhitelist.indexOf(prop + 'Pixmap') > -1)
                    this._proxy.invalidateProperty(prop + 'Pixmap');

                if (this._proxy.propertyWhitelist.indexOf(prop + 'Name') > -1)
                    this._proxy.invalidateProperty(prop + 'Name');
            // and the ayatana guys made sure to invent yet another way of composing these signals...
            } else if (signal == 'XAyatanaNewLabel') {
                this._proxy.invalidateProperty('XAyatanaLabel');
            } else if (signal == 'XAyatanaNewLabelGuide') {
                this._proxy.invalidateProperty('XAyatanaNewLabelGuide');
            } else if (signal == 'XAyatanaOrderingIndex') {
                this._proxy.invalidateProperty('XAyatanaNewOrderingIndex');
            }
        }
    }

    //public property getters
    get title() {
        if (!this._proxy) return null;
        return this._proxy.cachedProperties.Title;
    }

    get id() {
        if (!this._proxy) return null;
        return this._proxy.cachedProperties.Id;
    }

    get status() {
        if (!this._proxy) return null;
        return this._proxy.cachedProperties.Status;
    }

    get label() {
        if (!this._proxy || !this._proxy.cachedProperties.XAyatanaLabel) return null;
        return this._proxy.cachedProperties.XAyatanaLabel;
    }

    get labelGuide() {
        if (!this._proxy) return null;
        return this._proxy.cachedProperties.XAyatanaLabelGuide;
    }

    get toolTip() {
        if (!this._proxy) return null;
        return this._proxy.cachedProperties.ToolTip;
    }

    get orderingIndex() {
        if (!this._proxy) return null;
        return this._proxy.cachedProperties.XAyatanaOrderingIndex;
    }

    get attentionIcon() {
        if (!this._proxy) return null;
        return [
            this._proxy.cachedProperties.AttentionIconName,
            this._proxy.cachedProperties.AttentionIconPixmap,
            this._proxy.cachedProperties.IconThemePath
        ];
    }

    get icon() {
        if (!this._proxy) return null;
        return [
            this._proxy.cachedProperties.IconName,
            this._proxy.cachedProperties.IconPixmap,
            this._proxy.cachedProperties.IconThemePath
        ];
    }

    get overlayIcon() {
        if (!this._proxy) return null;
        return [
            this._proxy.cachedProperties.OverlayIconName,
            this._proxy.cachedProperties.OverlayIconPixmap,
            this._proxy.cachedProperties.IconThemePath
        ];
    }

    getNotifierId() {
        return this._busName + this._object;
    }

    isEnabled() {
        return this._isEnabled;
    }

    setEnabled(enable) {
        if (this._isEnabled != enable) {
            this._isEnabled = enable;
            if (this._isEnabled)
                this._initialize();
            else
                this._finalize();
        }
    }

<<<<<<< HEAD
    getActor: function(size, orientation) {
        return new IndicatorActor(this, size, orientation);
    },
=======
    getActor(size) {
        return new IndicatorActor(this, size);
    }
>>>>>>> aed5f84f

    //async because we may need to check the presence of a menubar object as well as the creation is async.
    createMenuClientAsync(clb) {
        if (this._proxy) {
            let path = this._proxy.cachedProperties.Menu || "/MenuBar";
            this._validateMenu(this._busName, path, function(correctly, name, path) {
                if (correctly) {
                    // global.log("creating menu on "+[name, path]);
                    clb(new DBusMenu.DBusClient(name, path));
                } else {
                    clb(null);
                }
            });
        }
    }

    _validateMenu(bus, path, callback) {
        Gio.DBus.session.call(
            bus, path, "org.freedesktop.DBus.Properties", "Get",
            GLib.Variant.new("(ss)", ["com.canonical.dbusmenu", "Version"]),
            GLib.VariantType.new("(v)"), Gio.DBusCallFlags.NONE, -1, null, function(conn, result) {
                return tryFn(
                    function() {
                        let val = conn.call_finish(result);
                        let version = val.deep_unpack()[0].deep_unpack();

                        // FIXME: what do we implement?
                        if (version >= 2) {
                            return callback(true, bus, path);
                        } else {
                            global.logWarning(`Incompatible dbusmenu version: ${version}`);
                            return callback(false);
                        }
                    },
                    function(e) {
                        global.dump_gjs_stack(`Invalid menu: ${e.message}`);
                        return callback(false);
                    }
                );
            }
        );
    }

    _onPropertyChanged(proxy, property, newValue) {
        // some property changes require updates on our part,
        // a few need to be passed down to the displaying code

        // all these can mean that the icon has to be changed
        if (property == 'Status' || property.substr(0, 4) == 'Icon' || property.substr(0, 13) == 'AttentionIcon')
            this.emit('icon');

        // same for overlays
        if (property.substr(0, 11) == 'OverlayIcon')
            this.emit('overlay-icon');

        // this may make all of our icons invalid
        if (property == 'IconThemePath') {
            this.emit('icon');
            this.emit('overlay-icon');
        }

        // the label will be handled elsewhere
        if (property == 'XAyatanaLabel')
            this.emit('label');

        // status updates are important for the StatusNotifierDispatcher
        if (property == 'Status')
            this.emit('status');
    }

    // triggers a reload of all properties
    reset(triggerReady) {
        if (this._proxy) {
            this._proxy.invalidateAllProperties(Lang.bind(this, function() {
                this.emit('reset');
            }));
        }
    }

    destroy() {
        if (this._proxy) {
            this._proxy.destroy();
            this._proxy = null;
            this.isReady = false;
        }
        this.emit('destroy');
        unref(this);
    }

    open() {
        // FIXME: The original implementation don't use WindowID, because is not able to get
        // the x11 window id from a MetaWindow nor can we call any X11 functions, but is
        // possible on cinnamon. Luckily for Gnome Shell, the Activate method usually works fine.
        // parameters are "an hint to the item where to show eventual windows" [sic]
        // ... and don't seem to have any effect.
        if (this._proxy) {
            this._proxy.call({
                name: 'Activate',
                paramTypes: 'ii',
                paramValues: [0, 0]
                // we don't care about the result
            });
        }
    }

    secondaryActivate() {
        if (this._proxy) {
            this._proxy.call({
                name: 'SecondaryActivate',
                paramTypes: 'ii',
                paramValues: [0, 0]
            });
        }
    }

    scroll(dx, dy) {
        if (this._proxy) {
            if (dx != 0) {
                this._proxy.call({
                    name: 'Scroll',
                    paramTypes: 'is',
                    paramValues: [ Math.floor(dx), 'horizontal' ]
                });
            }
            if (dy != 0) {
                this._proxy.call({
                    name: 'Scroll',
                    paramTypes: 'is',
                    paramValues: [ Math.floor(dy), 'vertical' ]
                });
            }
        }
    }
};
Signals.addSignalMethods(AppIndicator.prototype);

/*
 * #StatusNotifierWatcher:
 * @short_description: The class implements the StatusNotifierWatcher dbus object.
 */

var StatusNotifierWatcher = class StatusNotifierWatcher {
    constructor() {
        this._dbusImpl = Gio.DBusExportedObject.wrapJSObject(StatusNotifierWatcherIface, this);
        this._dbusImpl.export(Gio.DBus.session, WATCHER_OBJECT);
        this._everAcquiredName = false;
        this._ownName = Gio.DBus.session.own_name(WATCHER_BUS_NAME,
                                  Gio.BusNameOwnerFlags.NONE,
                                  Lang.bind(this, this._acquiredName),
                                  Lang.bind(this, this._lostName));
        this._items = [];
        this._nameWatchers = [];
    }

    _acquiredName() {
        this._everAcquiredName = true;
    }

    _lostName() {
        if (this._everAcquiredName) {
            global.log('Lost name' + WATCHER_BUS_NAME);
        } else {
            global.logWarning('Failed to acquire ' + WATCHER_BUS_NAME);
        }
    }

    // create a unique index for the _items dictionary
    _getItemId(busName, objPath) {
        return busName + objPath;
    }

    getItemById(id) {
        return find(this._items, function(item) {
            return item._id === id;
        });
    }

    RegisterStatusNotifierItemAsync(params, invocation) {
        // it would be too easy if all application behaved the same
        // instead, ayatana patched gnome apps to send a path
        // while kde apps send a bus name
        let service = params[0];
        let busName, objPath;
        if (service.charAt(0) == '/') { // looks like a path
            busName = invocation.get_sender();
            objPath = service;
        } else { // we hope it is a bus name
            busName = service;
            objPath = ITEM_OBJECT;
        }

        let id = this._getItemId(busName, objPath);
        let appIndicator = find(this._items, function(item) {
            return item._id === id;
        });

        if (appIndicator) {
            // Delete the old one and add the new indicator
            appIndicator.reset();
        } else {
            let appIndicator = new AppIndicator(busName, objPath, id);
            this._items.push(appIndicator);
            this._dbusImpl.emit_signal('ServiceRegistered', GLib.Variant.new('(s)', service));
            this._nameWatchers.push({
                id: appIndicator._id,
                obj: Gio.DBus.session.watch_name(
                    busName, Gio.BusNameWatcherFlags.NONE,
                    null,
                    () => this._remove(appIndicator._id)
                )
            });
            this.emit('indicator-dispatch', id);
            this._dbusImpl.emit_property_changed('RegisteredStatusNotifierItems',
                GLib.Variant.new('as', this.RegisteredStatusNotifierItems));
        }
        invocation.return_value(null);
    }

    _remove(id) {
        let index = findIndex(this._items, function(item) {
            return item._id === id;
        });
        if (index > -1) {
            id = this._items[index].getNotifierId();
            this._items[index].destroy();
            this._items[index] = null;
            this._items.splice(index, 1);
        }

        index = findIndex(this._nameWatchers, function(item) {
            return item.id === id;
        });
        if (index > -1) {
            Gio.DBus.session.unwatch_name(this._nameWatchers[index].obj);
            this._nameWatchers[index] = null;
            this._nameWatchers.splice(index, 1);
        }

        this._dbusImpl.emit_signal('ServiceUnregistered', GLib.Variant.new('(s)', id));
        this._dbusImpl.emit_property_changed('RegisteredStatusNotifierItems',
                         GLib.Variant.new('as', this.RegisteredStatusNotifierItems));
    }

    RegisterNotificationHost(service) {
        throw new Gio.DBusError('org.gnome.Shell.UnsupportedMethod',
                        'Registering additional notification hosts is not supported');
    }

    IsNotificationHostRegistered() {
        return true;
    }

    ProtocolVersion() {
        // "The version of the protocol the StatusNotifierWatcher instance implements." [sic]
        // in what syntax?
        let message = "%s/%s (KDE; compatible; mostly) Cinnamon/%s";
        return message.format("systray-indicator@cinnamon.org", "0.1", CinnamonConfig.PACKAGE_VERSION);
    }

    get RegisteredStatusNotifierItems() {
        return map(this._items, function(item) {
            return item._id;
        });
    }

    get IsStatusNotifierHostRegistered() {
        return true;
    }

    destroy() {
        if (this._isDestroyed) return;

        // this doesn't do any sync operation and doesn't allow us to hook up the event of being finished
        // which results in our unholy debounce hack (see extension.js)
        Gio.DBus.session.unown_name(this._ownName);
        this._dbusImpl.unexport();

        each(this._nameWatchers, function(item) {
            Gio.DBus.session.unwatch_name(item.obj);
        });

        each(this._items, function(item) {
            item.destroy();
        });

        this._isDestroyed = true;
        unref(this, ['_isDestroyed']);
    }
};
Signals.addSignalMethods(StatusNotifierWatcher.prototype);

/**
 * #XmlLessDBusProxy:
 * @short_description: This is a proxy for org.freedesktop.DBus.Properties and org.kde.StatusNotifierItem.
 *
 * This proxy works completely without an interface xml, making it both flexible
 * and mistake-prone. It will cache properties and emit events, and provides
 * shortcuts for calling methods.
 */

var XmlLessDBusProxy = class XmlLessDBusProxy {
    constructor(params) {
        if (!params.connection || !params.name || !params.path || !params.interface)
            throw new Error("XmlLessDBusProxy: please provide connection, name, path and interface");

        this.connection = params.connection;
        this.name = params.name;
        this.path = params.path;
        this.interface = params.interface;
        this.propertyWhitelist = params.propertyWhitelist || [];
        this.cachedProperties = {};

        this.invalidateAllProperties(params.onReady);
        this._signalId = this.connection.signal_subscribe(
            this.name,
            this.interface,
            null,
            this.path,
            null,
            Gio.DBusSignalFlags.NONE,
            this._onSignal.bind(this)
        );
        this._propChangedId = this.connection.signal_subscribe(
            this.name,
            'org.freedesktop.DBus.Properties',
            'PropertiesChanged',
            this.path,
            null,
            Gio.DBusSignalFlags.NONE,
            this._onPropertyChanged.bind(this)
        );
    }

    setProperty(propertyName, valueVariant) {
        //TODO: implement
    }

    // Initiates recaching the given property.
    //
    // This is useful if the interface notifies the consumer of changed properties
    // in unorthodox ways or if you changed the whitelist
    invalidateProperty(propertyName, callback) {
        this.connection.call(
            this.name,
            this.path,
            'org.freedesktop.DBus.Properties',
            'Get',
            GLib.Variant.new('(ss)', [ this.interface, propertyName ]),
            GLib.VariantType.new('(v)'),
            Gio.DBusCallFlags.NONE,
            -1,
            null,
            Lang.bind(this, this._getPropertyCallback, propertyName, callback)
        );
    }

    _getPropertyCallback(conn, result, propertyName, callback) {
        if (this.propertyWhitelist.indexOf(propertyName) === -1) return;

        tryFn(() => {
            let newValue = conn.call_finish(result).deep_unpack()[0].deep_unpack();
            this.cachedProperties[propertyName] = newValue;
            this.emit('-property-changed', propertyName, newValue);
            this.emit('-property-changed::' + propertyName, newValue);
        });

        if (callback) callback();
    }

    invalidateAllProperties(callback) {
        let waitFor = 0;

        each(this.propertyWhitelist, (prop) => {
            waitFor += 1;
            this.invalidateProperty(prop, maybeFinished);
        });

        function maybeFinished() {
            waitFor -= 1;
            if (waitFor == 0 && callback)
                callback();
        }
    }

    _onPropertyChanged(conn, sender, path, iface, signal, params) {
        let [ , changed, invalidated ] = params.deep_unpack();

        for (let key in changed) {
            if (this.propertyWhitelist.indexOf(key) > -1) {
                this.cachedProperties[key] = changed[key].deep_unpack();
                this.emit('-property-changed', key, this.cachedProperties[key]);
                this.emit('-property-changed::' + key, this.cachedProperties[key]);
            }
        }

        for (let i = 0; i < invalidated.length; ++i) {
            if (this.propertyWhitelist.indexOf(invalidated[i]) > -1)
                this.invalidateProperty(invalidated[i]);
        }
    }

    _onSignal(conn, sender, path, iface, signal, params) {
        this.emit("-signal", signal, params);
        this.emit(signal, params.deep_unpack());
    }

    call(params) {
        if (!params)
            throw new Error("XmlLessDBusProxy::call: need params argument");

        if (!params.name)
            throw new Error("XmlLessDBusProxy::call: missing name");

        if (params.params instanceof GLib.Variant) {
            // good!
        } else if (params.paramTypes && params.paramValues) {
            params.params = GLib.Variant.new('(' + params.paramTypes + ')', params.paramValues);
        } else {
            throw new Error("XmlLessDBusProxy::call: provide either paramType (string) and \
                             paramValues (array) or params (GLib.Variant)");
        }

        if (!params.returnTypes)
            params.returnTypes = '';

        if (!params.onSuccess)
            params.onSuccess = function() {};

        if (!params.onError)
            params.onError = function(error) {
                global.logWarning("XmlLessDBusProxy::call: DBus error: "+error);
            };

        this.connection.call(
            this.name,
            this.path,
            this.interface,
            params.name,
            params.params,
            GLib.VariantType.new('(' + params.returnTypes + ')'),
            Gio.DBusCallFlags.NONE,
            -1,
            null,
            function(conn, result) {
                try {
                    let returnVariant = conn.call_finish(result);
                    params.onSuccess(returnVariant.deep_unpack());
                } catch (e) {
                    params.onError(e);
                }
            }
        );

    }

    destroy() {
        this.connection.signal_unsubscribe(this._signalId);
        this.connection.signal_unsubscribe(this._propChangedId);
        this.emit('-destroy');
        unref(this.cachedProperties);
        unref(this);
    }
};
Signals.addSignalMethods(XmlLessDBusProxy.prototype);

/**
 * #IndicatorActor:
 * @short_description: This is a container for the indicator icon with some advaced features.
 */

<<<<<<< HEAD
    _init: function(indicator, size, orientation) {
        this.actor = new St.BoxLayout({
            style_class: 'system-status-icon',
=======
var IndicatorActor = class IndicatorActor {
    constructor(indicator, size) {
        this.actor = new St.BoxLayout({
>>>>>>> aed5f84f
            reactive: true,
            track_hover: true,
            // The systray use a layout manager, we need to fill the space of the actor
            // or otherwise the menu will be displayed inside the panel.
            x_expand: true,
            y_expand: true
        });

        this.actor._delegate = this;
        if (orientation == St.Side.LEFT || orientation == St.Side.RIGHT) {
            this.actor.set_x_align(Clutter.ActorAlign.FILL);
            this.actor.set_y_align(Clutter.ActorAlign.END);
            this.actor.set_vertical(true);
        }
        this.menu = null;
        this._menuSignal = 0;
        // FIXME: This could be in settings:
        this._showInPassiveMode = false;
        // FIXME: This could be in settings (left, right, both):
        this.openMenuOnRightClick = false;

        this._indicator = indicator;
        this._iconSize = size;
        this._iconCache = new IconCache();
        this._mainIcon = new St.Bin();
        this._overlayIcon = new St.Bin();
        this._label = new St.Label({'y-align': St.Align.END }); // FIXME: We need a style class for the label.

        this.actor.add_actor(this._mainIcon);
        this.actor.add_actor(this._overlayIcon);
        this.actor.add_actor(this._label);

        this._updatedLabel();
        this._updatedStatus();

        this._signalManager = new SignalManager.SignalManager();
        this._signalManager.connect(this.actor, 'scroll-event', this._handleScrollEvent, this);
        this._signalManager.connect(Gtk.IconTheme.get_default(), 'changed', this._invalidateIcon, this);
        this._signalManager.connect(this._indicator, 'icon', this._updateIcon, this);
        this._signalManager.connect(this._indicator, 'overlay-icon', this._updateOverlayIcon, this);
        this._signalManager.connect(this._indicator, 'ready', this._invalidateIcon, this);
        this._signalManager.connect(this._indicator, 'status', this._updatedStatus, this);
        this._signalManager.connect(this._indicator, 'finalized', this.destroy, this);
        this._signalManager.connect(this._indicator, 'destroy', this.destroy, this);

        if (indicator.isReady)
            this._invalidateIcon();
    }

    setShowInPassiveMode(show) {
        this._showInPassiveMode = show;
        this._updatedStatus();
    }

    setMenu(menu) {
        if (this._menuSignal > 0) {
            this.actor.disconnect(this._menuSignal);
            this._menuSignal = 0;
        }
        if (menu) {
            this._menuSignal = this.actor.connect('button-press-event', Lang.bind(this, this._onIconButtonPressEvent));
            this.menu = menu;
        }
    }

    setSize(size) {
        if (this._iconSize != size) {
            this._iconSize = size;
            this._invalidateIcon();
        }
    }

    // FIXME: The Tooltips are an object and render in html format. To show the real tooltips
    // (this._indicator.toolTip), we will need a good html parser.
    // In the tooltips implementation, maybe imports.gi.WebKit and use Webkit.WebView and then loadData.
    // So instead we will used the title as a tooltip.
    getToolTip() {
        return this._indicator.title;
    }

    _updatedLabel() {
        if (this._indicator.label != null) {
            this._label.set_text(this._indicator.label);
            this._label.show();
        } else {
            this._label.set_text("");
            this._label.hide(); // blanking out a label is not enough, its presence may trigger
                                // unwanted 'spacing' CSS.
        }
    }

    // FIXME: When an indicator is in passive state, the recommended behavior is hide his actor,
    // but this involve for example, to never display the update notifier on ubuntu.
    _updatedStatus() {
        if (this._indicator.status === SNIStatus.PASSIVE) {
            this.actor.visible = this._showInPassiveMode;
        } else if (this._indicator.status === SNIStatus.ACTIVE || this._indicator.status === SNIStatus.NEEDS_ATTENTION) {
            this.actor.visible = true;
        }

        if (this.menu && !this.actor.visible) this.menu.close(false);
    }

    // Will look the icon up in the cache, if it's found
    // it will return it. Otherwise, it will create it and cache it.
    // We also check the creation time of the icon, if there are a new time
    // for an icon with the same id, we remove the old icon from the cache and
    // then we set the new icon as our current one.
    // The .inUse flag will be set to true. So when you don't need
    // the returned icon anymore, make sure to check the .inUse property
    // and set it to false if needed so that it can be picked up by the garbage
    // collector.
    _cacheOrCreateIconByName(iconName, themePath, iconSize) {
        let id = iconName + '@' + (themePath ? '##' + themePath : '');
        if (iconSize)
            id += iconSize;
        let icon = null;
        let [path, realSize] = this._getIconInfo(iconName, themePath, iconSize);
        if (path) {
            let time = this._getIconTvTime(path);
            let oldIcon = this._iconCache.get(id);
            if (!oldIcon || (oldIcon.time < time)) {
                this._iconCache.remove(id);
                icon = this._createIconByName(path, iconSize);
                icon.time = time;
                this._iconCache.add(id, icon);
            } else if (oldIcon) {
                icon = oldIcon;
            }
            if (icon) {
                icon.inUse = true;
            }
        }
        return icon;
    }

    _onIconButtonPressEvent(actor, event) {
        let draggableParent = this._getDragable();
        if (draggableParent && !draggableParent.inhibit) return false;

        let button = event.get_button();

        if (this.openMenuOnRightClick) {
            if ((event.get_button() == 3) && this.menu) {
                this.menu.toggle();
                return true;
            } else if (button === 1) {
                this.menu.close();
                this._indicator.open();
            } else if (button === 2) {
                this._indicator.secondaryActivate();
            }
        } else if (button === 1 && this.menu) {
            this.menu.toggle();
        } else if (button=== 2 && this.menu) {
            this._indicator.secondaryActivate();
        }
        return false;
    }

    // TODO: Why is this draggable?
    // FIXME: We can move this outside the applet, or otherwise, the user of the api
    // needs to provide an actor._delegate Object for the draggable parent actor.
    _getDragable() {
        let actorDraggable = this.actor.get_parent();
        while (actorDraggable) {
            if (actorDraggable._delegate && actorDraggable._delegate._draggable)
                return actorDraggable._delegate._draggable;
            actorDraggable = actorDraggable.get_parent();
        }
        return null;
    }

    _getIconTvTime(path) {
        try {
            let file = Gio.file_new_for_path(path);
            let fileInfo = file.query_info(Gio.FILE_ATTRIBUTE_TIME_MODIFIED, Gio.FileQueryInfoFlags.NONE, null);
            if (fileInfo) {
                return fileInfo.get_attribute_uint64(Gio.FILE_ATTRIBUTE_TIME_MODIFIED);
            }
        } catch (e) {}
        return -1;
    }

    _getIconInfo(name, themePath, size) {
        // assume as a default size 16px if not set.
        if (!size) size = 16;
        // realSize will contain the actual icon size in contrast to the requested icon size.
        let realSize = size;
        let path = null;
        if (name && name[0] == "/") {
            //HACK: icon is a path name. This is not specified by the api but at least inidcator-sensors uses it.
            let [ format, width, height ] = GdkPixbuf.Pixbuf.get_file_info(name);
            if (!format) {
                global.logError("invalid image format: "+name);
            } else {
                // if the actual icon size is smaller, save that for later.
                // scaled icons look ugly.
                if (Math.max(width, height) < size)
                    realSize = Math.max(width, height);
                path = name;
            }
        } else if (name) {
            // we manually look up the icon instead of letting st.icon do it for us
            // this allows us to sneak in an indicator provided search path and to avoid ugly upscaled icons

            // indicator-application looks up a special "panel" variant, we just replicate that here
            name = name + "-panel";

            // icon info as returned by the lookup
            let iconInfo = null;

            // we try to avoid messing with the default icon theme, so we'll create a new one if needed
            let icon_theme = null;
            if (themePath) {
                icon_theme = new Gtk.IconTheme();
                each(Gtk.IconTheme.get_default().get_search_path(), function(path) {
                    icon_theme.append_search_path(path);
                });
                icon_theme.append_search_path(themePath);
                icon_theme.set_screen(imports.gi.Gdk.Screen.get_default());
            } else {
                icon_theme = Gtk.IconTheme.get_default();
            }
            if (icon_theme) {
                // try to look up the icon in the icon theme
                iconInfo = icon_theme.lookup_icon(name, size,
                                                  Gtk.IconLookupFlags.GENERIC_FALLBACK);
                // no icon? that's bad!
                if (iconInfo == null) {
                    global.logError(`[IndicatorActor] Unable to lookup icon for ${name}`);
                } else { // we have an icon
                    // the icon size may not match the requested size, especially with custom themes
                    if (iconInfo.get_base_size() < size) {
                        // stretched icons look very ugly, we avoid that and just show the smaller icon
                        realSize = iconInfo.get_base_size();
                    }
                    // get the icon path
                    path = iconInfo.get_filename();
                }
            }
        }
        return [path, realSize];
    }

    _createIconByName(path, iconSize) {
        try {
            let pixbuf = GdkPixbuf.Pixbuf.new_from_file(path);
            let icon = new St.Icon({
                name: 'CinnamonTrayIcon',
                style_class: 'system-status-icon',
                gicon: pixbuf,
            });
            if (iconSize)
                icon.set_icon_size(iconSize);
            // Connect this always, because the user can enable/disable the panel scale mode
            // when he want, otherwise we need to control the scale mode internally.
            icon.connect('notify::mapped', Lang.bind(this, this._onIconMapped));
            return icon;
        } catch (e) {
            // the image data was probably bogus. We don't really know why, but it _does_ happen.
            // we could log it here, but that doesn't really help in tracking it down.
        }
        return null;
    }

    _createIconFromPixmap(iconPixmapArray, iconSize) {
        // the pixmap actually is an array of pixmaps with different sizes
        // we use the one that is smaller or equal the iconSize

        // maybe it's empty? that's bad.
        if (!iconPixmapArray || iconPixmapArray.length < 1) return null;

        let sortedIconPixmapArray = iconPixmapArray.sort(function(pixmapA, pixmapB) {
            // we sort biggest to smallest
            let areaA = pixmapA[0] * pixmapA[1];
            let areaB = pixmapB[0] * pixmapB[1];

            return areaB - areaA;
        });

        let qualifiedIconPixmapArray = filter(sortedIconPixmapArray, function(pixmap) {
            // we disqualify any pixmap that is bigger than our requested size
            return pixmap[0] <= iconSize && pixmap[1] <= iconSize;
        });

        // if no one got qualified, we use the smallest one available
        let iconPixmap = qualifiedIconPixmapArray.length > 0 ? qualifiedIconPixmapArray[0] : sortedIconPixmapArray.pop();

        let [ width, height, bytes ] = iconPixmap;
        let rowstride = width * 4;

        try {
            let image = new Clutter.Image();
            image.set_bytes(
                bytes,
                Cogl.PixelFormat.ARGB_8888,
                width,
                height,
                rowstride
            );

            return new St.Icon({
                width: Math.min(width, iconSize),
                height: Math.min(height, iconSize),
                content: image,
                scale_x: global.ui_scale,
                scale_y: global.ui_scale,
                pivot_point: new Clutter.Point({ x: .5, y: .5 })
            });
        } catch (e) {
            global.logWarning(`[IndicatorManager] Failed to create indicator icon\n${e.message}`);
            return null;
        }
    }

    _onIconMapped(actor, event) {
        if (!this._iconSize) {
            let themeNode = actor.get_theme_node();
            let [found, size] = themeNode.lookup_length('icon-size', false);
            if (!found)
                actor.set_icon_size(16);
        }
    }

    // updates the base icon
    _updateIcon() {
        // remove old icon
        if (this._mainIcon.get_child()) {
            let child = this._mainIcon.get_child();

            if (child.inUse)
                child.inUse = false;
            else if (child.destroy)
                child.destroy();

            this._mainIcon.set_child(null);
        }

        // place to save the new icon
        let newIcon = null;

        // we might need to use the AttentionIcon*, which have precedence over the normal icons
        if (this._indicator.status == SNIStatus.NEEDS_ATTENTION) {
            let [ name, pixmap, theme ] = this._indicator.attentionIcon;

            if (name && name.length)
                newIcon = this._cacheOrCreateIconByName(name, theme, this._iconSize);

            if (!newIcon && pixmap)
                newIcon = this._createIconFromPixmap(pixmap, this._iconSize);
        }

        if (!newIcon) {
            let [ name, pixmap, theme ] = this._indicator.icon;

            if (name && name.length)
                newIcon = this._cacheOrCreateIconByName(name, theme, this._iconSize);

            if (!newIcon && pixmap)
                newIcon = this._createIconFromPixmap(pixmap, this._iconSize);
        }

        this._mainIcon.set_child(newIcon);
    }

    _updateOverlayIcon() {
        // remove old icon
        if (this._overlayIcon.get_child()) {
            let child = this._overlayIcon.get_child();

            if (child.inUse)
                child.inUse = false;
            else if (child.destroy)
                child.destroy();

            this._overlayIcon.set_child(null);
        }

        // KDE hardcodes the overlay icon size to 10px (normal icon size 16px)
        // we approximate that ratio for other sizes, too.
        // our algorithms will always pick a smaller one instead of stretching it.
        let iconSize = 10;
        if (this._iconSize)
            iconSize = Math.floor(this._iconSize / 1.6);

        let newIcon = null;

        // create new
        let [ name, pixmap, theme ] = this._indicator.overlayIcon;

        if (name && name.length)
            newIcon = this._cacheOrCreateIconByName(name, theme, iconSize);

        if (!newIcon && pixmap)
            newIcon = this._createIconFromPixmap(pixmap, iconSize);

        this._overlayIcon.set_child(newIcon);
    }

    _handleScrollEvent(actor, event) {
        if (actor != this)
            return Clutter.EVENT_PROPAGATE;

        if (event.get_source() != this)
            return Clutter.EVENT_PROPAGATE;

        if (event.type() != Clutter.EventType.SCROLL)
            return Clutter.EVENT_PROPAGATE;

        // Since Clutter 1.10, clutter will always send a smooth scrolling event
        // with explicit deltas, no matter what input device is used
        // In fact, for every scroll there will be a smooth and non-smooth scroll
        // event, and we can choose which one we interpret.
        if (event.get_scroll_direction() == Clutter.ScrollDirection.SMOOTH) {
            let [ dx, dy ] = event.get_scroll_delta();

            this._indicator.scroll(dx, dy);
        }

        return Clutter.EVENT_STOP;
    }

    // called when the icon theme changes
    _invalidateIcon() {
        if (this._iconCache)
            this._iconCache.clear();

        this._updateIcon();
        this._updateOverlayIcon();
    }

    destroy() {
        this._signalManager.disconnectAllSignals();
        if (this._menuSignal > 0)
            this.actor.disconnect(this._menuSignal);
        if (this.menu) {
            this.menu.close(false);
            this.menu.destroy();
        }
        this.menu = null;

        this._iconCache.destroy();
        this.actor.destroy();
        unref(this);
    }
};

/**
 * #IconCache:
 * @short_description: The class caches icon objects in case they're reused shortly aftwerwards.
 *
 * The icon cache caches icon objects in case they're reused shortly aftwerwards.
 * This is necessary for some indicators like skype which rapidly switch between serveral icons.
 * Without caching, the garbage collection would never be able to handle the amount of new icon data.
 * If the lifetime of an icon is over, the cache will destroy the icon. (!)
 * The presence of an inUse property set to true on the icon will extend the lifetime.
 *
 * how to use: see IconCache.add, IconCache.get
 */

var IconCache = class IconCache {
    constructor() {
        this._cache = {};
        this._lifetime = {}; //we don't want to attach lifetime to the object
        this._gc();
    }

    add(id, o) {
        // global.log("IconCache: adding "+id);
        if (!(o && id)) return null;
        if (id in this._cache && this._cache[id] !== o)
            this.remove(id);
        this._cache[id] = o;
        this._lifetime[id] = new Date().getTime() + LIFETIME_TIMESPAN;
        return o;
    }

    remove(id) {
        if (id in this._cache) {
            // global.log('IconCache: removing '+id);
            if ('destroy' in this._cache[id]) this._cache[id].destroy();
            delete this._cache[id];
            delete this._lifetime[id];
        }
    }

    // removes everything from the cache
    clear() {
        for (let id in this._cache)
            this.remove(id);
    }

    // returns an object from the cache, or null if it can't be found.
    get(id) {
        if (id in this._cache) {
            // global.log('IconCache: retrieving '+id);
            this._lifetime[id] = new Date().getTime() + LIFETIME_TIMESPAN; //renew lifetime
            return this._cache[id];
        }
        else return null;
    }

    _gc() {
        let time = new Date().getTime();
        for (let id in this._cache) {
            if (this._cache[id].inUse) {
                continue;
            } else if (this._lifetime[id] < time) {
                this.remove(id);
            } else {
                //global.log("IconCache: " + id + " survived this round.");
            }
        }
        if (!this._stopGc) Mainloop.timeout_add(GC_INTERVAL, Lang.bind(this, this._gc));
        return false; //we just added our timeout again.
    }

    destroy() {
        this._stopGc = true;
        this.clear();
    }
};
<|MERGE_RESOLUTION|>--- conflicted
+++ resolved
@@ -439,15 +439,9 @@
         }
     }
 
-<<<<<<< HEAD
-    getActor: function(size, orientation) {
+    getActor(size, orientation) {
         return new IndicatorActor(this, size, orientation);
-    },
-=======
-    getActor(size) {
-        return new IndicatorActor(this, size);
-    }
->>>>>>> aed5f84f
+    }
 
     //async because we may need to check the presence of a menubar object as well as the creation is async.
     createMenuClientAsync(clb) {
@@ -918,15 +912,10 @@
  * @short_description: This is a container for the indicator icon with some advaced features.
  */
 
-<<<<<<< HEAD
-    _init: function(indicator, size, orientation) {
+var IndicatorActor = class IndicatorActor {
+    constructor(indicator, size, orientation) {
         this.actor = new St.BoxLayout({
             style_class: 'system-status-icon',
-=======
-var IndicatorActor = class IndicatorActor {
-    constructor(indicator, size) {
-        this.actor = new St.BoxLayout({
->>>>>>> aed5f84f
             reactive: true,
             track_hover: true,
             // The systray use a layout manager, we need to fill the space of the actor
