--- conflicted
+++ resolved
@@ -610,33 +610,8 @@
 function pasteAppletConfiguration(panelId) {
     clearAppletConfiguration(panelId);
 
-    let skipped = false;;
-
-<<<<<<< HEAD
-    let len = clipboard.length;
-
-    let nextId = global.settings.get_int("next-applet-id");
-    for (let i = 0; i < len; i++) {
-        let max = Extension.get_max_instances(clipboard[i].uuid, Extension.Type.APPLET);
-        if (max == -1) {
-            raw.push("panel" + panelId + ":" + clipboard[i].location_label + ":" + clipboard[i].order + ":" + clipboard[i].uuid + ":" + nextId);
-            nextId++;
-        } else {
-            let curr = enabledAppletDefinitions.uuidMap[clipboard[i].uuid];
-            if (curr) {
-                let count = curr.length;
-                if (count < max) {
-                    raw.push("panel" + panelId + ":" + clipboard[i].location_label + ":" + clipboard[i].order + ":" + clipboard[i].uuid + ":" + nextId);
-                    nextId++;
-                }
-                else {
-                    skipped = true;
-                }
-            }
-        }
-    }
-
-=======
+    let skipped = false;
+
     let raw = global.settings.get_strv("enabled-applets");
     let nextId = global.settings.get_int("next-applet-id");
 
@@ -651,7 +626,6 @@
         }
     });
 
->>>>>>> 70ce79f8
     global.settings.set_int("next-applet-id", nextId);
     global.settings.set_strv("enabled-applets", raw);
 
