// -*- mode: js; js-indent-level: 4; indent-tabs-mode: nil -*-

const Cairo = imports.cairo;
const Mainloop = imports.mainloop;
const Clutter = imports.gi.Clutter;
const Gtk = imports.gi.Gtk;
const Lang = imports.lang;
const Cinnamon = imports.gi.Cinnamon;
const Signals = imports.signals;
const St = imports.gi.St;
const Atk = imports.gi.Atk;

const BoxPointer = imports.ui.boxpointer;
const DND = imports.ui.dnd;
const Main = imports.ui.main;
const SignalManager = imports.misc.signalManager;
const Tweener = imports.ui.tweener;
const CheckBox = imports.ui.checkBox;
const RadioButton = imports.ui.radioButton;

const Params = imports.misc.params;
const Util = imports.misc.util;

const SLIDER_SCROLL_STEP = 0.05; /* Slider scrolling step in % */

const OrnamentType = {
    NONE: 0,
    CHECK: 1,
    DOT: 2,
    ICON: 3
};

const FactoryClassTypes = {
    'RootMenuClass'            : "RootMenuClass",
    'MenuItemClass'            : "MenuItemClass",
    'SubMenuMenuItemClass'     : "SubMenuMenuItemClass",
    'MenuSectionMenuItemClass' : "MenuSectionMenuItemClass",
    'SeparatorMenuItemClass'   : "SeparatorMenuItemClass"
};

const FactoryEventTypes = {
    'opened'    : "opened",
    'closed'    : "closed",
    'clicked'   : "clicked"
};

function _ensureStyle(actor) {
    if (actor.get_children) {
        let children = actor.get_children();
        for (let i = 0; i < children.length; i++)
            _ensureStyle(children[i]);
    }

    if (actor instanceof St.Widget)
        actor.ensure_style();
}

/**
 * @side Side to which the arrow points.
 */
function arrowIcon(side) {
    let iconName;
    switch (side) {
        case St.Side.TOP:
            iconName = 'pan-up';
            break;
        case St.Side.RIGHT:
            iconName = 'pan-end';
            break;
        case St.Side.BOTTOM:
            iconName = 'pan-down';
            break;
        case St.Side.LEFT:
            iconName = 'pan-start';
            break;
    }

    let arrow = new St.Icon({ style_class: 'popup-menu-arrow',
                              icon_name: iconName,
                              icon_type: St.IconType.SYMBOLIC,
                              y_expand: true,
                              y_align: Clutter.ActorAlign.CENTER,
                              important: true });

    return arrow;
}

function PopupBaseMenuItem(params) {
    this._init(params);
}

PopupBaseMenuItem.prototype = {
    _init: function (params) {
        params = Params.parse (params, { reactive: true,
                                         activate: true,
                                         hover: true,
                                         sensitive: true,
                                         style_class: null,
                                         focusOnHover: true
                                       });
        this.actor = new Cinnamon.GenericContainer({ style_class: 'popup-menu-item',
                                                  reactive: params.reactive,
                                                  track_hover: params.reactive,
                                                  can_focus: params.reactive,
                                                  accessible_role: Atk.Role.MENU_ITEM });
        this.actor.connect('get-preferred-width', Lang.bind(this, this._getPreferredWidth));
        this.actor.connect('get-preferred-height', Lang.bind(this, this._getPreferredHeight));
        this.actor.connect('allocate', Lang.bind(this, this._allocate));
        this.actor.connect('style-changed', Lang.bind(this, this._onStyleChanged));
        this.actor._delegate = this;

        this._children = [];
        this._dot = null;
        this._columnWidths = null;
        this._spacing = 0;
        this.active = false;
        this._activatable = params.reactive && params.activate;
        this.sensitive = true;
        this.focusOnHover = params.focusOnHover;

        this.setSensitive(this._activatable && params.sensitive);

        if (params.style_class)
            this.actor.add_style_class_name(params.style_class);

        if (this._activatable) {
            this.actor.connect('button-release-event', Lang.bind(this, this._onButtonReleaseEvent));
            this.actor.connect('key-press-event', Lang.bind(this, this._onKeyPressEvent));
        }
        if (params.reactive && params.hover)
            this.actor.connect('notify::hover', Lang.bind(this, this._onHoverChanged));
        if (params.reactive) {
            this.actor.connect('key-focus-in', Lang.bind(this, this._onKeyFocusIn));
            this.actor.connect('key-focus-out', Lang.bind(this, this._onKeyFocusOut));
        }
    },

    _onStyleChanged: function (actor) {
        this._spacing = Math.round(actor.get_theme_node().get_length('spacing'));
    },

    _onButtonReleaseEvent: function (actor, event) {
        this.activate(event, false);
        return true;
    },

    _onKeyPressEvent: function (actor, event) {
        let symbol = event.get_key_symbol();

        if (symbol == Clutter.KEY_space || symbol == Clutter.KEY_Return) {
            this.activate(event);
            return true;
        }
        return false;
    },

    _onKeyFocusIn: function (actor) {
        this.setActive(true);
    },

    _onKeyFocusOut: function (actor) {
        this.setActive(false);
    },

    _onHoverChanged: function (actor) {
        this.setActive(actor.hover);
    },

    activate: function (event, keepMenu) {
        this.emit('activate', event, keepMenu);
    },

    setActive: function (active) {
        let activeChanged = active != this.active;

        if (activeChanged) {
            this.active = active;
            this.actor.change_style_pseudo_class('active', active);
            if (this.focusOnHover && this.active) this.actor.grab_key_focus();

            this.emit('active-changed', active);
        }
    },

    setSensitive: function(sensitive) {
        if (!this._activatable)
            return;
        if (this.sensitive == sensitive)
            return;

        this.sensitive = sensitive;
        this.actor.reactive = sensitive;
        this.actor.can_focus = sensitive;

        this.actor.change_style_pseudo_class('insensitive', !sensitive);
        this.emit('sensitive-changed', sensitive);
    },

    destroy: function() {
        this.actor.destroy();
        this.emit('destroy');
    },

    // adds an actor to the menu item; @params can contain %span
    // (column span; defaults to 1, -1 means "all the remaining width", 0 means "no new column after this actor"),
    // %expand (defaults to #false), and %align (defaults to
    // #St.Align.START)
    addActor: function(child, params) {
        params = Params.parse(params, { span: 1,
                                        expand: false,
                                        align: St.Align.START });
        params.actor = child;
        this._children.push(params);
        this.actor.connect('destroy', Lang.bind(this, function () { this._removeChild(child); }));
        this.actor.add_actor(child);
    },

    _removeChild: function(child) {
        for (let i = 0; i < this._children.length; i++) {
            if (this._children[i].actor == child) {
                this._children.splice(i, 1);
                return;
            }
        }
    },

    removeActor: function(child) {
        this.actor.remove_actor(child);
        this._removeChild(child);
    },

    setShowDot: function(show) {
        if (show) {
            if (this._dot)
                return;

            this._dot = new St.DrawingArea({ style_class: 'popup-menu-item-dot' });
            this._dot.connect('repaint', Lang.bind(this, this._onRepaintDot));
            this.actor.add_actor(this._dot);
            this.actor.add_accessible_state (Atk.StateType.CHECKED);
        } else {
            if (!this._dot)
                return;

            this._dot.destroy();
            this._dot = null;
            this.actor.remove_accessible_state (Atk.StateType.CHECKED);
        }
    },

    _onRepaintDot: function(area) {
        let cr = area.get_context();
        let [width, height] = area.get_surface_size();
        let color = area.get_theme_node().get_foreground_color();

        cr.setSourceRGBA (
            color.red / 255,
            color.green / 255,
            color.blue / 255,
            color.alpha / 255);
        cr.arc(width / 2, height / 2, width / 3, 0, 2 * Math.PI);
        cr.fill();
        
        cr.$dispose();
    },

    // This returns column widths in logical order (i.e. from the dot
    // to the image), not in visual order (left to right)
    getColumnWidths: function() {
        let widths = [];
        for (let i = 0, col = 0; i < this._children.length; i++) {
            let child = this._children[i];
            let [min, natural] = child.actor.get_preferred_width(-1);

            if (widths[col])
                widths[col] += this._spacing + natural;
            else
                widths[col] = natural;

            if (child.span > 0) {
                col++;
                for (let j = 1; j < child.span; j++)
                    widths[col++] = 0;
            }
        }
        return widths;
    },

    setColumnWidths: function(widths) {
        this._columnWidths = widths;
    },

    _getPreferredWidth: function(actor, forHeight, alloc) {
        let width = 0;
        if (this._columnWidths) {
            for (let i = 0; i < this._columnWidths.length; i++) {
                if (i > 0)
                    width += this._spacing;
                width += this._columnWidths[i];
            }
        } else {
            for (let i = 0; i < this._children.length; i++) {
                let child = this._children[i];
                if (i > 0)
                    width += this._spacing;
                let [min, natural] = child.actor.get_preferred_width(-1);
                width += natural;
            }
        }
        alloc.min_size = alloc.natural_size = width;
    },

    _getPreferredHeight: function(actor, forWidth, alloc) {
        let height = 0, x = 0, minWidth, childWidth;
        for (let i = 0; i < this._children.length; i++) {
            let child = this._children[i];
            if (this._columnWidths) {
                if (child.span == -1) {
                    childWidth = 0;
                    for (let j = i; j < this._columnWidths.length; j++)
                        childWidth += this._columnWidths[j]
                } else
                    childWidth = this._columnWidths[i];
            } else {
                if (child.span == -1)
                    childWidth = forWidth - x;
                else
                    [minWidth, childWidth] = child.actor.get_preferred_width(-1);
            }
            x += childWidth;

            let [min, natural] = child.actor.get_preferred_height(childWidth);
            if (natural > height)
                height = natural;
        }
        alloc.min_size = alloc.natural_size = height;
    },

    _allocate: function(actor, box, flags) {
        let height = box.y2 - box.y1;
        let direction = this.actor.get_direction();

        if (this._dot) {
            // The dot is placed outside box
            // one quarter of padding from the border of the container
            // (so 3/4 from the inner border)
            // (padding is box.x1)
            let dotBox = new Clutter.ActorBox();
            let dotWidth = Math.round(box.x1 / 2);

            if (direction == St.TextDirection.LTR) {
                dotBox.x1 = Math.round(box.x1 / 4);
                dotBox.x2 = dotBox.x1 + dotWidth;
            } else {
                dotBox.x2 = box.x2 + 3 * Math.round(box.x1 / 4);
                dotBox.x1 = dotBox.x2 - dotWidth;
            }
            dotBox.y1 = Math.round(box.y1 + (height - dotWidth) / 2);
            dotBox.y2 = dotBox.y1 + dotWidth;
            this._dot.allocate(dotBox, flags);
        }

        let x;
        if (direction == St.TextDirection.LTR)
            x = box.x1;
        else
            x = box.x2;

        let cols;
        //clone _columnWidths, if it exists, to be able to modify it without any impact
        if (this._columnWidths instanceof Array)
            cols = this._columnWidths.slice(0);

        // if direction is ltr, x is the right edge of the last added
        // actor, and it's constantly increasing, whereas if rtl, x is
        // the left edge and it decreases
        for (let i = 0, col = 0; i < this._children.length; i++) {
            let child = this._children[i];
            let childBox = new Clutter.ActorBox();

            let [minWidth, naturalWidth] = child.actor.get_preferred_width(-1);
            let availWidth, extraWidth;
            if (cols) {
                if (child.span == -1) {
                    if (direction == St.TextDirection.LTR)
                        availWidth = box.x2 - x;
                    else
                        availWidth = x - box.x1;
                } else if (child.span == 0) {
                    availWidth = naturalWidth;
                    cols[col] -= naturalWidth + this._spacing;
                } else {
                    availWidth = 0;
                    for (let j = 0; j < child.span; j++)
                        availWidth += cols[col++];
                }
                extraWidth = availWidth - naturalWidth;
            } else {
                if (child.span == -1) {
                    if (direction == St.TextDirection.LTR)
                        availWidth = box.x2 - x;
                    else
                        availWidth = x - box.x1;
                } else {
                    availWidth = naturalWidth;
                }
                extraWidth = 0;
            }

            if (direction == St.TextDirection.LTR) {
                if (child.expand) {
                    childBox.x1 = x;
                    childBox.x2 = x + availWidth;
                } else if (child.align === St.Align.MIDDLE) {
                    childBox.x1 = x + Math.round(extraWidth / 2);
                    childBox.x2 = childBox.x1 + naturalWidth;
                } else if (child.align === St.Align.END) {
                    childBox.x2 = x + availWidth;
                    childBox.x1 = childBox.x2 - naturalWidth;
                } else {
                    childBox.x1 = x;
                    childBox.x2 = x + naturalWidth;
                }
                
                //when somehow the actor is wider than the box, cut it off
                if(childBox.x2 > box.x2)
                    childBox.x2 = box.x2;
            } else {
                if (child.expand) {
                    childBox.x1 = x - availWidth;
                    childBox.x2 = x;
                } else if (child.align === St.Align.MIDDLE) {
                    childBox.x1 = x - Math.round(extraWidth / 2);
                    childBox.x2 = childBox.x1 + naturalWidth;
                } else if (child.align === St.Align.END) {
                    // align to the left
                    childBox.x1 = x - availWidth;
                    childBox.x2 = childBox.x1 + naturalWidth;
                } else {
                    // align to the right
                    childBox.x2 = x;
                    childBox.x1 = x - naturalWidth;
                }
                
                //when somehow the actor is wider than the box, cut it off
                if(childBox.x1 < box.x1)
                    childBox.x1 = box.x1;
            }

            let [minHeight, naturalHeight] = child.actor.get_preferred_height(childBox.x2 - childBox.x1);
            childBox.y1 = Math.round(box.y1 + (height - naturalHeight) / 2);
            childBox.y2 = childBox.y1 + naturalHeight;

            child.actor.allocate(childBox, flags);

            if (direction == St.TextDirection.LTR)
                x += availWidth + this._spacing;
            else
                x -= availWidth + this._spacing;
        }
    }
};
Signals.addSignalMethods(PopupBaseMenuItem.prototype);

function PopupMenuItem() {
    this._init.apply(this, arguments);
}

PopupMenuItem.prototype = {
    __proto__: PopupBaseMenuItem.prototype,

    _init: function (text, params) {
        PopupBaseMenuItem.prototype._init.call(this, params);

        this.label = new St.Label({ text: text });
        this.addActor(this.label);
        this.actor.label_actor = this.label;
    }
};

function PopupSeparatorMenuItem() {
    this._init();
}

PopupSeparatorMenuItem.prototype = {
    __proto__: PopupBaseMenuItem.prototype,

    _init: function () {
        PopupBaseMenuItem.prototype._init.call(this, { reactive: false });

        this._drawingArea = new St.DrawingArea({ style_class: 'popup-separator-menu-item' });
        this.addActor(this._drawingArea, { span: -1, expand: true });
        this._drawingArea.connect('repaint', Lang.bind(this, this._onRepaint));
    },

    _onRepaint: function(area) {
        let cr = area.get_context();
        let themeNode = area.get_theme_node();
        let [width, height] = area.get_surface_size();
        let margin = themeNode.get_length('-margin-horizontal');
        let gradientHeight = themeNode.get_length('-gradient-height');
        let startColor = themeNode.get_color('-gradient-start');
        let endColor = themeNode.get_color('-gradient-end');

        let gradientWidth = (width - margin * 2);
        let gradientOffset = (height - gradientHeight) / 2;
        let pattern = new Cairo.LinearGradient(margin, gradientOffset, width - margin, gradientOffset + gradientHeight);
        pattern.addColorStopRGBA(0, startColor.red / 255, startColor.green / 255, startColor.blue / 255, startColor.alpha / 255);
        pattern.addColorStopRGBA(0.5, endColor.red / 255, endColor.green / 255, endColor.blue / 255, endColor.alpha / 255);
        pattern.addColorStopRGBA(1, startColor.red / 255, startColor.green / 255, startColor.blue / 255, startColor.alpha / 255);
        cr.setSource(pattern);
        cr.rectangle(margin, gradientOffset, gradientWidth, gradientHeight);
        cr.fill();

        cr.$dispose();
    }
};

const PopupAlternatingMenuItemState = {
    DEFAULT: 0,
    ALTERNATIVE: 1
}

function PopupAlternatingMenuItem() {
    this._init.apply(this, arguments);
}

PopupAlternatingMenuItem.prototype = {
    __proto__: PopupBaseMenuItem.prototype,

    _init: function(text, alternateText, params) {
        PopupBaseMenuItem.prototype._init.call(this, params);
        this.actor.add_style_class_name('popup-alternating-menu-item');

        this._text = text;
        this._alternateText = alternateText;
        this.label = new St.Label({ text: text });
        this.state = PopupAlternatingMenuItemState.DEFAULT;
        this.addActor(this.label);

        this.actor.connect('notify::mapped', Lang.bind(this, this._onMapped));
    },

    _onMapped: function() {
        if (this.actor.mapped) {
            this._capturedEventId = global.stage.connect('captured-event',
                                                         Lang.bind(this, this._onCapturedEvent));
            this._updateStateFromModifiers();
        } else {
            if (this._capturedEventId != 0) {
                global.stage.disconnect(this._capturedEventId);
                this._capturedEventId = 0;
            }
        }
    },

    _setState: function(state) {
        if (this.state != state) {
            if (state == PopupAlternatingMenuItemState.ALTERNATIVE && !this._canAlternate())
                return;

            this.state = state;
            this._updateLabel();
        }
    },

    _updateStateFromModifiers: function() {
        let [x, y, mods] = global.get_pointer();
        let state;

        if ((mods & Clutter.ModifierType.MOD1_MASK) == 0) {
            state = PopupAlternatingMenuItemState.DEFAULT;
        } else {
            state = PopupAlternatingMenuItemState.ALTERNATIVE;
        }

        this._setState(state);
    },

    _onCapturedEvent: function(actor, event) {
        if (event.type() != Clutter.EventType.KEY_PRESS &&
            event.type() != Clutter.EventType.KEY_RELEASE)
            return false;

        let key = event.get_key_symbol();

        if (key == Clutter.KEY_Alt_L || key == Clutter.KEY_Alt_R)
            this._updateStateFromModifiers();

        return false;
    },

    _updateLabel: function() {
        if (this.state == PopupAlternatingMenuItemState.ALTERNATIVE) {
            this.actor.add_style_pseudo_class('alternate');
            this.label.set_text(this._alternateText);
        } else {
            this.actor.remove_style_pseudo_class('alternate');
            this.label.set_text(this._text);
        }
    },

    _canAlternate: function() {
        if (this.state == PopupAlternatingMenuItemState.DEFAULT && !this._alternateText)
            return false;
        return true;
    },

    updateText: function(text, alternateText) {
        this._text = text;
        this._alternateText = alternateText;

        if (!this._canAlternate())
            this._setState(PopupAlternatingMenuItemState.DEFAULT);

        this._updateLabel();
    }
};

function PopupSliderMenuItem() {
    this._init.apply(this, arguments);
}

PopupSliderMenuItem.prototype = {
    __proto__: PopupBaseMenuItem.prototype,

    _init: function(value) {
        PopupBaseMenuItem.prototype._init.call(this, { activate: false });

        this.actor.connect('key-press-event', Lang.bind(this, this._onKeyPressEvent));

        if (isNaN(value))
            // Avoid spreading NaNs around
            throw TypeError('The slider value must be a number');
        this._value = Math.max(Math.min(value, 1), 0);

        this._slider = new St.DrawingArea({ style_class: 'popup-slider-menu-item', reactive: true });
        this.addActor(this._slider, { span: -1, expand: true });
        this._slider.connect('repaint', Lang.bind(this, this._sliderRepaint));
        this.actor.connect('button-press-event', Lang.bind(this, this._startDragging));
        this.actor.connect('scroll-event', Lang.bind(this, this._onScrollEvent));

        this._releaseId = this._motionId = 0;
        this._dragging = false;
    },

    setValue: function(value) {
        if (isNaN(value))
            throw TypeError('The slider value must be a number');

        this._value = Math.max(Math.min(value, 1), 0);
        this._slider.queue_repaint();
    },

    _sliderRepaint: function(area) {
        let cr = area.get_context();
        let themeNode = area.get_theme_node();
        let [width, height] = area.get_surface_size();

        let handleRadius = themeNode.get_length('-slider-handle-radius');

        let sliderWidth = width - 2 * handleRadius;
        let sliderHeight = themeNode.get_length('-slider-height');

        let sliderBorderWidth = themeNode.get_length('-slider-border-width');
        let sliderBorderRadius = Math.min(width, sliderHeight) / 2;

        let sliderBorderColor = themeNode.get_color('-slider-border-color');
        let sliderColor = themeNode.get_color('-slider-background-color');

        let sliderActiveBorderColor = themeNode.get_color('-slider-active-border-color');
        let sliderActiveColor = themeNode.get_color('-slider-active-background-color');

        const TAU = Math.PI * 2;

        let handleX = handleRadius + (width - 2 * handleRadius) * this._value;

        cr.arc(sliderBorderRadius + sliderBorderWidth, height / 2, sliderBorderRadius, TAU * 1/4, TAU * 3/4);
        cr.lineTo(handleX, (height - sliderHeight) / 2);
        cr.lineTo(handleX, (height + sliderHeight) / 2);
        cr.lineTo(sliderBorderRadius + sliderBorderWidth, (height + sliderHeight) / 2);
        Clutter.cairo_set_source_color(cr, sliderActiveColor);
        cr.fillPreserve();
        Clutter.cairo_set_source_color(cr, sliderActiveBorderColor);
        cr.setLineWidth(sliderBorderWidth);
        cr.stroke();

        cr.arc(width - sliderBorderRadius - sliderBorderWidth, height / 2, sliderBorderRadius, TAU * 3/4, TAU * 1/4);
        cr.lineTo(handleX, (height + sliderHeight) / 2);
        cr.lineTo(handleX, (height - sliderHeight) / 2);
        cr.lineTo(width - sliderBorderRadius - sliderBorderWidth, (height - sliderHeight) / 2);
        Clutter.cairo_set_source_color(cr, sliderColor);
        cr.fillPreserve();
        Clutter.cairo_set_source_color(cr, sliderBorderColor);
        cr.setLineWidth(sliderBorderWidth);
        cr.stroke();

        let handleY = height / 2;

        let color = themeNode.get_foreground_color();
        Clutter.cairo_set_source_color(cr, color);
        cr.arc(handleX, handleY, handleRadius, 0, 2 * Math.PI);
        cr.fill();

        cr.$dispose();
    },

    _startDragging: function(actor, event) {
        if (this._dragging) // don't allow two drags at the same time
            return;

        this.emit('drag-begin');
        this._dragging = true;

        // FIXME: we should only grab the specific device that originated
        // the event, but for some weird reason events are still delivered
        // outside the slider if using clutter_grab_pointer_for_device
        Clutter.grab_pointer(this._slider);
        this._releaseId = this._slider.connect('button-release-event', Lang.bind(this, this._endDragging));
        this._motionId = this._slider.connect('motion-event', Lang.bind(this, this._motionEvent));
        let absX, absY;
        [absX, absY] = event.get_coords();
        this._moveHandle(absX, absY);
    },

    _endDragging: function() {
        if (this._dragging) {
            this._slider.disconnect(this._releaseId);
            this._slider.disconnect(this._motionId);

            Clutter.ungrab_pointer();
            this._dragging = false;

            this.emit('drag-end');
        }
        return true;
    },

    _onScrollEvent: function (actor, event) {
        let direction = event.get_scroll_direction();

        if (direction == Clutter.ScrollDirection.DOWN) {
            this._value = Math.max(0, this._value - SLIDER_SCROLL_STEP);
        }
        else if (direction == Clutter.ScrollDirection.UP) {
            this._value = Math.min(1, this._value + SLIDER_SCROLL_STEP);
        }

        this._slider.queue_repaint();
        this.emit('value-changed', this._value);
    },

    _motionEvent: function(actor, event) {
        let absX, absY;
        [absX, absY] = event.get_coords();
        this._moveHandle(absX, absY);
        return true;
    },

    _moveHandle: function(absX, absY) {
        let relX, relY, sliderX, sliderY;
        [sliderX, sliderY] = this._slider.get_transformed_position();
        relX = absX - sliderX;
        relY = absY - sliderY;

        let width = this._slider.width;
        let handleRadius = this._slider.get_theme_node().get_length('-slider-handle-radius');

        let newvalue;
        if (relX < handleRadius)
            newvalue = 0;
        else if (relX > width - handleRadius)
            newvalue = 1;
        else
            newvalue = (relX - handleRadius) / (width - 2 * handleRadius);
        this._value = newvalue;
        this._slider.queue_repaint();
        this.emit('value-changed', this._value);
    },

    get value() {
        return this._value;
    },

    _onKeyPressEvent: function (actor, event) {
        let key = event.get_key_symbol();
        if (key == Clutter.KEY_Right || key == Clutter.KEY_Left) {
            let delta = key == Clutter.KEY_Right ? 0.1 : -0.1;
            this._value = Math.max(0, Math.min(this._value + delta, 1));
            this._slider.queue_repaint();
            this.emit('value-changed', this._value);
            this.emit('drag-end');
            return true;
        }
        return false;
    }
};

function Switch() {
    this._init.apply(this, arguments);
}

Switch.prototype = {
    _init: function(state) {
        this.actor = new St.Bin({ style_class: 'toggle-switch' ,
                                  accessible_role: Atk.Role.CHECK_BOX});
        // Translators: this MUST be either "toggle-switch-us"
        // (for toggle switches containing the English words
        // "ON" and "OFF") or "toggle-switch-intl" (for toggle
        // switches containing "O" and "|"). Other values will
        // simply result in invisible toggle switches.
        this.actor.add_style_class_name("toggle-switch-us");
        this.setToggleState(state);
    },

    setToggleState: function(state) {
        this.actor.change_style_pseudo_class('checked', state);
        this.state = state;
    },

    toggle: function() {
        this.setToggleState(!this.state);
    }
};

function PopupSwitchMenuItem() {
    this._init.apply(this, arguments);
}

PopupSwitchMenuItem.prototype = {
    __proto__: PopupBaseMenuItem.prototype,

    _init: function(text, active, params) {
        PopupBaseMenuItem.prototype._init.call(this, params);

        this.label = new St.Label({ text: text });
        this._statusLabel = new St.Label({ text: '', style_class: 'popup-inactive-menu-item' });

        this._switch = new Switch(active);

        this.addActor(this.label);
        this.addActor(this._statusLabel);

        this._statusBin = new St.Bin({ x_align: St.Align.END });
        this.addActor(this._statusBin, { expand: true, span: -1, align: St.Align.END });
        this._statusBin.child = this._switch.actor;
    },

    setStatus: function(text) {
        if (text != null) {
            this._statusLabel.set_text(text);
        } else {
            this._statusLabel.set_text('');
        }
    },

    activate: function(event) {
        if (this._switch.actor.mapped) {
            this.toggle();
        }

        PopupBaseMenuItem.prototype.activate.call(this, event, true);
    },

    toggle: function() {
        this._switch.toggle();
        this.emit('toggled', this._switch.state);
    },

    get state() {
        return this._switch.state;
    },

    setToggleState: function(state) {
        this._switch.setToggleState(state);
    }
};

/**
 * #PopupIconMenuItem:
 * @short_description: A menu item with an icon and a text.
 *
 * This is a popup menu item displaying an icon and a text. The icon is
 * displayed to the left of the text. #PopupImageMenuItem is a similar,
 * deprecated item, that displays the icon to the right of the text, which is
 * ugly in most cases. Do not use it. If you think you need to display the icon
 * on the right, make your own menu item (by copy and pasting the code found
 * below) because PopupImageMenuItem is deprecated and may disappear any time.
 */
function PopupIconMenuItem() {
    this._init.apply(this, arguments);
}

PopupIconMenuItem.prototype = {
    __proto__: PopupBaseMenuItem.prototype,

    /**
     * _init:
     * @text (string): text to display in the label
     * @iconName (string): name of the icon used
     * @iconType (St.IconType): the type of icon (usually #St.IconType.SYMBOLIC
     * or #St.IconType.FULLCOLOR)
     * @params (JSON): parameters to pass to %PopupMenu.PopupBaseMenuItem._init
     */
    _init: function (text, iconName, iconType, params) {
        PopupBaseMenuItem.prototype._init.call(this, params);

        this.label = new St.Label({text: text});
        this._icon = new St.Icon({ style_class: 'popup-menu-icon',
            icon_name: iconName,
            icon_type: iconType});
        this.addActor(this._icon, {span: 0});
        this.addActor(this.label);
    },

    /**
     * setIconSymbolicName:
     * @iconName (string): name of the icon
     *
     * Changes the icon to a symbolic icon with name @iconName.
     */
    setIconSymbolicName: function (iconName) {
        this._icon.set_icon_name(iconName);
        this._icon.set_icon_type(St.IconType.SYMBOLIC);
    },

    /**
     * setIconName:
     * @iconName (string): name of the icon
     *
     * Changes the icon to a full color icon with name @iconName.
     */
    setIconName: function (iconName) {
        this._icon.set_icon_name(iconName);
        this._icon.set_icon_type(St.IconType.FULLCOLOR);
    }
}

// Deprecated. Do not use
function PopupImageMenuItem() {
    this._init.apply(this, arguments);
}

PopupImageMenuItem.prototype = {
    __proto__: PopupBaseMenuItem.prototype,

    _init: function (text, iconName, params) {
        PopupBaseMenuItem.prototype._init.call(this, params);

        this.label = new St.Label({ text: text });
        this.addActor(this.label);
        this._icon = new St.Icon({ style_class: 'popup-menu-icon' });
        this.addActor(this._icon, { align: St.Align.END });

        this.setIcon(iconName);
    },

    setIcon: function(name) {
        this._icon.icon_name = name;
    }
};

/**
<<<<<<< HEAD
=======
 * #PopupIndicatorMenuItem:
 * @short_description: A menu item with text, ornaments and accel.
 *
 * This is a popup menu item displaying an text, a accel, and a ornament. The ornament
 * is displayed to the left of the text and the accel will be displayed at the end of
 * the item. The default ornament is an icon,  but can be replace for a check button,
 * a radio button or empty.
 */
function PopupIndicatorMenuItem() {
    this._init.apply(this, arguments);
}

PopupIndicatorMenuItem.prototype = {
    __proto__: PopupBaseMenuItem.prototype,

    _init: function(text, params) {
        PopupBaseMenuItem.prototype._init.call(this, params);
        this.actor._delegate = this;
        this._displayIcon = false;

        this.label = new St.Label({ text: text });
        this._accel = new St.Label({ x_align: St.Align.END });
        this._ornament = new St.Bin();
        this._icon = new St.Icon({ style_class: 'popup-menu-icon', icon_type: St.IconType.FULLCOLOR });

        this._ornament.child = this._icon;
        this.addActor(this._ornament, {span: 0});
        this.addActor(this.label);
        this.addActor(this._accel, { align: St.Align.END });
    },

    setAccel: function(accel) {
        this._accel.set_text(accel);
    },

    haveIcon: function() {
        return ((this._icon)&&((this._icon.icon_name && this._icon.icon_name != "") || (this._icon.gicon)));
    },

    setIconName: function(name) {
        if (this._icon)
            this._icon.icon_name = name;
    },

    setGIcon: function(gicon) {
        if (this._icon)
            this._icon.gicon = gicon;
    },

    setOrnament: function(ornamentType, state) {
        switch (ornamentType) {
        case OrnamentType.CHECK:
            if ((this._ornament.child)&&(!(this._ornament.child._delegate instanceof CheckBox.CheckButton))) {
                this._ornament.child.destroy();
                this._ornament.child = null;
            }
            if (!this._ornament.child) {
                let switchOrn = new CheckBox.CheckButton(state);
                this._ornament.child = switchOrn.actor;
            } else {
                this._ornament.child._delegate.setToggleState(state);
            }
            this._icon = null;
            break;
        case OrnamentType.DOT:
            if ((this._ornament.child)&&(!(this._ornament.child._delegate instanceof RadioButton.RadioBox))) {
                this._ornament.child.destroy();
                this._ornament.child = null;
            }
            if (!this._ornament.child) {
                let radioOrn = new RadioButton.RadioBox(state);
                this._ornament.child = radioOrn.actor;
            } else {
                this._ornament.child._delegate.setToggleState(state);
            }
            this._icon = null;
            break;
        }
    },

    destroy: function() {
        if (this.actor) {
            PopupMenuItem.prototype.destroy.call(this);
            this.actor = null;
        }
    }
};

/**
 * #PopupMenuAbstractItem:
 * @short_description: A class to represent any abstract menu item.
 * 
 * This is an abstract class for create a binding between the PopupMenuItem class ,
 * and an abstract representation of a menu item. If you want to create a cinnamon
 * menu structure, you need to inherit from this class and implement the functions
 * getItemById and handleEvent. All instances of this class need to have a unique
 * id to represent a menu item.
 */
function PopupMenuAbstractItem() {
    throw new TypeError('Trying to instantiate abstract class PopupMenuAbstractItem');
}

PopupMenuAbstractItem.prototype = {
    _init: function(id, childrenIds, params) {
        this._id = id;
        this._childrenIds = childrenIds;
        if (!this._childrenIds)
            this._childrenIds = new Array();

        /*this._shellMenuSignalsHandlers = null;
        this._internalSignalsHandlers = new SignalManager.SignalManager(this);
        this._externalSignalsHandlers = new SignalManager.SignalManager(this);*/

        this._internalSignalsHandlers = new Array();
        this._externalSignalsHandlers = new Array();
        this._shellItemSignalsHandlers = null;
        this._shellMenuSignalsHandlers = null;

        this.shellItem = null;
        this.parent = null;

        // Properties
        params = Params.parse (params, { label: "",
                                         accel: "",
                                         sensitive: true,
                                         visible: true,
                                         toggleType: "",
                                         toggleState: false,
                                         iconName: "",
                                         iconData: null,
                                         action:"",
                                         paramType: "", // This is a variant for GTK, better remove it?
                                         type: FactoryClassTypes.MenuItemClass
                                       });
        this._label = params.label;
        this._accel = params.accel;
        this._sensitive = params.sensitive;
        this._visible = params.visible;
        this._toggleType = params.toggleType;
        this._toggleState = params.toggleState;
        this._iconName = params.iconName;
        this._iconData = params.iconData;
        this._type = params.type;
        this._action = params.action;
        this._paramType = params.paramType;
    },

    getItemById: function(id) {throw new Error('Trying to use abstract function getItemById');},
    handleEvent: function(event, params) {throw new Error('Trying to use abstract function handleEvent');},
    //FIXME: Will be intresting this function? We don't use it anyway...
    //is_root: function() {throw new Error('Trying to use abstract function is_root');},

    isVisible: function() {
        return this._visible;
    },

    setVisible: function(visible) {
        if (this._visible != visible) {
            this._visible = visible;
            this._updateVisible();
        }
    },

    isSensitive: function() {
        return this._sensitive;
    },

    setSensitive: function(sensitive) {
        if (this._sensitive != sensitive) {
            this._sensitive = sensitive;
            this._updateSensitive();
        }
    },

    getLabel: function() {
        return this._label; 
    },

    setLabel: function(label) {
        if (this._label != label) {
            this._label = label;
            this._updateLabel();
        }
    },

    getAction: function() {
        return this._action;
    },

    setAction: function(action) {
        if (this._action != action) {
            this._action = action;
        }
    },

    getParamType: function() {
        return this._paramType;
    },

    setParamType: function(paramType) {
        if (this._paramType != paramType) {
            this._paramType = paramType;
        }
    },

    getFactoryType: function() {
        return this._type;
    },

    setFactoryType: function(type) {
        if ((type) && (this._type != type)) {
            this._type = type;
            this._updateType();
        }
    },

    getIconName: function() {
        return this._iconName;
    },

    setIconName: function(iconName) {
        if (this._iconName != iconName) {
            this._iconName = iconName;
            this._updateImage();
        }
    },

    getGdkIcon: function() {
        return this._iconData;
    },

    setGdkIcon: function(iconData) {
        if (this._iconData != iconData) {
            this._iconData = iconData;
            this._updateImage();
        }
    },

    getToggleType: function() {
        return this._toggleType;
    },

    setToggleType: function(toggleType) {
        if (this._toggleType != toggleType) {
            this._toggleType = toggleType;
            this._updateOrnament();
        }
    },

    getToggleState: function() {
        return this._toggleState;
    },

    setToggleState: function(toggleState) {
        if (this._toggleState != toggleState) {
            this._toggleState = toggleState;
            this._updateOrnament();
        }
    },

    getAccel: function() {
        return this._accel;
    },

    setAccel: function(accel) {
        if (this._accel != accel) {
            this._accel = accel;
            this._updateAccel();
        }
    },

    setShellItem: function(shellItem, handlers) {
        if (this.shellItem != shellItem) {
            if (this.shellItem) {
                // FIXME: This create problems, why?
                //this.shellItem.destroy();
                global.logWarning("Attempt to override a shellItem, so we automatically destroy our original shellItem.");
            }
            this.shellItem = shellItem;

            if (this.shellItem) {
                // Initialize our state
                this._updateLabel();
                this._updateOrnament();
                this._updateAccel();
                this._updateImage();
                this._updateVisible();
                this._updateSensitive();

                /*for (let signal in handlers) {
                    this._internalSignalsHandlers.connect(this, signal, handlers[signal]);
                }*/
                this._connectAndSaveId(this, handlers, this._internalSignalsHandlers);

                this._shellItemSignalsHandlers = this._connectAndSaveId(this.shellItem, {
                    'activate':  Lang.bind(this, this._onActivate),
                    'destroy' :  Lang.bind(this, this._onShellItemDestroyed)
                });
                /*this._internalSignalsHandlers.connect(this.shellItem, 'activate', this._onActivate);
                this._internalSignalsHandlers.connect(this.shellItem, 'destroy', this._onShellItemDestroyed);*/

                if (this.shellItem.menu) {
                    /*this._shellMenuSignalsHandlers = new SignalManager.SignalManager(this);
                    this._shellMenuSignalsHandlers.connect(this.shellItem.menu, 'open-state-changed', this._onOpenStateChanged);
                    this._shellMenuSignalsHandlers.connect(this.shellItem.menu, 'destroy', this._onShellMenuDestroyed);*/
                    this._shellMenuSignalsHandlers = this._connectAndSaveId(this.shellItem.menu, {
                        'open-state-changed': Lang.bind(this, this._onOpenStateChanged),
                        'destroy'           : Lang.bind(this, this._onShellMenuDestroyed)
                    });
                } else {
                    //this._internalSignalsHandlers.connect(this.shellItem, 'open-state-changed', this._onOpenStateChanged);
                    this._connectAndSaveId(this.shellItem, {
                        'open-state-changed': Lang.bind(this, this._onOpenStateChanged),
                    }, this._shellItemSignalsHandlers);
                }
            }
        }
    },

    _updateLabel: function() {
        if ((this.shellItem)&&(this.shellItem.label)) {
            let label = this.getLabel();
            // The separator item might not even have a hidden label
            if (this.shellItem.label) 
                this.shellItem.label.set_text(label);
        }
    },

    _updateOrnament: function() {
        // Separators and alike might not have gotten the setOrnament function
        if ((this.shellItem)&&(this.shellItem.setOrnament)) { 
            if (this.getToggleType() == "checkmark") {
                this.shellItem.setOrnament(OrnamentType.CHECK, this.getToggleState());
            } else if (this.getToggleType() == "radio") {
                this.shellItem.setOrnament(OrnamentType.DOT, this.getToggleState());
            } else {
                this.shellItem.setOrnament(OrnamentType.NONE);
            }
        }
    },

    _updateAccel: function() {
        if ((this.shellItem)&&(this.shellItem._accel)) {
            let accel = this.getAccel();
            if (accel) {
                this.shellItem._accel.set_text(accel);
            }
        }
    },

    _updateImage: function() {
        // Might be missing on submenus / separators
        if ((this.shellItem)&&(this.shellItem._icon)) {
            let iconName = this.getIconName();
            if (iconName) {
                if (this.shellItem.setIconName)
                    this.shellItem.setIconName(iconName);
                else if (this.shellItem._icon) {
                    this.shellItem._icon.icon_name = iconName;
                    this.shellItem._icon.show();
                }
            } else {
                let gicon = this.getGdkIcon();
                if (gicon) {
                    if (this.shellItem.setGIcon)
                        this.shellItem.setGIcon(gicon);
                    else if (this.shellItem._icon) {
                        this.shellItem._icon.gicon = gicon;
                        this.shellItem._icon.show();
                    }
                }
            }
        }
    },

    _updateVisible: function() {
        if (this.shellItem) {
            this.shellItem.actor.visible = this.isVisible();
        }
    },

    _updateSensitive: function() {
        if ((this.shellItem)&&(this.shellItem.setSensitive)) {
            this.shellItem.setSensitive(this.isSensitive());
        }
    },

    _updateType: function() {
        this.emit('type-changed');
    },

    getShellItem: function() {
        return this.shellItem;
    },

    getId: function() {
        return this._id;
    },

    getChildrenIds: function() {
        // Clone it!
        return this._childrenIds.concat();
    },

    getChildren: function() {
        return this._childrenIds.map(function(child_id) {
            return this.getItemById(child_id);
        }, this);
    },

    getParent: function() {
        return this.parent;
    },

    setParent: function(parent) {
        this.parent = parent;
    },

    addChild: function(pos, child_id) {
        let factoryItem = this.getItemById(child_id);
        if (factoryItem) {
            // If our item is previusly asigned, so destroy first the shell item.
            factoryItem.destroyShellItem();
            factoryItem.setParent(this);
            this._childrenIds.splice(pos, 0, child_id);
            this.emit('child-added', factoryItem, pos);
        }
    },

    removeChild: function(child_id) {
        // Find it
        let pos = -1;
        for (let i = 0; i < this._childrenIds.length; ++i) {
            if (this._childrenIds[i] == child_id) {
                pos = i;
                break;
            }
        }

        if (pos < 0) {
            global.logError("Trying to remove child which doesn't exist");
        } else {
            this._childrenIds.splice(pos, 1);
            let factoryItem = this.getItemById(child_id);
            if (factoryItem) {
                let shellItem = factoryItem.getShellItem();
                this._destroyShellItem(shellItem);
                factoryItem.setParent(null);
                this.emit('child-removed', factoryItem);
            }
        }
        if (this._childrenIds.length == 0) {
            this.emit('childs-empty');
        }
    },

    moveChild: function(child_id, newpos) {
        // Find the old position
        let oldpos = -1;
        for (let i = 0; i < this._childrenIds.length; ++i) {
            if (this._childrenIds[i] == child_id) {
                oldpos = i;
                break;
            }
        }

        if (oldpos < 0) {
            global.logError("Tried to move child which wasn't in the list");
            return;
        }

        if (oldpos != newpos) {
            this._childrenIds.splice(oldpos, 1);
            this._childrenIds.splice(newpos, 0, child_id);
            this.emit('child-moved', this.getItemById(child_id), oldpos, newpos);
        }
    },

    // handlers = { "signal": handler }
    connectAndRemoveOnDestroy: function(handlers) {
        /*for (let signal in handlers) {
            this._externalSignalsHandlers.connect(this, signal, handlers[signal]);
        }*/
        this._connectAndSaveId(this, handlers, this._externalSignalsHandlers);
    },

    destroyShellItem: function() {
        this._destroyShellItem(this.shellItem);
    },

    // We try to not crash cinnamon if a shellItem will be destroyed and has the focus,
    // then we are moving the focus to the source actor.
    _destroyShellItem: function(shellItem) {
        if (shellItem) {
            let focus = global.stage.key_focus;
            if (shellItem.close)
                shellItem.close();
            if (shellItem.menu)
                shellItem.menu.close();
            if (focus && shellItem.actor && shellItem.actor.contains(focus)) {
                if (shellItem.sourceActor)
                    shellItem.sourceActor.grab_key_focus();
                else if ((shellItem.menu)&&(shellItem.menu.sourceActor))
                    shellItem.menu.sourceActor.grab_key_focus();
                else
                    global.stage.set_key_focus(null);
            }
            shellItem.destroy();
        }
    },

    // handlers = { "signal": handler }
    _connectAndSaveId: function(target, handlers , idArray) {
        idArray = typeof idArray != 'undefined' ? idArray : [];
        for (let signal in handlers) {
            idArray.push(target.connect(signal, handlers[signal]));
        }
        return idArray;
    },

    _disconnectSignals: function(obj, signals_handlers) {
        if ((obj)&&(signals_handlers)) {
            for (let pos in signals_handlers)
                obj.disconnect(signals_handlers[pos]);
        }
    },

    _onActivate: function(shellItem, event, keepMenu) {
        this.handleEvent("clicked");
    },

    _onOpenStateChanged: function(menu, open) {
        if (open) {
            this.handleEvent("opened");
        } else {
            this.handleEvent("closed");
        }
    },

    _onShellItemDestroyed: function(shellItem) {
        if ((this.shellItem)&&(this.shellItem == shellItem)) {
            this.shellItem = null;
            /*if (this._internalSignalsHandlers) {
                this._internalSignalsHandlers.disconnectAllSignals();
            }*/
            if (this._internalSignalsHandlers) {
                this._disconnectSignals(this, this._internalSignalsHandlers);
                this._internalSignalsHandlers = [];
            }
            if (this._shellItemSignalsHandlers) {
                this._disconnectSignals(shellItem, this._shellItemSignalsHandlers);
                this._shellItemSignalsHandlers = null;
            }
        } else if (this.shellItem) {
            global.logError("We are not conected with " + shellItem);
        } else {
            global.logWarning("We are not conected with any shellItem");
        }
    },

    _onShellMenuDestroyed: function(shellMenu) {
        /*if (this._shellMenuSignalsHandlers) {
            this._shellMenuSignalsHandlers.disconnectAllSignals();
            this._shellMenuSignalsHandlers = null;
        }*/
        if (this._shellMenuSignalsHandlers) {
            this._disconnectSignals(shellMenu, this._shellMenuSignalsHandlers);
            this._shellMenuSignalsHandlers = null;
        }
    },

    destroy: function() {
        if (this._externalSignalsHandlers) {
            // Emit the destroy signal first, to allow the external listener know about it,
            // then, disconnect the listener handler.
            this.emit("destroy");
            this.destroyShellItem();
            this.shellItem = null;
            //this._externalSignalsHandlers.disconnectAllSignals();
            this._disconnectSignals(this, this._externalSignalsHandlers);
            this._externalSignalsHandlers = null;
            this._internalSignalsHandlers = null;
        }
    }
};
Signals.addSignalMethods(PopupMenuAbstractItem.prototype);

/**
>>>>>>> d66986f1
 * #PopupMenuBase
 * @short_description: The base class of all popup menus
 * @sourceActor (St.Widget): The actor that owns the popup menu
 * @box (St.BoxLayout): The box containing the popup menu widgets.
 * @isOpen (boolean): Whether the popup menu is open.
 * @blockSourceEvents (boolean): If set, we don't send events (including
 * crossing events) to the source actor for the menu which causes its prelight
 * state to freeze
 *
 * @passEvents (boolean): Can be set while a menu is up to let all events
 * through without special menu handling useful for scrollbars in menus, and
 * probably not otherwise.
 *
 * @firstMenuItem (PopupMenu.PopupBaseMenuItem): The first item in the popup
 * menu
 * @numMenuItems (int): The number of items in the popup menu.
 *
 * This is a base popup menu class for more sophisticated popup menus to
 * inherit. This cannot be instantiated.
 */
function PopupMenuBase() {
    throw new TypeError('Trying to instantiate abstract class PopupMenuBase');
}

PopupMenuBase.prototype = {
    /**
     * _init:
     * @sourceActor (St.Widget): the actor that owns the popup menu
     * @styleClass (string): (optional) the style class of the popup menu
     */
    _init: function(sourceActor, styleClass) {
        this.sourceActor = sourceActor;

        if (styleClass !== undefined) {
            this.box = new St.BoxLayout({ style_class: styleClass,
                                          vertical: true });
        } else {
            this.box = new St.BoxLayout({ vertical: true });
        }
        this.box.connect_after('queue-relayout', Lang.bind(this, this._menuQueueRelayout));
        this.length = 0;

        this.isOpen = false;
        this.blockSourceEvents = false;
        this.passEvents = false;

        this._activeMenuItem = null;
        this._childMenus = [];
    },

    /**
     * addAction:
     * @title (string): the text to display on the item
     * @callback (function): the function to call when clicked
     *
     * Adds a #PopupMenuItem with label @title to the menu. When the item is
     * clicked, @callback will be called.
     *
     * Returns (PopupMenu.PopupMenuItem): the menu item created.
     */
    addAction: function(title, callback) {
        let menuItem = new PopupMenuItem(title);
        this.addMenuItem(menuItem);
        menuItem.connect('activate', Lang.bind(this, function (menuItem, event) {
            callback(event);
        }));

        return menuItem;
    },

    /**
     * addSettingsAction:
     * @title (string): the text to display on the item
     * @module (string): the module to launch
     *
     * Adds a #PopupMenuItem with label @title to the menu. When the item is
     * clicked, Cinnamon Settings will be launched with the module @module
     * activated.
     *
     * Returns (PopupMenu.PopupMenuItem): the menu item created.
     */
    addSettingsAction: function(title, module) {		
        let menuItem = this.addAction(title, function() {
                           Util.spawnCommandLine("cinnamon-settings " + module);
                       });
        return menuItem;
    },

    /**
<<<<<<< HEAD
     * addCommandLineAction:
=======
     * addCommandlineAction:
>>>>>>> d66986f1
     * @title (string): the text to display on the item
     * @cmd (string): the command to call
     *
     * Adds a #PopupMenuItem with label @title to the menu. When the item is
     * clicked, the command @cmd will be executed.
     *
     * Returns (PopupMenu.PopupMenuItem): the menu item created.
     */
    addCommandlineAction: function(title, cmd) {
        let menuItem = this.addAction(title, function() {
                           Util.spawnCommandLine(cmd);
                       });
        return menuItem
    },

    /**
     * isChildMenu:
     * @menu (PopupMenu.PopupMenuBase): the menu of interest
     *
     * Returns: whether @menu is a submenu of this menu.
     */
    isChildMenu: function(menu) {
        return this._childMenus.indexOf(menu) != -1;
    },

    /**
     * addChildMenu:
     * @menu (PopupMenu.PopupMenuBase): the menu of interest
     *
     * Makes @menu a submenu of this menu.
     */
    addChildMenu: function(menu) {
        if (this.isChildMenu(menu))
            return;

        this._childMenus.push(menu);
        /**
         * SIGNAL:child-menu-added
         * @menu (PopupMenu.PopupMenuBase): The menu added
         *
         * Emitted when an menu is added as a submenu.
         */
        this.emit('child-menu-added', menu);
    },

    /**
     * removeChildMenu:
     * @menu (PopupMenuBase): the menu of interest
     *
<<<<<<< HEAD
     * Removes @menu from the current menu if it is a child
=======
     * Removes @menu from the current menu if it is a child.
>>>>>>> d66986f1
     */
    removeChildMenu: function(menu) {
        let index = this._childMenus.indexOf(menu);

        if (index == -1)
            return;

        this._childMenus.splice(index, 1);
        this.emit('child-menu-removed', menu);
        /**
         * SIGNAL:child-menu-removed
         * @menu (PopupMenu.PopupMenuBase): The menu removed
         *
         * Emitted when an submenu is removed.
         */
    },

    _connectSubMenuSignals: function(object, menu) {
        /**
         * SIGNAL:activate
         * @menuItem (PopupBaseMenuItem): the item activated
         * @keepMenu (boolean): whether the menu should remain opened
         *
         * Emitted when an item of the menu is activated.
         */

        /**
         * SIGNAL:active-changed
         * @menuItem (PopupBaseMenuItem): the current active item (possibly null)
         *
         * Emitted when the active item of menu is changed.
         */

        object._subMenuActivateId = menu.connect('activate', Lang.bind(this, function(submenu, submenuItem, keepMenu) {
            this.emit('activate', submenuItem, keepMenu);
            if (!keepMenu){
                this.close(true);
            }
        }));
        object._subMenuActiveChangeId = menu.connect('active-changed', Lang.bind(this, function(submenu, submenuItem) {
            if (this._activeMenuItem && this._activeMenuItem != submenuItem)
                this._activeMenuItem.setActive(false);
            this._activeMenuItem = submenuItem;
            this.emit('active-changed', submenuItem);
        }));
    },

    _connectItemSignals: function(menuItem) {
        menuItem._activeChangeId = menuItem.connect('active-changed', Lang.bind(this, function (menuItem, active) {
            if (active && this._activeMenuItem != menuItem) {
                if (this._activeMenuItem)
                    this._activeMenuItem.setActive(false);
                this._activeMenuItem = menuItem;
                this.emit('active-changed', menuItem);
            } else if (!active && this._activeMenuItem == menuItem) {
                this._activeMenuItem = null;
                this.emit('active-changed', null);
            }
        }));
        menuItem._sensitiveChangeId = menuItem.connect('sensitive-changed', Lang.bind(this, function(menuItem, sensitive) {
            if (!sensitive && this._activeMenuItem == menuItem) {
                if (!this.actor.navigate_focus(menuItem.actor,
                                               Gtk.DirectionType.TAB_FORWARD,
                                               true))
                    this.actor.grab_key_focus();
            } else if (sensitive && this._activeMenuItem == null) {
                if (global.stage.get_key_focus() == this.actor)
                    menuItem.actor.grab_key_focus();
            }
        }));
        menuItem._activateId = menuItem.connect('activate', Lang.bind(this, function (menuItem, event, keepMenu) {
            this.emit('activate', menuItem, keepMenu);
            if (!keepMenu){
                this.close(true);
            }
        }));
        menuItem.connect('destroy', Lang.bind(this, function(emitter) {
            menuItem.disconnect(menuItem._activateId);
            menuItem.disconnect(menuItem._activeChangeId);
            menuItem.disconnect(menuItem._sensitiveChangeId);
            if (menuItem.menu) {
                menuItem.menu.disconnect(menuItem._subMenuActivateId);
                menuItem.menu.disconnect(menuItem._subMenuActiveChangeId);
                this.disconnect(menuItem._closingId);
            }
            if (menuItem == this._activeMenuItem)
                this._activeMenuItem = null;
            this.length--;
        }));
    },

    _updateSeparatorVisibility: function(menuItem) {
        let children = this.box.get_children();

        let index = children.indexOf(menuItem.actor);

        if (index < 0)
            return;

        let childBeforeIndex = index - 1;

        while (childBeforeIndex >= 0 && !children[childBeforeIndex].visible)
            childBeforeIndex--;

        if (childBeforeIndex < 0
            || children[childBeforeIndex]._delegate instanceof PopupSeparatorMenuItem) {
            menuItem.actor.hide();
            return;
        }

        let childAfterIndex = index + 1;

        while (childAfterIndex < children.length && !children[childAfterIndex].visible)
            childAfterIndex++;

        if (childAfterIndex >= children.length
            || children[childAfterIndex]._delegate instanceof PopupSeparatorMenuItem) {
            menuItem.actor.hide();
            return;
        }

        menuItem.actor.show();
    },

    /**
     * addMenuItem:
     * @menuItem (PopupMenu.PopupBaseMenuItem): the item to include (can also
     * be a #PopupMenuSection)
     * @position (int): (optional) position to add the item at (empty for end
     * of menu)
     *
     * Adds the @menuItem to the menu.
     */
    addMenuItem: function(menuItem, position) {
        let before_item = null;
        if (position == undefined) {
            this.box.add(menuItem.actor);
        } else {
            let items = this._getMenuItems();
            if (position < items.length) {
                before_item = items[position].actor;
                this.box.insert_before(menuItem.actor, before_item);
            } else
                this.box.add(menuItem.actor);
        }
        if (menuItem instanceof PopupMenuSection) {
            this._connectSubMenuSignals(menuItem, menuItem);
            menuItem.connect('destroy', Lang.bind(this, function() {
                menuItem.disconnect(menuItem._subMenuActivateId);
                menuItem.disconnect(menuItem._subMenuActiveChangeId);

                this.length--;
            }));
        } else if (menuItem instanceof PopupSubMenuMenuItem) {
            if (before_item == null)
                this.box.add(menuItem.menu.actor);
            else
                this.box.insert_before(menuItem.menu.actor, before_item);
            this._connectSubMenuSignals(menuItem, menuItem.menu);
            this._connectItemSignals(menuItem);
            menuItem._closingId = this.connect('open-state-changed', function(self, open) {
                if (!open)
                    menuItem.menu.close(false);
            });
        } else if (menuItem instanceof PopupSeparatorMenuItem) {
            this._connectItemSignals(menuItem);

            // updateSeparatorVisibility needs to get called any time the
            // separator's adjacent siblings change visibility or position.
            // open-state-changed isn't exactly that, but doing it in more
            // precise ways would require a lot more bookkeeping.
            this.connect('open-state-changed', Lang.bind(this, function() { this._updateSeparatorVisibility(menuItem); }));
            this.box.connect('allocation-changed', Lang.bind(this, function() { this._updateSeparatorVisibility(menuItem); }));
        } else if (menuItem instanceof PopupBaseMenuItem)
            this._connectItemSignals(menuItem);
        else
            throw TypeError("Invalid argument to PopupMenuBase.addMenuItem()");

        this.length++;
    },

    /**
     * getColumnWidths:
     *
     * Gets the width of each column this thing has. In popup menus, everything
     * is put into columns, and the columns of all items align. This is used
     * internally and shouldn't be fiddled with unless you are implementing
     * other popup menu items.
     */
    getColumnWidths: function() {
        let columnWidths = [];
        let items = this.box.get_children();
        for (let i = 0; i < items.length; i++) {
            if (!items[i].visible)
                continue;
            if (items[i]._delegate instanceof PopupBaseMenuItem || items[i]._delegate instanceof PopupMenuBase) {
                let itemColumnWidths = items[i]._delegate.getColumnWidths();
                for (let j = 0; j < itemColumnWidths.length; j++) {
                    if (j >= columnWidths.length || itemColumnWidths[j] > columnWidths[j])
                        columnWidths[j] = itemColumnWidths[j];
                }
            }
        }
        return columnWidths;
    },

    /**
     * setColumnWidths:
     * @widths (array): the widths of each column
     *
     * Sets the widths of each column according to @widths so that things can
     * align.
     */
    setColumnWidths: function(widths) {
        let items = this.box.get_children();
        for (let i = 0; i < items.length; i++) {
            if (items[i]._delegate instanceof PopupBaseMenuItem || items[i]._delegate instanceof PopupMenuBase)
                items[i]._delegate.setColumnWidths(widths);
        }
    },

    // Because of the above column-width funniness, we need to do a
    // queue-relayout on every item whenever the menu itself changes
    // size, to force clutter to drop its cached size requests. (The
    // menuitems will in turn call queue_relayout on their parent, the
    // menu, but that call will be a no-op since the menu already
    // has a relayout queued, so we won't get stuck in a loop.
    _menuQueueRelayout: function() {
        this.box.get_children().map(function (actor) { actor.queue_relayout(); });
    },

    addActor: function(actor) {
        this.box.add(actor);
    },

    _getMenuItems: function() {
        return this.box.get_children().map(function (actor) {
            return actor._delegate;
        }).filter(function(item) {
            return item instanceof PopupBaseMenuItem || item instanceof PopupMenuSection;
        });
    },

    get firstMenuItem() {
        let items = this._getMenuItems();
        if (items.length)
            return items[0];
        else
            return null;
    },

    get numMenuItems() {
        return this._getMenuItems().length;
    },

    /**
     * removeAll:
     *
     * Clears everything inside the menu.
     */
    removeAll: function() {
        let children = this._getMenuItems();
        for (let i = 0; i < children.length; i++) {
            let item = children[i];
            item.destroy();
        }
    },

    /**
     * toggle:
     *
     * Toggles the open/close state of the menu.
     */
    toggle: function() {
        if (this.isOpen)
            this.close(true);
        else
            this.open(true);
    },

    /**
     * toggle_with_options:
     * @animate (boolean): whether or not to animate the open/close.
     * @onComplete (function): the function to call when the toggle action
     * completes.
     *
     * Toggles the open/close state of the menu with extra parameters
     */
    toggle_with_options: function (animate, onComplete) {
        if (this.isOpen) {
            this.close(animate, onComplete);
        } else {
            this.open(animate, onComplete);
        }
    },

    /**
     * destroy:
     *
     * Destroys the popup menu completely.
     */
    destroy: function() {
        this.removeAll();
        this.actor.destroy();
        /**
         * SIGNAL:destroy
         *
         * Emitted when the menu is destroyed.
         */
        this.emit('destroy');
    }
};
Signals.addSignalMethods(PopupMenuBase.prototype);

/**
 * #PopupMenu
 * @short_description: An actual popup menu
 * @_boxPointer (Boxpointer.BoxPointer): The box pointer object that actually
 * draws the popup menu.
 * @actor (St.Bin): The actor of the popup menu, stolen from the %_boxPointer.
 * @animating (boolean): Whether the popup menu is currently performing the
 * open/close animation.
 */
function PopupMenu() {
    this._init.apply(this, arguments);
}

PopupMenu.prototype = {
    __proto__: PopupMenuBase.prototype,

    /**
     * _init:
     * @sourceActor (St.Widget): the actor that owns the popup menu
     * @arrowAlignment (real): the position of the popup menu arrow relative to
     * the popup menu. If 0.0, the arrow will be at the left of the popup menu.
     * If 1.0, the arrow will be at the right of the popup menu, and numbers in
     * between will put the arrow somewhere between the left and the right (if
     * the popup menu opens sideways, 0.0 and 1.0 correspond to top and bottom
     * respectively). Providing a value outside the range [0, 1] will cause
     * unexpected behaviour.
     * @arrowSide (St.Side): the arrow side of the menu. See %setArrowSide() for details
     */
    _init: function(sourceActor, arrowAlignment, arrowSide) {
        PopupMenuBase.prototype._init.call (this, sourceActor, 'popup-menu-content');

        this._arrowAlignment = arrowAlignment;
        this._arrowSide = arrowSide;

        this._boxPointer = new BoxPointer.BoxPointer(arrowSide,
                                                     { x_fill: true,
                                                       y_fill: true,
                                                       x_align: St.Align.START });
        this.actor = this._boxPointer.actor;
        this.actor._delegate = this;
        this.actor.style_class = 'popup-menu-boxpointer';
        this.actor.connect('key-press-event', Lang.bind(this, this._onKeyPressEvent));

        this._boxWrapper = new Cinnamon.GenericContainer();
        this._boxWrapper.connect('get-preferred-width', Lang.bind(this, this._boxGetPreferredWidth));
        this._boxWrapper.connect('get-preferred-height', Lang.bind(this, this._boxGetPreferredHeight));
        this._boxWrapper.connect('allocate', Lang.bind(this, this._boxAllocate));
        this._boxPointer.bin.set_child(this._boxWrapper);
        this._boxWrapper.add_actor(this.box);
        this.actor.add_style_class_name('popup-menu');

        this.paint_id = 0;
        this.paint_count = 0;
        this.animating = false;
        global.focus_manager.add_group(this.actor);
        this.actor.reactive = true;
    },

    /**
     * setArrowSide:
     * @side (St.Side): The new side of the menu
     * 
     * Sets the arrow side of the menu. Note that the side is the side
     * of the source actor, not the menu, e.g. If St.Side.TOP is set, 
     * then the menu will appear below the source actor (the source
     * actor will be on top of the menu)
     */
    setArrowSide: function(side) {
	this._arrowSide = side;
	this._boxPointer.setArrowSide(side);
    },

    _boxGetPreferredWidth: function (actor, forHeight, alloc) {
        let columnWidths = this.getColumnWidths();
        this.setColumnWidths(columnWidths);

        // Now they will request the right sizes
        [alloc.min_size, alloc.natural_size] = this.box.get_preferred_width(forHeight);
    },

    _boxGetPreferredHeight: function (actor, forWidth, alloc) {
        [alloc.min_size, alloc.natural_size] = this.box.get_preferred_height(forWidth);
    },

    _boxAllocate: function (actor, box, flags) {
        this.box.allocate(box, flags);
    },

    _onKeyPressEvent: function(actor, event) {
        if (event.get_key_symbol() == Clutter.Escape) {
            this.close(true);
            return true;
        }

        return false;
    },

    setArrowOrigin: function(origin) {
        this._boxPointer.setArrowOrigin(origin);
    },

    /**
     * setSourceAlignment:
     * @alignment (real): the position of the arrow relative to the source
     * actor.
     *
     * If set to 0.0, the arrow will appear at the left end of the source
     * actor; 1.0 for right (0.0/1.0 for top/bottom for sideways arrows). The
     * default value is 0.5, which means the arrow appears at the center of the
     * source actor.
     */
    setSourceAlignment: function(alignment) {
        this._boxPointer.setSourceAlignment(alignment);
    },

    /**
     * open:
     * @animate (boolean): whether the animate the open effect
     *
     * Opens the popup menu
     */
    open: function(animate) {
        if (this.isOpen)
            return;

        Main.popup_rendering_actor = this.actor;

        this.animating = animate;

        this.setMaxHeight();

        this.isOpen = true;
        
        if (global.menuStackLength == undefined)
            global.menuStackLength = 0;
        global.menuStackLength += 1;

        this._boxPointer.setPosition(this.sourceActor, this._arrowAlignment);

        this.paint_id = this.actor.connect("paint", Lang.bind(this, this.on_paint));

        this._boxPointer.show(animate, Lang.bind(this, function () {
            this.animating = false;
        }));

        this.actor.raise_top();

        this.emit('open-state-changed', true);
    },

    on_paint: function(actor) {
        if (this.paint_count < 2 || this.animating) {
            this.paint_count++;
            return;
        }

        if (this.paint_id > 0) {
            this.actor.disconnect(this.paint_id);
            this.paint_id = 0;
        }

        this.paint_count = 0;
        Main.popup_rendering_actor = null;
    },

    /**
     * setMaxHeight:
     *
     * This function is called internally to set the max-height and max-width
     * properties of the popup menu such that it does not grow to a size larger
     * than the monitor. Individual popup menus can override this method to
     * change the max height/width if they really want to.
     *
     * Note that setting the max-height won't do any good if the minimum height
     * of the menu is higher then the screen; it's useful if part of the menu
     * is scrollable so the minimum height is smaller than the natural height.
     */
    setMaxHeight: function() {
        let monitor = Main.layoutManager.findMonitorForActor(this.sourceActor)

        let maxHeight = monitor.height - this.actor.get_theme_node().get_length('-boxpointer-gap');

        let panels = Main.panelManager.getPanelsInMonitor(Main.layoutManager.monitors.indexOf(monitor));

        for (let panel of panels)
            if (panel.panelPosition == 0 || panel.panelPosition == 1)  // horizontal panels only, does not seem appropriate for vertical panels
            {
                maxHeight -= panel.actor.height;
            }

        this.actor.style = 'max-height: ' + maxHeight / global.ui_scale + 'px; ' +
            'max-width: ' + (monitor.width - 20)/ global.ui_scale + 'px;';
        // PopupMenus have 10px margins      ^
    },

    /**
     * close:
     * @animate (boolean): whether the animate the close effect
     *
     * Closes the popup menu.
     */
    close: function(animate) {
        if (!this.isOpen)
            return;
            
        this.isOpen = false;
        global.menuStackLength -= 1;

        for (let i in Main.panelManager.panels) {
            if (Main.panelManager.panels[i])
                Main.panelManager.updatePanelsVisibility();
        }

        if (this._activeMenuItem)
            this._activeMenuItem.setActive(false);

        this._boxPointer.hide(animate);
        this.emit('open-state-changed', false);
    }
};

/**
 * #PopupSubMenu
 * @short_description: A submenu that can show and hide
 * @actor (St.ScrollView): The actor of the submenu.
 *
 * A submenu to be included in #PopupMenus/#PopupMenuSections. You usually
 * don't want to create these manually. Instead you want to create a
 * #PopupSubMenuMenuItem, which creates a #PopupSubMenu, and shows/hides the
 * menu when clicked.
 *
 * Since submenus are usually used to hide long lists of things, they are
 * automatically put into a #St.ScrollView such that their height will be limited
 * by the css max-height property.
 *
 * Inherits: PopupMenu.PopupMenuBase
 */
function PopupSubMenu() {
    this._init.apply(this, arguments);
}

PopupSubMenu.prototype = {
    __proto__: PopupMenuBase.prototype,

    /**
     * _init:
     * @sourceActor (St.Widget): the actor that owns the popup menu
     * @sourceArrow (St.Icon): (optional) a little arrow object inside the
     * #PopupSubMenuMenuItem. When the submenu opens, the arrow is rotated by
     * pi/2 clockwise to denote the status of the submenu.
     */
    _init: function(sourceActor, sourceArrow) {
        PopupMenuBase.prototype._init.call(this, sourceActor);

        this._arrow = sourceArrow;

        this.actor = new St.ScrollView({ style_class: 'popup-sub-menu',
                                         hscrollbar_policy: Gtk.PolicyType.NEVER,
                                         vscrollbar_policy: Gtk.PolicyType.NEVER });

        // StScrollbar plays dirty tricks with events, calling
        // clutter_set_motion_events_enabled (FALSE) during the scroll; this
        // confuses our event tracking, so we just turn it off during the
        // scroll.
        let vscroll = this.actor.get_vscroll_bar();
        vscroll.connect('scroll-start',
                        Lang.bind(this, function() {
                                      let topMenu = this._getTopMenu();
                                      if (topMenu)
                                          topMenu.passEvents = true;
                                  }));
        vscroll.connect('scroll-stop',
                        Lang.bind(this, function() {
                                      let topMenu = this._getTopMenu();
                                      if (topMenu)
                                          topMenu.passEvents = false;
                                  }));

        this.actor.add_actor(this.box);
        this.actor._delegate = this;
        this.actor.clip_to_allocation = true;
        this.actor.connect('key-press-event', Lang.bind(this, this._onKeyPressEvent));
        this.actor.hide();
    },

    _getTopMenu: function() {
        let actor = this.actor.get_parent();
        while (actor) {
            if (actor._delegate && actor._delegate instanceof PopupMenu)
                return actor._delegate;

            actor = actor.get_parent();
        }

        return null;
    },

    _needsScrollbar: function() {
        let topMenu = this._getTopMenu();
        if(!topMenu)
            return false;
        let [topMinHeight, topNaturalHeight] = topMenu.actor.get_preferred_height(-1);
        let topThemeNode = topMenu.actor.get_theme_node();

        let topMaxHeight = topThemeNode.get_max_height();
        return topMaxHeight >= 0 && topNaturalHeight >= topMaxHeight;
    },

    /**
     * open:
     * @animate (boolean): whether the animate the open effect
     *
     * Opens the submenu
     */
    open: function(animate) {
        if (this.isOpen)
            return;

        this.isOpen = true;

        this.actor.show();

        let needsScrollbar = this._needsScrollbar();

        // St.ScrollView always requests space horizontally for a possible vertical
        // scrollbar if in AUTOMATIC mode. Doing better would require implementation
        // of width-for-height in St.BoxLayout and St.ScrollView. This looks bad
        // when we *don't* need it, so turn off the scrollbar when that's true.
        // Dynamic changes in whether we need it aren't handled properly.
        this.actor.vscrollbar_policy =
            needsScrollbar ? Gtk.PolicyType.AUTOMATIC : Gtk.PolicyType.NEVER;

        // It looks funny if we animate with a scrollbar (at what point is
        // the scrollbar added?) so just skip that case
        animate = animate && !needsScrollbar

        let targetAngle = this.actor.text_direction == Clutter.TextDirection.RTL ? -90 : 90;

        if (animate) {
            let [minHeight, naturalHeight] = this.actor.get_preferred_height(-1);
            this.actor.height = 0;
            if (this._arrow)
                this.actor._arrowRotation = this._arrow.rotation_angle_z;
            else
                this.actor._arrowRotation = targetAngle;
            Tweener.addTween(this.actor,
                             { _arrowRotation: targetAngle,
                               height: naturalHeight,
                               time: 0.25,
                               onUpdateScope: this,
                               onUpdate: function() {
                                   if (this._arrow)
                                       this._arrow.rotation_angle_z = this.actor._arrowRotation;
                               },
                               onCompleteScope: this,
                               onComplete: function() {
                                   this.actor.set_height(-1);
                                   this.emit('open-state-changed', true);
                               }
                             });
        } else {
            if (this._arrow)
                this._arrow.rotation_angle_z = targetAngle;
            this.emit('open-state-changed', true);
        }
    },

    /**
     * close:
     * @animate (boolean): whether the animate the close effect
     *
     * Closes the submenu
     */
    close: function(animate) {
        if (!this.isOpen)
            return;

        this.isOpen = false;

        if (this._activeMenuItem)
            this._activeMenuItem.setActive(false);

        animate = animate && !this._needsScrollbar();

        if (animate) {
            if (this._arrow)
                this.actor._arrowRotation = this._arrow.rotation_angle_z;
            Tweener.addTween(this.actor,
                             { _arrowRotation: 0,
                               height: 0,
                               time: 0.25,
                               onCompleteScope: this,
                               onComplete: function() {
                                   this.actor.hide();
                                   this.actor.set_height(-1);

                                   this.emit('open-state-changed', false);
                               },
                               onUpdateScope: this,
                               onUpdate: function() {
                                   if (this._arrow)
                                       this._arrow.rotation_angle_z = this.actor._arrowRotation;
                               }
                             });
            } else {
                if (this._arrow)
                    this._arrow.rotation_angle_z = 0;
                this.actor.hide();

                this.isOpen = false;
                this.emit('open-state-changed', false);
            }
    },

    _onKeyPressEvent: function(actor, event) {
        // Move focus back to parent menu if the user types Left.

        if (this.isOpen && event.get_key_symbol() == Clutter.KEY_Left) {
            this.close(true);
            this.sourceActor._delegate.setActive(true);
            return true;
        }

        return false;
    }
};

/**
 * #PopupMenuSection:
 * @short_description: A section of a #PopupMenu that is transparent to user
<<<<<<< HEAD
 *
 * A section of a PopupMenu which is handled like a submenu (you can add and
 * remove items, you can destroy it, you can add it to another menu), but is
 * completely transparent to the user. This is helpful for grouping things
 * together so that you can manage them in bulk. A common use case might be to
 * let an object inherit a #PopupMenuSection and then add the whole object to a
 * popup menu.
 *
=======
 *
 * A section of a PopupMenu which is handled like a submenu (you can add and
 * remove items, you can destroy it, you can add it to another menu), but is
 * completely transparent to the user. This is helpful for grouping things
 * together so that you can manage them in bulk. A common use case might be to
 * let an object inherit a #PopupMenuSection and then add the whole object to a
 * popup menu.
 *
>>>>>>> d66986f1
 * Note that you cannot close a #PopupMenuSection.
 *
 * Inherits: PopupMenu.PopupMenuBase
 */
function PopupMenuSection() {
    this._init.apply(this, arguments);
}

PopupMenuSection.prototype = {
    __proto__: PopupMenuBase.prototype,

    _init: function() {
        PopupMenuBase.prototype._init.call(this);

        this.actor = this.box;
        this.actor._delegate = this;
        this.isOpen = true;
    },

    // deliberately ignore any attempt to open() or close()
    open: function(animate) { },
    close: function() { },

}

function PopupSubMenuMenuItem() {
    this._init.apply(this, arguments);
}

PopupSubMenuMenuItem.prototype = {
    __proto__: PopupBaseMenuItem.prototype,

    _init: function(text) {
        PopupBaseMenuItem.prototype._init.call(this);

        this.actor.add_style_class_name('popup-submenu-menu-item');

        this.label = new St.Label({ text: text,
                                    y_expand: true,
                                    y_align: Clutter.ActorAlign.CENTER });
        this.addActor(this.label);
        this.actor.label_actor = this.label;

        this._triangleBin = new St.Bin({ x_align: St.Align.END });
        this.addActor(this._triangleBin, { expand: true,
                                           span: -1,
                                           align: St.Align.END });
        
        this._triangle = arrowIcon(St.Side.RIGHT);
        this._triangle.pivot_point = new Clutter.Point({ x: 0.5, y: 0.6 });
        this._triangleBin.child = this._triangle;

        this.menu = new PopupSubMenu(this.actor, this._triangle);
        this.menu.connect('open-state-changed', Lang.bind(this, this._subMenuOpenStateChanged));
    },

    _subMenuOpenStateChanged: function(menu, open) {
        this.actor.change_style_pseudo_class('open', open);
    },

    destroy: function() {
        this.menu.destroy();
        PopupBaseMenuItem.prototype.destroy.call(this);
    },

    _onKeyPressEvent: function(actor, event) {
        let symbol = event.get_key_symbol();

        if (symbol == Clutter.KEY_Right) {
            this.menu.open(true);
            this.menu.actor.navigate_focus(null, Gtk.DirectionType.DOWN, false);
            return true;
        } else if (symbol == Clutter.KEY_Left && this.menu.isOpen) {
            this.menu.close();
            return true;
        }

        return PopupBaseMenuItem.prototype._onKeyPressEvent.call(this, actor, event);
    },

    activate: function(event) {
        this.menu.open(true);
    },

    _onButtonReleaseEvent: function(actor) {
        this.menu.toggle();
    }
};

function PopupComboMenu() {
    this._init.apply(this, arguments);
}

PopupComboMenu.prototype = {
    __proto__: PopupMenuBase.prototype,

    _init: function(sourceActor) {
        PopupMenuBase.prototype._init.call(this,
                                           sourceActor, 'popup-combo-menu');
        this.actor = this.box;
        this.actor._delegate = this;
        this.actor.connect('key-press-event', Lang.bind(this, this._onKeyPressEvent));
        this.actor.connect('key-focus-in', Lang.bind(this, this._onKeyFocusIn));
        this._activeItemPos = -1;
        global.focus_manager.add_group(this.actor);
    },

    _onKeyPressEvent: function(actor, event) {
        if (event.get_key_symbol() == Clutter.Escape) {
            this.close(true);
            return true;
        }

        return false;
    },

    _onKeyFocusIn: function(actor) {
        let items = this._getMenuItems();
        let activeItem = items[this._activeItemPos];
        activeItem.actor.grab_key_focus();
    },

    open: function() {
        if (this.isOpen)
            return;

        this.isOpen = true;

        let activeItem = this._getMenuItems()[this._activeItemPos];

        let [sourceX, sourceY] = this.sourceActor.get_transformed_position();
        this.actor.set_position(Math.round(sourceX), Math.round(sourceY - activeItem.actor.y));

        this.actor.raise_top();

        this.actor.opacity = 0;
        this.actor.show();

        Tweener.addTween(this.actor,
                         { opacity: 255,
                           transition: 'linear',
                           time: BoxPointer.POPUP_ANIMATION_TIME });

        this.savedFocusActor = global.stage.get_key_focus();
        global.stage.set_key_focus(this.actor);
        this.emit('open-state-changed', true);
    },

    close: function() {
        if (!this.isOpen)
            return;

        this.isOpen = false;
        Tweener.addTween(this.actor,
                         { opacity: 0,
                           transition: 'linear',
                           time: BoxPointer.POPUP_ANIMATION_TIME,
                           onComplete: Lang.bind(this,
                               function() {
                                   this.actor.hide();
                               })
                         });

        this.emit('open-state-changed', false);
        global.stage.set_key_focus(this.savedFocusActor);
    },

    setActiveItem: function(position) {
        this._activeItemPos = position;
    },

    setItemVisible: function(position, visible) {
        if (!visible && position == this._activeItemPos) {
            log('Trying to hide the active menu item.');
            return;
        }

        this._getMenuItems()[position].actor.visible = visible;
    },

    getItemVisible: function(position) {
        return this._getMenuItems()[position].actor.visible;
    }
};

function PopupComboBoxMenuItem() {
    this._init.apply(this, arguments);
}

PopupComboBoxMenuItem.prototype = {
    __proto__: PopupBaseMenuItem.prototype,

    _init: function (params) {
        PopupBaseMenuItem.prototype._init.call(this, params);

        this._itemBox = new Cinnamon.Stack();

        this.actor.accessible_role = Atk.Role.COMBO_BOX;

        this.addActor(this._itemBox);

        let expander = new St.Label({ text: '\u2304' });
        this.addActor(expander, { align: St.Align.END,
                                  span: -1 });

        this._menu = new PopupComboMenu(this.actor);
        Main.uiGroup.add_actor(this._menu.actor);
        this._menu.actor.hide();

        if (params.style_class)
            this._menu.actor.add_style_class_name(params.style_class);

        this.actor.connect('scroll-event', Lang.bind(this, this._onScrollEvent));

        this._activeItemPos = -1;
        this._items = [];
    },

    _getTopMenu: function() {
        let actor = this.actor.get_parent();
        while (actor) {
            if (actor._delegate &&
                (actor._delegate instanceof PopupMenu ||
                 actor._delegate instanceof PopupComboMenu))
                return actor._delegate;

            actor = actor.get_parent();
        }

        return null;
    },

    _onScrollEvent: function(actor, event) {
        if (this._activeItemPos == -1)
            return;

        let position = this._activeItemPos;
        let direction = event.get_scroll_direction();
        if (direction == Clutter.ScrollDirection.DOWN) {
            while (position < this._items.length - 1) {
                position++;
                if (this._menu.getItemVisible(position))
                    break;
            }
        } else if (direction == Clutter.ScrollDirection.UP) {
            while (position > 0) {
                position--;
                if (this._menu.getItemVisible(position))
                    break;
            }
        }

        if (position == this._activeItemPos)
            return;

        this.setActiveItem(position);
        this.emit('active-item-changed', position);
    },

    activate: function(event) {
        let topMenu = this._getTopMenu();
        if (!topMenu)
            return;

        topMenu.addChildMenu(this._menu);
        this._menu.toggle();
    },

    addMenuItem: function(menuItem, position) {
        if (position === undefined)
            position = this._menu.numMenuItems;

        this._menu.addMenuItem(menuItem, position);
        _ensureStyle(this._menu.actor);

        let item = new St.BoxLayout({ style_class: 'popup-combobox-item' });

        let children = menuItem.actor.get_children();
        for (let i = 0; i < children.length; i++) {
            let clone = new Clutter.Clone({ source: children[i] });
            item.add(clone, { y_fill: false });
        }

        let oldItem = this._items[position];
        if (oldItem)
            this._itemBox.remove_actor(oldItem);

        this._items[position] = item;
        this._itemBox.add_actor(item);

        menuItem.connect('activate',
                         Lang.bind(this, this._itemActivated, position));
    },

    checkAccessibleLabel: function() {
        let activeItem = this._menu.getActiveItem();
        this.actor.label_actor = activeItem.label;
    },

    setActiveItem: function(position) {
        let item = this._items[position];
        if (!item)
            return;
        if (this._activeItemPos == position)
            return;
        this._menu.setActiveItem(position);
        this._activeItemPos = position;
        for (let i = 0; i < this._items.length; i++)
            this._items[i].visible = (i == this._activeItemPos);

        this.checkAccessibleLabel();
    },

    setItemVisible: function(position, visible) {
        this._menu.setItemVisible(position, visible);
    },

    _itemActivated: function(menuItem, event, position) {
        this.setActiveItem(position);
        this.emit('active-item-changed', position);
    }
};

/**
 * #PopupMenuFactory:
 * @short_description: A class to build a cinnamon menu using some abstract menu items.
 *
 * This class can build a cinnamon menu, using the instances of a heir of the
 * PopupMenuAbstractItem class. Please see the description of the PopupMenuAbstractItem
 * class to more details. To initialize the construction you need to provide the root 
 * instance of your abstract menu items.
 */
function PopupMenuFactory() {
    this._init.apply(this, arguments);
}

PopupMenuFactory.prototype = {

    _init: function() {
        this._menuLikend = new Array();
    },

    _createShellItem: function(factoryItem, launcher, orientation) {
        // Decide whether it's a submenu or not
        let shellItem = null;
        let item_type = factoryItem.getFactoryType();
        if (item_type == FactoryClassTypes.RootMenuClass)
            shellItem = new PopupMenu(launcher.actor, 0.0, orientation, 0);
        if (item_type == FactoryClassTypes.SubMenuMenuItemClass)
            shellItem = new PopupSubMenuMenuItem("FIXME");
        else if (item_type == FactoryClassTypes.MenuSectionMenuItemClass)
            shellItem = new PopupMenuSection();
        else if (item_type == FactoryClassTypes.SeparatorMenuItemClass)
            shellItem = new PopupSeparatorMenuItem('');
        else if (item_type == FactoryClassTypes.MenuItemClass)
            shellItem = new PopupIndicatorMenuItem("FIXME");
        return shellItem;
    },

    getShellMenu: function(factoryMenu) {
        let index = this._menuLikend.indexOf(factoryMenu);
        if (index != -1) {
            return factoryMenu.getShellItem();
        }
        return null;
    },

    buildShellMenu: function(client, launcher, orientation) {
        let factoryMenu = client.getRoot();
        if (!(factoryMenu instanceof PopupMenuAbstractItem)) {
            throw new Error("MenuFactory: can't construct an instance of \
                PopupMenu using a non instance of the class PopupMenuAbstractItem");
        }

        if (factoryMenu.shellItem)
            return factoryMenu.shellItem;
      
        // The shell menu
        let shellItem = this._createShellItem(factoryMenu, launcher, orientation);
        this._attachToMenu(shellItem, factoryMenu);
        return shellItem;
    },

    // This will attach the root factoryItem to an already existing menu that will be used as the root menu.
    // it will also connect the factoryItem to be automatically destroyed when the menu dies.
    _attachToMenu: function(shellItem, factoryItem) {
        // Cleanup: remove existing childs (just in case)
        shellItem.removeAll();

        // Fill the menu for the first time
        factoryItem.getChildren().forEach(function(child) {
            shellItem.addMenuItem(this._createItem(child));
        }, this);

        factoryItem.setShellItem(shellItem, {
            'child-added'   : Lang.bind(this, this._onChildAdded),
            'child-moved'   : Lang.bind(this, this._onChildMoved)
        });
        this._menuLikend.push(factoryItem);
        factoryItem.connectAndRemoveOnDestroy({
            'destroy'           : Lang.bind(this, this._onDestroyMainMenu)
        });
    },

    _onDestroyMainMenu: function(factoryItem) {
        let index = this._menuLikend.indexOf(factoryItem);
        if (index != -1) {
            this._menuLikend.splice(index, 1);
        }
    },

    _createItem: function(factoryItem) {
        // Don't allow to override previusly preasigned items, destroy the shell item first.
        factoryItem.destroyShellItem();
        let shellItem = this._createShellItem(factoryItem);

        // Initially create children on idle, to not stop cinnamon mainloop.
        Mainloop.idle_add(Lang.bind(this, this._createChildrens, factoryItem));

        // Now, connect various events
        factoryItem.setShellItem(shellItem, {
            'type-changed':       Lang.bind(this, this._onTypeChanged),
            'child-added':        Lang.bind(this, this._onChildAdded),
            'child-moved':        Lang.bind(this, this._onChildMoved)
        });
        return shellItem;
    },

    _createChildrens: function(factoryItem) {
        if (factoryItem) {
            let shellItem = factoryItem.getShellItem();
            if (shellItem instanceof PopupSubMenuMenuItem) {
                let children = factoryItem.getChildren();
                for (let i = 0; i < children.length; ++i) {
                    let ch_item = this._createItem(children[i]);
                    shellItem.menu.addMenuItem(ch_item);
                }
            } else if (shellItem instanceof PopupMenuSection) {
                let children = factoryItem.getChildren();
                for (let i = 0; i < children.length; ++i) {
                    let ch_item = this._createItem(children[i]);
                    shellItem.addMenuItem(ch_item);
                }
            }
        }
    },

    _onChildAdded: function(factoryItem, child, position) {
        let shellItem = factoryItem.getShellItem();
        if (shellItem) {
            if (shellItem instanceof PopupSubMenuMenuItem) {
                shellItem.menu.addMenuItem(this._createItem(child), position, "factor");
            } else if ((shellItem instanceof PopupMenuSection) ||
                       (shellItem instanceof PopupMenu)) {
                shellItem.addMenuItem(this._createItem(child), position);
            } else {
                global.logWarning("Tried to add a child to non-submenu item. Better recreate it as whole");
                this._onTypeChanged(factoryItem);
            }
        } else {
            global.logWarning("Tried to add a child shell item to non existing shell item.");
        }
    },

    _onChildMoved: function(factoryItem, child, oldpos, newpos) {
        let shellItem = factoryItem.getShellItem();
        if (shellItem) {
            if (shellItem instanceof PopupSubMenuMenuItem) {
                this._moveItemInMenu(shellItem.menu, child, newpos);
            } else if ((shellItem instanceof PopupMenuSection) ||
                       (shellItem instanceof PopupMenu)) {
                this._moveItemInMenu(shellItem, child, newpos);
            } else {
                global.logWarning("Tried to move a child in non-submenu item. Better recreate it as whole");
                this._onTypeChanged(factoryItem);
            }
        } else {
            global.logWarning("Tried to move a child shell item in non existing shell item.");
        }
    },

    // FIXME: If this function it is applied, this mean that our old shell Item
    // is not valid right now, so we can destroy it with all the obsolete submenu
    // structure and then create again for the new factoryItems source. Anyway
    // there are a lot of possible scenarios when this was called, sure we are
    // missing some of them.
    _onTypeChanged: function(factoryItem) {
        let shellItem = factoryItem.getShellItem();
        let factoryItemParent = factoryItem.getParent();
        let parentMenu = null;
        if (factoryItemParent) {
            let shellItemParent = factoryItemParent.getShellItem();
            if (shellItemParent instanceof PopupMenuSection)
                parentMenu = shellItemParent;
            else
                parentMenu = shellItemParent.menu;
        }
        // First, we need to find our old position
        let pos = -1;
        if ((parentMenu)&&(shellItem)) {
            let family = parentMenu._getMenuItems();
            for (let i = 0; i < family.length; ++i) {
                if (family[i] == shellItem)
                    pos = i;
            }
        }
        // if not insert the item in first position.
        if (pos < 0)
            pos = 0;
        // Now destroy our old self
        factoryItem.destroyShellItem();
        if (parentMenu) {
            // Add our new self
            let newShellItem = this._createItem(factoryItem);
            parentMenu.addMenuItem(newShellItem, pos);
        }
    },

    // FIXME: This is a HACK. We're really getting into the internals of the PopupMenu implementation.
    // First, find our wrapper. Children tend to lie. We do not trust the old positioning.
    // Will be better add this function inside the PopupMenuBase class?
    _moveItemInMenu: function(menu, factoryItem, newpos) {
        let shellItem = factoryItem.getShellItem();
        if (shellItem) {
            let family = menu._getMenuItems();
            for (let i = 0; i < family.length; ++i) {
                if (family[i] == shellItem) {
                    // Now, remove it
                    menu.box.remove_child(shellItem.actor);

                    // Add it again somewhere else
                    if (newpos < family.length && family[newpos] != shellItem)
                        menu.box.insert_child_below(shellItem.actor, family[newpos].actor);
                    else
                        menu.box.add(shellItem.actor);

                    // Skip the rest
                    break;
                }
            }
        }
    }
};

/* Basic implementation of a menu manager.
 * Call addMenu to add menus
 */
function PopupMenuManager(owner) {
    this._init(owner);
}

PopupMenuManager.prototype = {
    _init: function(owner) {
        this._owner = owner;
        this.grabbed = false;

        this._eventCaptureId = 0;
        this._enterEventId = 0;
        this._leaveEventId = 0;
        this._keyFocusNotifyId = 0;
        this._activeMenu = null;
        this._menus = [];
        this._menuStack = [];
        this._preGrabInputMode = null;
        this._grabbedFromKeynav = false;
        this._signals = new SignalManager.SignalManager(this);
    },

    addMenu: function(menu, position) {
        this._signals.connect(menu, 'open-state-changed', this._onMenuOpenState);
        this._signals.connect(menu, 'child-menu-added', this._onChildMenuAdded);
        this._signals.connect(menu, 'child-menu-removed', this._onChildMenuRemoved);
        this._signals.connect(menu, 'destroy', this._onMenuDestroy);

        let source = menu.sourceActor;

        if (source) {
            this._signals.connect(source, 'enter-event', function() { this._onMenuSourceEnter(menu); });
            this._signals.connect(source, 'key-focus-in', function() { this._onMenuSourceEnter(menu); });
        }

        if (position == undefined)
            this._menus.push(menu);
        else
            this._menus.splice(position, 0, menu);
    },

    removeMenu: function(menu) {
        if (menu == this._activeMenu)
            this._closeMenu();

        let position = this._menus.indexOf(menu);

        if (position == -1) // not a menu we manage
            return;

        this._signals.disconnect(null, menu);

        if (menu.sourceActor)
            this._signals.disconnect(menu.sourceActor);

        this._menus.splice(position, 1);
    },

    _grab: function() {
        if (!Main.pushModal(this._owner.actor)) {
            return;
        }
        this._signals.connect(global.stage, 'captured-event', this._onEventCapture);
        // captured-event doesn't see enter/leave events
        this._signals.connect(global.stage, 'enter-event', this._onEventCapture);
        this._signals.connect(global.stage, 'leave-event', this._onEventCapture);
        this._signals.connect(global.stage, 'notify::key-focus', this._onKeyFocusChanged);

        this.grabbed = true;
    },

    _ungrab: function() {
        if (!this.grabbed) {
            return;
        }

        this._signals.disconnect(null, global.stage);

        this.grabbed = false;
        Main.popModal(this._owner.actor);
    },

    _onMenuOpenState: function(menu, open) {
        if (open) {
            if (this._activeMenu && this._activeMenu.isChildMenu(menu)) {
                this._menuStack.push(this._activeMenu);
                menu.actor.grab_key_focus();
            }
            this._activeMenu = menu;
        } else {
            if (this._menuStack.length > 0) {
                this._activeMenu = this._menuStack.pop();
                if (menu.sourceActor)
                    menu.sourceActor.grab_key_focus();
                this._didPop = true;
            }
        }

        // Check what the focus was before calling pushModal/popModal
        let focus = global.stage.key_focus;
        let hadFocus = focus && this._activeMenuContains(focus);

        if (open) {
            if (!this.grabbed) {
                this._preGrabInputMode = global.stage_input_mode;
                this._grabbedFromKeynav = hadFocus;
                this._grab();
            }

            if (hadFocus)
                focus.grab_key_focus();
            else
                menu.actor.grab_key_focus();
        } else if (menu == this._activeMenu) {
            if (this.grabbed)
                this._ungrab();
            this._activeMenu = null;

            if (this._grabbedFromKeynav) {
                if (this._preGrabInputMode == Cinnamon.StageInputMode.FOCUSED)
                    global.stage_input_mode = Cinnamon.StageInputMode.FOCUSED;
                if (hadFocus && menu.sourceActor)
                    menu.sourceActor.grab_key_focus();
                else if (focus)
                    focus.grab_key_focus();
            }
        }
    },

    _onChildMenuAdded: function(menu, childMenu) {
        this.addMenu(childMenu);
    },

    _onChildMenuRemoved: function(menu, childMenu) {
        this.removeMenu(childMenu);
    },

    // change the currently-open menu without dropping grab
    _changeMenu: function(newMenu) {
        if (this._activeMenu) {
            // _onOpenMenuState will drop the grab if it sees
            // this._activeMenu being closed; so clear _activeMenu
            // before closing it to keep that from happening
            let oldMenu = this._activeMenu;
            this._activeMenu = null;
            for (let i = this._menuStack.length - 1; i >= 0; i--)
                this._menuStack[i].close(false);
            oldMenu.close(false);
            newMenu.open(false);
        } else
            newMenu.open(true);
    },

    _onMenuSourceEnter: function(menu) {
        if (!this.grabbed || menu == this._activeMenu)
            return false;

        if (this._activeMenu && this._activeMenu.isChildMenu(menu))
            return false;

        if (this._menuStack.indexOf(menu) != -1)
            return false;

        if (this._menuStack.length > 0 && this._menuStack[0].isChildMenu(menu))
            return false;

        this._changeMenu(menu);
        return false;
    },

    _onKeyFocusChanged: function() {
        if (!this.grabbed || !this._activeMenu || DND.isDragging())
            return;

        let focus = global.stage.key_focus;
        if (focus) {
            if (this._activeMenuContains(focus))
                return;
            if (this._menuStack.length > 0)
                return;
            if (focus._delegate && focus._delegate.menu &&
                this._menus.indexOf(focus._delegate.menu) != -1)
                return;
        }

        this._closeMenu();
    },

    _onMenuDestroy: function(menu) {
        this.removeMenu(menu);
    },

    _activeMenuContains: function(actor) {
        return this._activeMenu != null
                && (this._activeMenu.actor.contains(actor) ||
                    (this._activeMenu.sourceActor && this._activeMenu.sourceActor.contains(actor)));
    },

    _eventIsOnActiveMenu: function(event) {
        return this._activeMenuContains(event.get_source());
    },

    _shouldBlockEvent: function(event) {
        let src = event.get_source();

        if (this._activeMenu != null && this._activeMenu.actor.contains(src))
            return false;

        return (this._menus.find(x => x.sourceActor &&
                                      !x.blockSourceEvents &&
                                      x.sourceActor.contains(src)) === undefined);
    },

    _onEventCapture: function(actor, event) {
        if (!this.grabbed)
            return false;

        if (this._owner.menuEventFilter &&
            this._owner.menuEventFilter(event))
            return true;

        if (this._activeMenu != null && this._activeMenu.passEvents)
            return false;

        if (this._didPop) {
            this._didPop = false;
            return true;
        }

        let activeMenuContains = this._eventIsOnActiveMenu(event);
        let eventType = event.type();

        if (eventType == Clutter.EventType.BUTTON_RELEASE) {
            if (activeMenuContains) {
                return false;
            } else {
                this._closeMenu();
                return true;
            }
        } else if (eventType == Clutter.EventType.BUTTON_PRESS && !activeMenuContains) {
            this._closeMenu();
            return true;
        } else if (!this._shouldBlockEvent(event)) {
            return false;
        }

        return true;
    },

    _closeMenu: function() {
        if (this._activeMenu != null)
            this._activeMenu.close(true);
    }
};<|MERGE_RESOLUTION|>--- conflicted
+++ resolved
@@ -961,8 +961,6 @@
 };
 
 /**
-<<<<<<< HEAD
-=======
  * #PopupIndicatorMenuItem:
  * @short_description: A menu item with text, ornaments and accel.
  *
@@ -1551,7 +1549,6 @@
 Signals.addSignalMethods(PopupMenuAbstractItem.prototype);
 
 /**
->>>>>>> d66986f1
  * #PopupMenuBase
  * @short_description: The base class of all popup menus
  * @sourceActor (St.Widget): The actor that owns the popup menu
@@ -1641,11 +1638,7 @@
     },
 
     /**
-<<<<<<< HEAD
-     * addCommandLineAction:
-=======
      * addCommandlineAction:
->>>>>>> d66986f1
      * @title (string): the text to display on the item
      * @cmd (string): the command to call
      *
@@ -1695,11 +1688,7 @@
      * removeChildMenu:
      * @menu (PopupMenuBase): the menu of interest
      *
-<<<<<<< HEAD
-     * Removes @menu from the current menu if it is a child
-=======
      * Removes @menu from the current menu if it is a child.
->>>>>>> d66986f1
      */
     removeChildMenu: function(menu) {
         let index = this._childMenus.indexOf(menu);
@@ -2444,7 +2433,6 @@
 /**
  * #PopupMenuSection:
  * @short_description: A section of a #PopupMenu that is transparent to user
-<<<<<<< HEAD
  *
  * A section of a PopupMenu which is handled like a submenu (you can add and
  * remove items, you can destroy it, you can add it to another menu), but is
@@ -2453,16 +2441,6 @@
  * let an object inherit a #PopupMenuSection and then add the whole object to a
  * popup menu.
  *
-=======
- *
- * A section of a PopupMenu which is handled like a submenu (you can add and
- * remove items, you can destroy it, you can add it to another menu), but is
- * completely transparent to the user. This is helpful for grouping things
- * together so that you can manage them in bulk. A common use case might be to
- * let an object inherit a #PopupMenuSection and then add the whole object to a
- * popup menu.
- *
->>>>>>> d66986f1
  * Note that you cannot close a #PopupMenuSection.
  *
  * Inherits: PopupMenu.PopupMenuBase
