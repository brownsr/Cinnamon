// -*- mode: js; js-indent-level: 4; indent-tabs-mode: nil -*-

const Clutter = imports.gi.Clutter;
const Lang = imports.lang;
const Mainloop = imports.mainloop;
const Meta = imports.gi.Meta;
const Cinnamon = imports.gi.Cinnamon;
const Signals = imports.signals;
const St = imports.gi.St;
const DND = imports.ui.dnd;
const Main = imports.ui.main;
const Tweener = imports.ui.tweener;
const Workspace = imports.ui.workspace;

// The maximum size of a thumbnail is 1/8 the width and height of the screen
let MAX_THUMBNAIL_SCALE = 0.9;

const RESCALE_ANIMATION_TIME = 0.2;
const SLIDE_ANIMATION_TIME = 0.3;
const INACTIVE_OPACITY = 120;
const REARRANGE_TIME = 0.3;
const ICON_OPACITY = 192;
const ICON_SIZE = 128;

function ExpoWindowClone(realWindow) {
    this._init(realWindow);
}

ExpoWindowClone.prototype = {
    _init : function(realWindow) {
        this.actor = new Clutter.Clone({ source: realWindow.get_texture(),
                                         reactive: true });
        this.actor._delegate = this;
        this.realWindow = realWindow;
        this.metaWindow = realWindow.meta_window;

        this._positionChangedId = this.realWindow.connect('position-changed',
                                                          Lang.bind(this, this._onPositionChanged));
        this._realWindowDestroyedId = this.realWindow.connect('destroy',
                                                              Lang.bind(this, this._disconnectRealWindowSignals));
        this._onPositionChanged();

        this.actor.connect('button-release-event',
                           Lang.bind(this, this._onButtonRelease));

        this.actor.connect('destroy', Lang.bind(this, this._onDestroy));

        this._draggable = DND.makeDraggable(this.actor,
                                            { restoreOnSuccess: true,
                                              dragActorMaxSize: Workspace.WINDOW_DND_SIZE,
                                              dragActorOpacity: Workspace.DRAGGING_WINDOW_OPACITY });
        this._draggable.connect('drag-begin', Lang.bind(this, this._onDragBegin));
        this._draggable.connect('drag-end', Lang.bind(this, this._onDragEnd));
        this._draggable.connect('drag-cancelled', Lang.bind(this, this._onDragCancelled));
        this.inDrag = false;
        this.dragCancelled = false;

        // Create an icon for this window. Even though the window
        // may be showing now, it might be minimized later on.
        this.icon = null;
        let app = this.metaWindow._expoApp; // will be non-null if the window comes from another ws
        if (!app) {
            let tracker = Cinnamon.WindowTracker.get_default();
            app = tracker.get_window_app(this.metaWindow);
            // Cache the app, as the tracker has difficulty in finding the app for windows
            // that come from recently removed workspaces.
            this.metaWindow._expoApp = app;
        }
        if (app) {
            this.icon = app.create_icon_texture(ICON_SIZE);
        }
        if (!this.icon) {
            this.icon = new St.Icon({ icon_name: 'applications-other',
                                 icon_type: St.IconType.FULLCOLOR,
                                 icon_size: ICON_SIZE });
        }
        this.icon.set_opacity(ICON_OPACITY);
        this.icon.width = ICON_SIZE;
        this.icon.height = ICON_SIZE;

        this._doomed = false;
    },

    setStackAbove: function (actor) {
        this._stackAbove = actor;
        if (this._stackAbove == null)
            this.actor.lower_bottom();
        else
            this.actor.raise(this._stackAbove);
    },

    destroy: function () {
        this.actor.destroy();
        this.icon.destroy();
    },

    _onPositionChanged: function() {
        let rect = this.metaWindow.get_outer_rect();
        this.actor.set_position(this.realWindow.x, this.realWindow.y);
    },

    _disconnectRealWindowSignals: function() {
        if (this._positionChangedId != 0) {
            this.realWindow.disconnect(this._positionChangedId);
            this._positionChangedId = 0;
        }

        if (this._realWindowDestroyedId != 0) {
            this.realWindow.disconnect(this._realWindowDestroyedId);
            this._realWindowDestroyedId = 0;
        }
    },

    _onDestroy: function() {
        this._disconnectRealWindowSignals();

        this.actor._delegate = null;

        if (this.inDrag) {
            this.emit('drag-end');
            this.inDrag = false;
        }

        this.disconnectAll();
    },

    _onButtonRelease : function (actor, event) {
        if ((Cinnamon.get_event_state(event) & Clutter.ModifierType.BUTTON1_MASK) || (Cinnamon.get_event_state(event) & Clutter.ModifierType.BUTTON3_MASK)){
            this.emit('selected', event.get_time());
        } else if (Cinnamon.get_event_state(event) & Clutter.ModifierType.BUTTON2_MASK){
            this.emit('remove-workspace', event.get_time());               
        }
        return true;
    },

    _onDragBegin : function (draggable, time) {
        Main.expo.showCloseArea();
        this.inDrag = true;
        this.dragCancelled = false;
        this.emit('drag-begin');
    },

    _onDragCancelled : function (draggable, time) {
        this.dragCancelled = true;
        this.emit('drag-cancelled');
    },

    _onDragEnd : function (draggable, time, snapback) {
        Main.expo.hideCloseArea();
        this.inDrag = false;
        this.emit('drag-end');
    }
};
Signals.addSignalMethods(ExpoWindowClone.prototype);


const ThumbnailState = {
    NEW   :         0,
    ANIMATING_IN :  1,
    NORMAL:         2,
    REMOVING :      3,
    ANIMATING_OUT : 4,
    ANIMATED_OUT :  5,
    COLLAPSING :    6,
    DESTROYED :     7
};

/**
 * @metaWorkspace: a #Meta.Workspace
 */
function ExpoWorkspaceThumbnail(metaWorkspace, box) {
    this._init(metaWorkspace, box);
}

ExpoWorkspaceThumbnail.prototype = {
    _init : function(metaWorkspace, box) {
        this.box = box;
        this.metaWorkspace = metaWorkspace;
        this.monitorIndex = Main.layoutManager.primaryIndex;

        this.actor = new St.Group({ reactive: true,
                                    clip_to_allocation: true,
                                    style_class: 'workspace-thumbnail' });
        this.actor._delegate = this;

        this._contents = new Clutter.Group();
        this.actor.add_actor(this._contents);

        this.actor.connect('destroy', Lang.bind(this, this._onDestroy));
        this.actor.connect('button-press-event', Lang.bind(this,
            function(actor, event) {
                return true;
            }));
        this.actor.connect('button-release-event', Lang.bind(this,
            function(actor, event) {
                if ((Cinnamon.get_event_state(event) & Clutter.ModifierType.BUTTON1_MASK) || (Cinnamon.get_event_state(event) & Clutter.ModifierType.BUTTON3_MASK)){
                    this._activate();
                    return true;
                } else if (Cinnamon.get_event_state(event) & Clutter.ModifierType.BUTTON2_MASK){
                    this._remove();
                    return true;                
                }
                return false;
            }));

        this.actor.connect('scroll-event', Lang.bind(this, this._onScrollEvent));
        
        this.title = new St.Entry({ style_class: 'expo-workspaces-name-entry',                                     
                                     track_hover: true,
                                     can_focus: true });                
        this.title._spacing = 0; 
        this.titleText = this.title.clutter_text;        
        this.titleText.connect('key-press-event', Lang.bind(this, this._onTitleKeyPressEvent)); 
        this.titleText.connect('key-focus-in', Lang.bind(this, function() {
            this._origTitle = Main.getWorkspaceName(this.metaWorkspace.index());
        })); 
        this.titleText.connect('key-focus-out', Lang.bind(this, function() {
            if (!this._undoTitleEdit) {
                let newName = this.title.get_text().trim();
                if (newName != this._origTitle) {
                    Main.setWorkspaceName(this.metaWorkspace.index(), newName);
                }
            }
            this.title.set_text(Main.getWorkspaceName(this.metaWorkspace.index()));
        })); 
                      
        this.title.set_text(Main.getWorkspaceName(this.metaWorkspace.index()));
        
        this._background = Meta.BackgroundActor.new_for_screen(global.screen);
        this._contents.add_actor(this._background);

        let porthole = Main.layoutManager.getPorthole();
        this.setPorthole(porthole);
       
        this.shade = new St.Bin();
        this.shade.set_style('background-color: black;');
        this.actor.add_actor(this.shade);
        this.shade.set_size(porthole.width, porthole.height);

        this.shade.opacity = INACTIVE_OPACITY;

        this._pendingOverviewModeTimeoutId = null;
        this.removed = false;

        if (metaWorkspace == global.screen.get_active_workspace())
            this.shade.opacity = 0;

        let windows = global.get_window_actors().filter(this._isMyWindow, this);

        // Create clones for windows that should be visible in the Expo
        this.count = 0;
        this._windows = [];
        for (let i = 0; i < windows.length; i++) {
            if (this._isExpoWindow(windows[i])) {
                this._addWindowClone(windows[i]);
            }
        }

        // Track window changes
        this._windowAddedId = this.metaWorkspace.connect('window-added',
                                                          Lang.bind(this, this._windowAdded));
        this._windowRemovedId = this.metaWorkspace.connect('window-removed',
                                                           Lang.bind(this, this._windowRemoved));
        this._windowEnteredMonitorId = global.screen.connect('window-entered-monitor',
                                                           Lang.bind(this, this._windowEnteredMonitor));
        this._windowLeftMonitorId = global.screen.connect('window-left-monitor',
                                                           Lang.bind(this, this._windowLeftMonitor));

        this.state = ThumbnailState.NORMAL;
        this._slidePosition = 0; // Fully slid in
    },
    
    _refreshTitle: function() {
        this.title.set_text(Main.getWorkspaceName(this.metaWorkspace.index()));
    },
    
    _onTitleKeyPressEvent: function(actor, event) {
        this._undoTitleEdit = false;
        let symbol = event.get_key_symbol();
        if (symbol === Clutter.Return || symbol === Clutter.Escape) {
            if (symbol === Clutter.Escape) {
                this._undoTitleEdit = true;
            }
            global.stage.set_key_focus(this.actor);
            return true;
        }
        return false;     
    },
   
    activateWorkspace: function() {
        if (this.metaWorkspace != global.screen.get_active_workspace())
            this.metaWorkspace.activate(global.get_current_time());
        this._overviewModeOff();
        Main.expo.hide();
    },
    
    showKeyboardSelectedState: function(selected) {
        this.title.name = selected ? "selected" : "";
        if (selected) {
            this._highlight();
            this._overviewModeOn();
        }
        else {
            this._overviewModeOff();
            this._shade(true);
        }
    },
    
    _onEnterEvent : function(actor, event) {
        this._overviewModeOn();
        if (this.metaWorkspace != global.screen.get_active_workspace()) 
            this._highlight(); 
    },

    setPorthole: function(porthole) {
        this._porthole = porthole;
        this.actor.set_size(porthole.width, porthole.height);
        this._contents.set_position(-porthole.x, -porthole.y);
     },

    _lookupIndex: function (metaWindow) {
        for (let i = 0; i < this._windows.length; i++) {
            if (this._windows[i].metaWindow == metaWindow) {
                return i;
            }
        }
        return -1;
    },

    belongs: function (actor) {
        for (let i = 0; i < this._windows.length; ++i) {
            let window = this._windows[i];
            if (window.actor === actor || window.icon === actor) {
                return true;
            }
        }
        return false;
    },

    syncStacking: function(stackIndices) {
        this._windows.sort(function (a, b) { return stackIndices[a.metaWindow.get_stable_sequence()] - stackIndices[b.metaWindow.get_stable_sequence()]; });

        for (let i = 0; i < this._windows.length; i++) {
            let clone = this._windows[i];
            let metaWindow = clone.metaWindow;
            if (i == 0) {
                clone.setStackAbove(this._background);
            } else {
                let previousClone = this._windows[i - 1];
                clone.setStackAbove(previousClone.actor);
            }
        }
    },

    set slidePosition(slidePosition) {
        this._slidePosition = slidePosition;
        this.actor.queue_relayout();
    },

    get slidePosition() {
        return this._slidePosition;
    },

    _doRemoveWindow : function(metaWin) {
        let win = metaWin.get_compositor_private();

        // find the position of the window in our list
        let index = this._lookupIndex (metaWin);

        if (index == -1)
            return;

        // Check if window still should be here
        if (win && this._isMyWindow(win) && this._isExpoWindow(win))
            return;

        let clone = this._windows[index];
        this._windows.splice(index, 1);

        clone.destroy();
        if (this.overviewMode)
            this._overviewModeOn();
    },

    _doAddWindow : function(metaWin) {
        let win = metaWin.get_compositor_private();
        
        if (!win) {
            // Newly-created windows are added to a workspace before
            // the compositor finds out about them...
            Mainloop.idle_add(Lang.bind(this,
                                        function () {
                                            if (this._windows /*will be null if we're closing down*/ &&
                                                metaWin.get_compositor_private() &&
                                                metaWin.get_workspace() == this.metaWorkspace)
                                            {
                                                this._doAddWindow(metaWin);
                                            }
                                            return false;
                                        }));
            return;
        }

        // We might have the window in our list already if it was on all workspaces and
        // now was moved to this workspace
        if (this._lookupIndex (metaWin) != -1)
            return;

        if (!this._isMyWindow(win) || !this._isExpoWindow(win))
            return;

        let clone = this._addWindowClone(win); 

        if (!win.showing_on_its_workspace()){
            clone.actor.hide();
        }
        if (this.overviewMode)
            this._overviewModeOn();
    },

    _windowAdded : function(metaWorkspace, metaWin) {
        this._doAddWindow(metaWin);
        this.box.restack();
    },

    _windowRemoved : function(metaWorkspace, metaWin) {
        this._doRemoveWindow(metaWin);
        this.box.restack();
    },

    _windowEnteredMonitor : function(metaScreen, monitorIndex, metaWin) {
        if (monitorIndex == this.monitorIndex) {
            this._doAddWindow(metaWin);
            this.box.restack();
        }
    },

    _windowLeftMonitor : function(metaScreen, monitorIndex, metaWin) {
        if (monitorIndex == this.monitorIndex) {
            this._doRemoveWindow(metaWin);
            this.box.restack();
        }
    },

    destroy : function() {            
        this.actor.destroy();        
    },

    _onDestroy: function(actor) {
        if (this._pendingOverviewModeTimeoutId) {
            Mainloop.source_remove(this._pendingOverviewModeTimeoutId);
        }
        this.metaWorkspace.disconnect(this._windowAddedId);
        this.metaWorkspace.disconnect(this._windowRemovedId);
        global.screen.disconnect(this._windowEnteredMonitorId);
        global.screen.disconnect(this._windowLeftMonitorId);

        for (let i = 0; i < this._windows.length; i++) {
            this._windows[i].destroy();
        }
        this._windows = null;
    },

    // Tests if @win belongs to this workspace and monitor
    _isMyWindow : function (win) {
        return Main.isWindowActorDisplayedOnWorkspace(win, this.metaWorkspace.index()) &&
            (!win.get_meta_window() || win.get_meta_window().get_monitor() == this.monitorIndex);
    },

    // Tests if @win should be shown in the Expo
    _isExpoWindow : function (win) {
        let tracker = Cinnamon.WindowTracker.get_default();
        return tracker.is_window_interesting(win.get_meta_window());
    },

    // Create a clone of a (non-desktop) window and add it to the window list
    _addWindowClone : function(win) {
        let clone = new ExpoWindowClone(win);

        clone.connect('selected',
                      Lang.bind(this, this._activate));
        clone.connect('remove-workspace', 
                      Lang.bind(this, this._remove));
        clone.connect('drag-begin',
                      Lang.bind(this, function(clone) {
                          Main.expo.beginWindowDrag();
                      }));
        clone.connect('drag-end',
                      Lang.bind(this, function(clone) {
                          Main.expo.endWindowDrag();
                          // normal hovering monitoring was turned off during drag
                          this.hovering = false;
                          if (!clone.dragCancelled) {
                              this._overviewModeOff();
                          }
                      }));
        this._contents.add_actor(clone.actor);
        this._contents.add_actor(clone.icon);
        clone.icon.hide();

        if (this._windows.length == 0)
            clone.setStackAbove(this._background);
        else
            clone.setStackAbove(this._windows[this._windows.length - 1].actor);

        this._windows.push(clone);

        return clone;
    },

    _overviewModeOn : function () {
        if (this._pendingOverviewModeTimeoutId) {
            return;
        }
        // The idea is to delay the call to the real _overviewModeOn somewhat,
        // since this is often called at a busy moment when many things are happening.
        // If called too soon after a drag-and-drop, the window stacking order may
        // not have settled, just to mention one reason.
        // There may also be many calls after another that could be coalesced into one.
        this._pendingOverviewModeTimeoutId = Mainloop.timeout_add(
            100,
            Lang.bind(this, this._overviewModeOn__));
    },

    _overviewModeOn__ : function () {
        this._pendingOverviewModeTimeoutId = null;
        this._overviewMode = true;
        let spacing = 14;
        let nCols = Math.ceil(Math.sqrt(this._windows.length));
        let nRows = Math.round(Math.sqrt(this._windows.length));
        let maxWindowWidth = (this.actor.width - (spacing * (nCols+1))) / nCols;
        let maxWindowHeight = (this.actor.height - (spacing * (nRows+1))) / nRows;
        let col = 1;
        let row = 1;
        let lastRowCols = this._windows.length - ((nRows - 1) * nCols);
        let lastRowOffset = (this.actor.width - (maxWindowWidth * lastRowCols) - (spacing * (lastRowCols+1))) / 2;
        let offset = 0;
        let windows = this._windows.slice();
        windows.reverse(); // top-to-bottom order
        for (let i = 0; i < windows.length; i++){
            let window = windows[i];
            if (!window.origSet) {
                window.origX = window.actor.x;
                window.origY = window.actor.y;
                window.origSet = true;
            }
            if ((window.metaWindow.maximized_horizontally &&
                window.metaWindow.maximized_vertically) || window.metaWindow.get_layer() == Meta.StackLayer.FULLSCREEN){
                window.origX = this._porthole.x;
                window.origY = this._porthole.y
            }

            if (row == nRows)
                offset = lastRowOffset;

            let scale = Math.min((maxWindowWidth / window.actor.width), (maxWindowHeight / window.actor.height)); 
            scale = Math.min(1, scale);
            let x = this._porthole.x + offset + (spacing * col) + (maxWindowWidth * (col - 1)) + ((maxWindowWidth - (window.actor.width * scale)) / 2);
            let y = this._porthole.y + (spacing * row) + (maxWindowHeight * (row - 1)) + ((maxWindowHeight - (window.actor.height * scale)) / 2);   

            if (!window.metaWindow.showing_on_its_workspace()) {
                window.actor.set_position(window.icon.x, window.icon.y);
                window.icon.hide();
                window.icon.set_position(x, y);
                window.actor.show();
                Tweener.addTween(window.actor, {x: x, y: y, scale_x: scale, scale_y: scale, time: REARRANGE_TIME, transition: 'easeOutQuad'
                });
            }
            else {
                window.icon.set_position(x, y);
                Tweener.addTween(window.actor, {x: x, y: y, scale_x: scale, scale_y: scale, opacity: 255, time: REARRANGE_TIME, transition: 'easeOutQuad', 
                onComplete: function() {
                    window.actor.show();
                    window.icon.hide();
                    }
                });
            }
            col++;
            if (col > nCols){
                row ++;
                col = 1;
            } 
        }    
    },

    _overviewModeOff : function (force){
        if (!this._overviewMode && !force)
            return;

        const iconSpacing = ICON_SIZE/4;
        let iconX = iconSpacing;
        for (let i = 0; i < this._windows.length; i++){
            let window = this._windows[i];
            if (!window.metaWindow.showing_on_its_workspace()){
                // Visually replace the cloned window with its icon
                // and place the icon at the bottom.
                window.icon.x = iconX;
                window.icon.y = this.actor.height - window.icon.height;
                let rect = window.metaWindow.get_outer_rect();
                Tweener.addTween(window.actor, {
                    x: window.icon.x,
                    y: window.icon.y,
                    scale_x: window.icon.width / window.actor.width, 
                    scale_y: window.icon.height / window.actor.height,
                    time: REARRANGE_TIME, 
                    transition: 'easeOutQuad',
                    onComplete: function() {
                            window.icon.show();
                            window.actor.hide();
                        }
                    });
                iconX += (ICON_SIZE + iconSpacing);
                iconX %= (this.actor.width - ICON_SIZE)
            }
            else {
                Tweener.addTween(window.actor, {
                    x: window.origSet ? window.origX : window.actor.x,
                    y: window.origSet ? window.origY : window.actor.y,
                    scale_x: 1, scale_y: 1, opacity: 255, 
                    time: REARRANGE_TIME, transition: 'easeOutQuad'});        
            }
        } 
    },

    _onScrollEvent: function (actor, event) {
        switch ( event.get_scroll_direction() ) {
        case Clutter.ScrollDirection.UP:
            Main.wm.actionMoveWorkspaceLeft();
            break;
        case Clutter.ScrollDirection.DOWN:
            Main.wm.actionMoveWorkspaceRight();
            break;
        }
    },

    _activate : function (clone, time) {
        if (this.state > ThumbnailState.NORMAL)
            return;

            if (clone && clone.metaWindow != null){
                Main.activateWindow(clone.metaWindow, time, this.metaWorkspace.index());
            }
            if (this.metaWorkspace != global.screen.get_active_workspace())
                this.metaWorkspace.activate(time);
            this._overviewModeOff();
            Main.expo.hide();
        
        this._highlight();
    },

    _shade : function (force){
        if (this.metaWorkspace != global.screen.get_active_workspace() || force)
            Tweener.addTween(this.shade, {opacity: INACTIVE_OPACITY, time: SLIDE_ANIMATION_TIME, transition: 'easeOutQuad'});    
    },

    _highlight : function (){
        Tweener.addTween(this.shade, {opacity: 0, time: SLIDE_ANIMATION_TIME, transition: 'easeOutQuad'});    
    },

    _remove : function (){
        if (this._doomed) {
            // this workspace is already being removed
            return;
        }
        if (global.screen.n_workspaces <= 1) {
            return;
        }
        this._doomed = true;
        this.emit('remove-event');
        Main._removeWorkspace(this.metaWorkspace);
        this.removed = true;
    },

    // Draggable target interface
    handleDragOver : function(source, actor, x, y, time) {
        this.emit('drag-over');
        if (source == Main.xdndHandler) {
            return DND.DragMotionResult.CONTINUE;
        }

        if (this.state > ThumbnailState.NORMAL)
            return DND.DragMotionResult.CONTINUE;

        if (source.realWindow && !this._isMyWindow(source.realWindow))
            return DND.DragMotionResult.MOVE_DROP;
        if (source.CinnamonWorkspaceLaunch)
            return DND.DragMotionResult.COPY_DROP;

        return DND.DragMotionResult.CONTINUE;
    },

    acceptDrop : function(source, actor, x, y, time) {
        if (this.handleDragOver(source, actor, x, y, time) === DND.DragMotionResult.CONTINUE) {
            return false;
        }

        this.metaWorkspace.activate(time);
        let win = source.realWindow;
        let metaWindow = win.get_meta_window();

        // We need to move the window before changing the workspace, because
        // the move itself could cause a workspace change if the window enters
        // the primary monitor
        if (metaWindow.get_monitor() != this.monitorIndex) {
            metaWindow.move_to_monitor(this.monitorIndex);
        }

        metaWindow.change_workspace_by_index(this.metaWorkspace.index(),
                                                false, // don't create workspace
                                                time);

        // normal hovering monitoring was turned off during drag
        this.hovering = true;

        this._overviewModeOn();
        return true;
    }
};

Signals.addSignalMethods(ExpoWorkspaceThumbnail.prototype);

function ExpoThumbnailsBox() {
    this._init();
}

ExpoThumbnailsBox.prototype = {
    _init: function() {
        this.actor = new Cinnamon.GenericContainer({ style_class: 'workspace-thumbnails',
                                                  request_mode: Clutter.RequestMode.WIDTH_FOR_HEIGHT });
        this.actor.connect('get-preferred-width', Lang.bind(this, this._getPreferredWidth));
        this.actor.connect('get-preferred-height', Lang.bind(this, this._getPreferredHeight));
        this.actor.connect('allocate', Lang.bind(this, this._allocate));

        // When we animate the scale, we don't animate the requested size of the thumbnails, rather
        // we ask for our final size and then animate within that size. This slightly simplifies the
        // interaction with the main workspace windows (instead of constantly reallocating them
        // to a new size, they get a new size once, then use the standard window animation code
        // allocate the windows to their new positions), however it causes problems for drawing
        // the background and border wrapped around the thumbnail as we animate - we can't just pack
        // the container into a box and set style properties on the box since that box would wrap
        // around the final size not the animating size. So instead we fake the background with
        // an actor underneath the content and adjust the allocation of our children to leave space
        // for the border and padding of the background actor.
        this._background = new St.Bin();

        this.actor.add_actor(this._background);

        this.button = new St.Button({ style_class: 'workspace-close-button' });
        this.actor.add_actor(this.button);
        this.button.connect('enter-event', Lang.bind(this, function () { this.lastHovered._highlight(); this.button.show();}));
        this.button.connect('leave-event', Lang.bind(this, function () { this.lastHovered._shade(); this.button.hide();}));
        this.button.connect('clicked', Lang.bind(this, function () { this.lastHovered._remove(); this.button.hide();}));
        this.button.hide();
        Main.expo.connect('hiding', Lang.bind(this, function() { this.button.hide();}));
                
        this._targetScale = 0;
        this._scale = 0;
        this._pendingScaleUpdate = false;
        this._stateUpdateQueued = false;
        this.bX = 0;
        this.bY = 0;

        this._stateCounts = {};
        for (let key in ThumbnailState)
            this._stateCounts[ThumbnailState[key]] = 0;

        this._thumbnails = [];
    },

    show: function() {
        this._switchWorkspaceNotifyId =
            global.window_manager.connect('switch-workspace',
                                          Lang.bind(this, this._activeWorkspaceChanged));

        this._nWorkspacesChangedId = global.screen.connect('notify::n-workspaces',
                                                            Lang.bind(this, this._workspacesChanged));

        this._targetScale = 0;
        this._scale = 0;
        this._pendingScaleUpdate = false;
        this._stateUpdateQueued = false;        

        this._stateCounts = {};
        for (let key in ThumbnailState)
            this._stateCounts[ThumbnailState[key]] = 0;

        // The "porthole" is the portion of the screen that we show in the workspaces
        this._porthole = Main.layoutManager.getPorthole();

        this.addThumbnails(0, global.screen.n_workspaces);
        this.button.raise_top();

        this.restackedNotifyId =
            global.screen.connect('restacked',
                                  Lang.bind(this, this.restack));
        this.restack();

        // apparently we get no direct call to show the initial
        // view, so we must force an explicit overviewModeOff display
        for (let i = 0; i < this._thumbnails.length; ++i) {
            this._thumbnails[i]._overviewModeOff(true);
        }

        this._kbThumbnailIndex = global.screen.get_active_workspace_index();
        this._thumbnails[this._kbThumbnailIndex].showKeyboardSelectedState(true);
    },

    handleKeyPressEvent: function(actor, event) {
        let modifiers = Cinnamon.get_event_state(event);
        let ctrlAltMask = Clutter.ModifierType.CONTROL_MASK | Clutter.ModifierType.MOD1_MASK;
        let symbol = event.get_key_symbol();
        if (symbol === Clutter.Return || symbol === Clutter.KEY_space 
            || symbol === Clutter.KP_Enter)
        {
            this.activateSelectedWorkspace();
            return true;
        }
        if ((symbol === Clutter.Delete && (modifiers & ctrlAltMask) !== ctrlAltMask)
            || symbol === Clutter.w && modifiers & Clutter.ModifierType.CONTROL_MASK)
        {
            this.removeSelectedWorkspace();
            return true;
        }
        if (symbol === Clutter.F2) {
            this.editWorkspaceTitle();
            return true;
        }
        return this.selectNextWorkspace(symbol);
    },

    editWorkspaceTitle: function() {
        this._thumbnails[this._kbThumbnailIndex].title.grab_key_focus();
    },

    activateSelectedWorkspace: function() {
        this._thumbnails[this._kbThumbnailIndex].activateWorkspace();
    },

    removeSelectedWorkspace: function() {
        this._thumbnails[this._kbThumbnailIndex]._remove();
    },

    // returns true if symbol was understood, false otherwise
    selectNextWorkspace: function(symbol) {
        let prevIndex = this._kbThumbnailIndex;
        let lastIndex = this._thumbnails.length - 1;
        
        if (symbol === Clutter.End) {
            this._kbThumbnailIndex = lastIndex;
        }
        else if (symbol === Clutter.Right || symbol === Clutter.Down) {
            this._kbThumbnailIndex = this._kbThumbnailIndex + 1;
            if (this._kbThumbnailIndex >= this._thumbnails.length) {
                this._kbThumbnailIndex = 0;
            }
        }
        else if (symbol === Clutter.Left || symbol === Clutter.Up) {
            this._kbThumbnailIndex = this._kbThumbnailIndex - 1;
            if (this._kbThumbnailIndex < 0 ) {
                this._kbThumbnailIndex = this._thumbnails.length - 1;
            }
        }
        else if (symbol === Clutter.Home) {
            this._kbThumbnailIndex = 0;
        }
        else {
            let index = symbol - 48 - 1; // convert '1' to index 0, etc
            if (index >= 0 && index < 10) {
                // OK
            }
            else {
                index = symbol - Clutter.KP_1; // convert Num-pad '1' to index 0, etc
                if (index < 0 || index > 9) {
                return false; // not handled
                }
            }
            if (index > lastIndex) {
                return true; // handled, but out of range
            }
            this._kbThumbnailIndex = index;
            this.activateSelectedWorkspace();
            Main.wm.showWorkspaceOSD();
            return true; // handled
        }

        if (prevIndex != this._kbThumbnailIndex) {
            this._thumbnails[prevIndex].showKeyboardSelectedState(false);
            this._thumbnails[this._kbThumbnailIndex].showKeyboardSelectedState(true);
            global.stage.set_key_focus(this._thumbnails[this._kbThumbnailIndex].actor);
        }
        return true; // handled
    },

    restack: function() {
        let stack = global.get_window_actors();
        let stackIndices = {};

        for (let i = 0; i < stack.length; i++) {
            // Use the stable sequence for an integer to use as a hash key
            stackIndices[stack[i].get_meta_window().get_stable_sequence()] = i;
        }

        this.syncStacking(stackIndices);
    },

    hide: function() {
        if (this.restackedNotifyId > 0){
            global.screen.disconnect(this.restackedNotifyId);
            this.restackedNotifyId = 0;
        }
        if (this._switchWorkspaceNotifyId > 0) {
            global.window_manager.disconnect(this._switchWorkspaceNotifyId);
            this._switchWorkspaceNotifyId = 0;
        }
        if (this._nWorkspacesChangedId > 0){
            global.screen.disconnect(this._nWorkspacesChangedId);
            this._nWorkspacesChangedId = 0;
        }

        for (let w = 0; w < this._thumbnails.length; w++) {
            this._thumbnails[w].destroy();
        }
        this._thumbnails = [];
    },

    showButton: function(){
        if (global.screen.n_workspaces <= 1)
            return false;
        this.actor.queue_relayout();
        this.button.raise_top();
        this.button.show();
        return true;
    },

    addThumbnails: function(start, count) {
        function isInternalEvent(thumbnail, actor, event) {
            return actor === event.get_related() || 
                thumbnail.belongs(event.get_related());
        }
        for (let k = start; k < start + count; k++) {
            let metaWorkspace = global.screen.get_workspace_by_index(k);
<<<<<<< HEAD
            let thumbnail = new ExpoWorkspaceThumbnail(metaWorkspace, this);
            thumbnail.setPorthole(this._porthole.x, this._porthole.y,
                                  this._porthole.width, this._porthole.height);
=======
            let thumbnail = new ExpoWorkspaceThumbnail(metaWorkspace);
            thumbnail.setPorthole(this._porthole);
                                  
>>>>>>> 138c0f29
            this._thumbnails.push(thumbnail);
            if (metaWorkspace == global.screen.get_active_workspace()) {
                this._lastActiveWorkspace = thumbnail;
            }
            thumbnail.actor.connect('destroy', Lang.bind(this, function(actor) {
                this.actor.remove_actor(actor);
                this.actor.remove_actor(thumbnail.title);
                thumbnail.title.destroy();
                }));
            this.actor.add_actor(thumbnail.actor);
            this.actor.add_actor(thumbnail.title);

            // We use this as a flag to minimize the number of enter and leave events we really
            // have to deal with, since we get many spurious events when the mouse moves
            // over the windows in the thumbnails. Handling each and every event leads to
            // jumping icons if there are minimized windows in a thumbnail.
            thumbnail.hovering = false;

            thumbnail.connect('drag-over', Lang.bind(this, function () {
                thumbnail._highlight();
                if (this.lastHovered && this.lastHovered != thumbnail) {
                    this.lastHovered._shade();
                }
                this.lastHovered = thumbnail;
            }));

            thumbnail.actor.connect('enter-event', Lang.bind(this, function (actor, event) {
                if (!thumbnail.hovering && !isInternalEvent(thumbnail, actor, event)) {
                    thumbnail.hovering = true;
                    this.lastHovered = thumbnail; 
                    this.showButton();
                    thumbnail._onEnterEvent(actor, event);
                }
             }));

            thumbnail.actor.connect('leave-event', Lang.bind(this, function (actor, event) {
                if (thumbnail.hovering && !isInternalEvent(thumbnail, actor, event)) {
                    thumbnail.hovering = false;
                    this.button.hide();
                    if (thumbnail.metaWorkspace != global.screen.get_active_workspace()) {
                        thumbnail._shade();
                    }
                    thumbnail._overviewModeOff();
                }
            }));
            thumbnail.connect('remove-event', Lang.bind(this, function () {
                this.button.hide();
                if (thumbnail.metaWorkspace != global.screen.get_active_workspace()) {
                    thumbnail._shade();
                }
                thumbnail._overviewModeOff();
            }));

            if (start > 0) { // not the initial fill
                thumbnail.state = ThumbnailState.NEW;
                thumbnail.slidePosition = 1; // start slid out
                this._haveNewThumbnails = true;
            } else {
                thumbnail.state = ThumbnailState.NORMAL;
            }

            this._stateCounts[thumbnail.state]++;
        }

        this._queueUpdateStates();
    },

    removeThumbnails: function(start, count) {
        let currentPos = 0;
        for (let k = 0; k < this._thumbnails.length; k++) {
            let thumbnail = this._thumbnails[k];

            if (thumbnail.state > ThumbnailState.NORMAL)
                continue;

            if (currentPos >= start && currentPos < start + count)
                this._setThumbnailState(thumbnail, ThumbnailState.REMOVING);

            currentPos++;
        }
        
        this._queueUpdateStates();
    },

    syncStacking: function(stackIndices) {
        for (let i = 0; i < this._thumbnails.length; i++)
            this._thumbnails[i].syncStacking(stackIndices);
    },

    set scale(scale) {
        this._scale = scale;
        this.actor.queue_relayout();
    },

    get scale() {
        return this._scale;
    },

    _setThumbnailState: function(thumbnail, state) {
        this._stateCounts[thumbnail.state]--;
        thumbnail.state = state;
        this._stateCounts[thumbnail.state]++;
    },

    _iterateStateThumbnails: function(state, callback) {
        if (this._stateCounts[state] == 0)
            return;

        for (let i = 0; i < this._thumbnails.length; i++) {
            if (this._thumbnails[i].state == state)
                callback.call(this, this._thumbnails[i]);
        }
    },

    _tweenScale: function() {
        Tweener.addTween(this,
                         { scale: this._targetScale,
                           time: RESCALE_ANIMATION_TIME,
                           transition: 'easeOutQuad',
                           onComplete: this._queueUpdateStates,
                           onCompleteScope: this });
    },

    _updateStates: function() {
        this._stateUpdateQueued = false;

        // Then slide out any thumbnails that have been destroyed
        this._iterateStateThumbnails(ThumbnailState.REMOVING,
            function(thumbnail) {
                thumbnail.title.hide();
                this._setThumbnailState(thumbnail, ThumbnailState.ANIMATING_OUT);

                Tweener.addTween(thumbnail,
                                 { slidePosition: 1,
                                   time: SLIDE_ANIMATION_TIME,
                                   transition: 'linear',
                                   onComplete: function() {
                                       this._setThumbnailState(thumbnail, ThumbnailState.ANIMATED_OUT);
                                       this._queueUpdateStates();
                                   },
                                   onCompleteScope: this
                                 });
            });

        // As long as things are sliding out, don't proceed
        if (this._stateCounts[ThumbnailState.ANIMATING_OUT] > 0)
            return;

        // Once that's complete, we can start scaling to the new size and collapse any removed thumbnails
        this._iterateStateThumbnails(ThumbnailState.ANIMATED_OUT,
            function(thumbnail) {
                this.actor.set_skip_paint(thumbnail.actor, true);
                //this.title.set_skip_paint(thumbnail.title, true);
                this._setThumbnailState(thumbnail, ThumbnailState.COLLAPSING);
                Tweener.addTween(thumbnail,
                                 { time: RESCALE_ANIMATION_TIME,
                                   transition: 'easeOutQuad',
                                   onComplete: function() {
                                       this._stateCounts[thumbnail.state]--;
                                       thumbnail.state = ThumbnailState.DESTROYED;

                                       let index = this._thumbnails.indexOf(thumbnail);
                                       this._thumbnails.splice(index, 1);
                                       thumbnail.destroy();

                                       if (index < this._kbThumbnailIndex ||
                                           (index === this._kbThumbnailIndex &&
                                               index === this._thumbnails.length))
                                       {
                                           --this._kbThumbnailIndex;
                                       }

                                       this._queueUpdateStates();
                                   },
                                   onCompleteScope: this
                                 });
                });

        if (this._pendingScaleUpdate) {
            this._tweenScale();
            this._pendingScaleUpdate = false;
        }

        // Wait until that's done
        if (this._scale != this._targetScale || this._stateCounts[ThumbnailState.COLLAPSING] > 0)
            return;

        // And then slide in any new thumbnails
        this._iterateStateThumbnails(ThumbnailState.NEW,
            function(thumbnail) {
                this._setThumbnailState(thumbnail, ThumbnailState.ANIMATING_IN);
                Tweener.addTween(thumbnail,
                                 { slidePosition: 0,
                                   time: SLIDE_ANIMATION_TIME,
                                   transition: 'easeOutQuad',
                                   onComplete: function() {
                                       this._setThumbnailState(thumbnail, ThumbnailState.NORMAL);
                                   },
                                   onCompleteScope: this
                                 });
            });

        this._iterateStateThumbnails(ThumbnailState.NORMAL, function(thumbnail) {
            // keep default workspace names in sync
            thumbnail._refreshTitle();
        });
        this._thumbnails[this._kbThumbnailIndex].showKeyboardSelectedState(true);
    },

    _queueUpdateStates: function() {
        if (this._stateUpdateQueued)
            return;

        Meta.later_add(Meta.LaterType.BEFORE_REDRAW,
                       Lang.bind(this, this._updateStates));

        this._stateUpdateQueued = true;
    },

    _getNumberOfColumnsAndRows: function(nWorkspaces) {
        let asGrid  = global.settings.get_boolean("workspace-expo-view-as-grid");
        let nColumns = asGrid ? Math.ceil(Math.sqrt(nWorkspaces)) : nWorkspaces;
        let nRows = Math.ceil(nWorkspaces/nColumns);
        return this._porthole.height *  nWorkspaces < this._porthole.width ?
            [1, nWorkspaces] :
            this._porthole.height * 2 > this._porthole.width ? 
                    [nColumns, nRows] :
                    [nRows, nColumns];
    },

    _getPreferredHeight: function(actor, forWidth, alloc) {
        // See comment about this._background in _init()
        let themeNode = this._background.get_theme_node();

        forWidth = themeNode.adjust_for_width(forWidth);

        // Note that for getPreferredWidth/Height we cheat a bit and skip propagating
        // the size request to our children because we know how big they are and know
        // that the actors aren't depending on the virtual functions being called.

        if (this._thumbnails.length == 0)
            return;

        let spacing = this.actor.get_theme_node().get_length('spacing');
        let nWorkspaces = global.screen.n_workspaces;
        let totalSpacing = (nWorkspaces - 1) * spacing;

        let avail = Main.layoutManager.primaryMonitor.width - totalSpacing;

        let [nColumns, nRows] = this._getNumberOfColumnsAndRows(nWorkspaces);
        let scale = (avail / nColumns) / this._porthole.width;

        let height = Math.round(this._porthole.height * scale);
        [alloc.min_size, alloc.natural_size] =
            themeNode.adjust_preferred_height(400,
                                              Main.layoutManager.primaryMonitor.height);
    },

    _getPreferredWidth: function(actor, forHeight, alloc) {
        // See comment about this._background in _init()
        let themeNode = this._background.get_theme_node();

        if (this._thumbnails.length == 0)
            return;

        // We don't animate our preferred width, which is always reported according
        // to the actual number of current workspaces, we just animate within that

        let spacing = this.actor.get_theme_node().get_length('spacing');
        let nWorkspaces = global.screen.n_workspaces;
        let totalSpacing = (nWorkspaces - 1) * spacing;

        let avail = Main.layoutManager.primaryMonitor.width - totalSpacing;

        let [nColumns, nRows] = this._getNumberOfColumnsAndRows(nWorkspaces);
        let scale = (avail / nColumns) / this._porthole.width;

        let width = Math.round(this._porthole.width * scale);
        let maxWidth = (width) * nWorkspaces;
        [alloc.min_size, alloc.natural_size] =
            themeNode.adjust_preferred_width(totalSpacing, Main.layoutManager.primaryMonitor.width);
    },

    _allocate: function(actor, box, flags) {
        let rtl = (St.Widget.get_default_direction () == St.TextDirection.RTL);

        if (this._thumbnails.length == 0) // not visible
            return;

        let portholeWidth = this._porthole.width;
        let portholeHeight = this._porthole.height;
        let spacing = this.actor.get_theme_node().get_length('spacing');

        // We must find out every setting that may affect the height of 
        // the workspace title:
        let firstThumbnailTitleThemeNode = this._thumbnails[0].title.get_theme_node();
        let thTitleHeight = firstThumbnailTitleThemeNode.get_length('height');        
        let thTitleTopPadding = firstThumbnailTitleThemeNode.get_padding(St.Side.TOP);
        let thTitleBottomPadding = firstThumbnailTitleThemeNode.get_padding(St.Side.BOTTOM);
        let thTitleMargin = thTitleBottomPadding;
        let thTitleBorderHeight = firstThumbnailTitleThemeNode.get_border_width(St.Side.BOTTOM) * 2;
        let extraHeight = thTitleHeight + thTitleTopPadding + thTitleBottomPadding + thTitleMargin + thTitleBorderHeight;
        
        // Compute the scale we'll need once everything is updated
        let nWorkspaces = this._thumbnails.length;
        let [nColumns, nRows] = this._getNumberOfColumnsAndRows(nWorkspaces);
        let totalSpacingX = (nColumns - 1) * spacing;
        let availX = (box.x2 - box.x1) - totalSpacingX - (spacing * 2) ;
        let availY = (box.y2 - box.y1) - 2 * spacing - nRows * extraHeight - (nRows - 1) * thTitleMargin;
        let screen = (box.x2 - box.x1);

        let newScaleX = (availX / nColumns) / portholeWidth;
        let newScaleY = (availY / nRows) / portholeHeight;
        let newScale = Math.min(newScaleX, newScaleY, MAX_THUMBNAIL_SCALE);

        if (newScale != this._targetScale) {
            if (this._targetScale > 0) {
                // We don't do the tween immediately because we need to observe the ordering
                // in queueUpdateStates - if workspaces have been removed we need to slide them
                // out as the first thing.
                this._targetScale = newScale;
                this._pendingScaleUpdate = true;
            } else {
                this._targetScale = this._scale = newScale;
            }

            this._queueUpdateStates();
        }

        let thumbnailHeight = Math.round(portholeHeight * this._scale);
        let thumbnailWidth = Math.round(portholeWidth * this._scale);

        let childBox = new Clutter.ActorBox();
        
        let calcPaddingX = function(nCols) {
            let neededX = (thumbnailWidth * nCols) + totalSpacingX + (spacing * 2);
            let extraSpaceX = (box.x2 - box.x1) - neededX;
            return spacing + extraSpaceX/2;
        };

        // The background is horizontally restricted to correspond to the current thumbnail size
        // but otherwise covers the entire allocation
        childBox.x1 = box.x1;
        childBox.x2 = box.x2;

        childBox.y1 = box.y1;
        childBox.y2 = box.y2 + this._thumbnails[0].title.height;

        this._background.allocate(childBox, flags);

        let x;
        let y = spacing + Math.floor((availY - nRows * thumbnailHeight) / 2);
        for (let i = 0; i < this._thumbnails.length; i++) {
            let column = i % nColumns;
            let row = Math.floor(i / nColumns);
            let cItemsInRow = Math.min(this._thumbnails.length - (row * nColumns), nColumns);
            x = column > 0 ? x : calcPaddingX(cItemsInRow);
            let rowMultiplier = row + 1;

            let thumbnail = this._thumbnails[i];

            // We might end up with thumbnailHeight being something like 99.33
            // pixels. To make this work and not end up with a gap at the bottom,
            // we need some thumbnails to be 99 pixels and some 100 pixels height;
            // we compute an actual scale separately for each thumbnail.
            let x1 = Math.round(x + (thumbnailWidth * thumbnail.slidePosition / 2));
            let x2 = Math.round(x + thumbnailWidth);

            let y1, y2;
            
            y1 = y;
            y2 = y1 + rowMultiplier * thumbnailHeight;

            // Allocating a scaled actor is funny - x1/y1 correspond to the origin
            // of the actor, but x2/y2 are increased by the *unscaled* size.
            childBox.x1 = x1;
            childBox.x2 = x1 + portholeWidth;
            childBox.y1 = y1;
            childBox.y2 = y1 + portholeHeight;

            thumbnail.actor.set_scale(this._scale * (1 - thumbnail.slidePosition), this._scale * (1 - thumbnail.slidePosition));
            thumbnail.actor.allocate(childBox, flags);  

            let thumbnailx = Math.round(x + (thumbnailWidth * thumbnail.slidePosition / 2));
            childBox.x1 = Math.max(thumbnailx, thumbnailx + Math.round(thumbnailWidth/2) - Math.round(thumbnail.title.width/2));
            childBox.x2 = Math.min(thumbnailx + thumbnailWidth, childBox.x1 + thumbnail.title.width);
            
            childBox.y1 = y + thumbnailHeight + thTitleMargin;
            childBox.y2 = childBox.y1 + thumbnail.title.height;
                        
            thumbnail.title.allocate(childBox, flags);

            x += thumbnailWidth + spacing;
            y += (i + 1) % nColumns > 0 ? 0 : thumbnailHeight + extraHeight + thTitleMargin;
        }
        let x = 0;
        let y = 0;

        let buttonWidth = this.button.get_theme_node().get_length('width');
        let buttonHeight = this.button.get_theme_node().get_length('height');
        let buttonOverlap = this.button.get_theme_node().get_length('-cinnamon-close-overlap');

        if (this.lastHovered && this.lastHovered.actor != null && !this.lastHovered.removed){
            x = this.lastHovered.actor.allocation.x1 + ((this.lastHovered.actor.allocation.x2 - this.lastHovered.actor.allocation.x1) * this.lastHovered.actor.get_scale()[0]) - buttonOverlap;
            y = this.lastHovered.actor.allocation.y1 - (buttonHeight - buttonOverlap);
        } else {
            this.button.hide();        
        }

        childBox.x1 = x;
        childBox.x2 = childBox.x1 + buttonWidth;
        childBox.y1 = y;
        childBox.y2 = childBox.y1 + buttonHeight;
        
        this.button.allocate(childBox, flags);
        this._lastActiveWorkspace.emit('allocated');
    },

    _workspacesChanged: function() {
        let oldNumWorkspaces = this._thumbnails.length;
        let newNumWorkspaces = global.screen.n_workspaces;
        let active = global.screen.get_active_workspace_index();

        if (oldNumWorkspaces == newNumWorkspaces)
            return;
        if (newNumWorkspaces > oldNumWorkspaces) {
            // Assume workspaces are only added at the end
            this.addThumbnails(oldNumWorkspaces, newNumWorkspaces - oldNumWorkspaces);
        } else {
            // Assume workspaces are only removed sequentially
            // (e.g. 2,3,4 - not 2,4,7)
            let removedIndex = -1;
            let removedNum = oldNumWorkspaces - newNumWorkspaces;
            for (let w = 0; w < oldNumWorkspaces; w++) {
                let metaWorkspace = global.screen.get_workspace_by_index(w);
                if (this._thumbnails[w].metaWorkspace != metaWorkspace) {
                    removedIndex = w;
                    break;
                }
            }
            if (removedIndex >= 0) {
                this.removeThumbnails(removedIndex, removedNum);
            }
        }
    },

    _activeWorkspaceChanged: function(wm, from, to, direction) {
        this._thumbnails[this._kbThumbnailIndex].showKeyboardSelectedState(false);
        this._kbThumbnailIndex = global.screen.get_active_workspace_index();
        this._thumbnails[this._kbThumbnailIndex].showKeyboardSelectedState(true);
        global.stage.set_key_focus(this._thumbnails[this._kbThumbnailIndex].actor);

        let thumbnail;
        let activeWorkspace = global.screen.get_active_workspace();
        for (let i = 0; i < this._thumbnails.length; i++) {
            if (this._thumbnails[i].metaWorkspace == activeWorkspace) {
                thumbnail = this._thumbnails[i];
                break;
            }
        }

        if (this._lastActiveWorkspace)
            this._lastActiveWorkspace._shade();

        this._lastActiveWorkspace = thumbnail;
        if (thumbnail.shade.opacity > 0)
            thumbnail._highlight();
    }
};<|MERGE_RESOLUTION|>--- conflicted
+++ resolved
@@ -939,15 +939,9 @@
         }
         for (let k = start; k < start + count; k++) {
             let metaWorkspace = global.screen.get_workspace_by_index(k);
-<<<<<<< HEAD
             let thumbnail = new ExpoWorkspaceThumbnail(metaWorkspace, this);
-            thumbnail.setPorthole(this._porthole.x, this._porthole.y,
-                                  this._porthole.width, this._porthole.height);
-=======
-            let thumbnail = new ExpoWorkspaceThumbnail(metaWorkspace);
             thumbnail.setPorthole(this._porthole);
                                   
->>>>>>> 138c0f29
             this._thumbnails.push(thumbnail);
             if (metaWorkspace == global.screen.get_active_workspace()) {
                 this._lastActiveWorkspace = thumbnail;
