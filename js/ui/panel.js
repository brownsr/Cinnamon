--- conflicted
+++ resolved
@@ -1398,7 +1398,6 @@
     },
 
     _repaint: function() {
-<<<<<<< HEAD
 //
 // This is all about painting corners just outside the panels so as to create a seamless visual impression for full screen windows 
 // with curved corners that butt up against a panel. 
@@ -1545,67 +1544,6 @@
 	//
 		this.actor.set_clip(0,0,cornerRadius,cornerRadius);
 	}
-=======
-        let node = this.actor.get_theme_node();
-
-        let cornerRadius = node.get_length("-panel-corner-radius");
-        let innerBorderWidth = node.get_length('-panel-corner-inner-border-width');
-        let outerBorderWidth = node.get_length('-panel-corner-outer-border-width');
-
-        let backgroundColor = node.get_color('-panel-corner-background-color');
-        let innerBorderColor = node.get_color('-panel-corner-inner-border-color');
-        let outerBorderColor = node.get_color('-panel-corner-outer-border-color');
-
-        let cr = this.actor.get_context();
-        cr.setOperator(Cairo.Operator.SOURCE);
-
-        cr.moveTo(0, 0);
-        if (this._side == St.Side.LEFT)
-            cr.arc(cornerRadius,
-                   innerBorderWidth + cornerRadius,
-                   cornerRadius, Math.PI, 3 * Math.PI / 2);
-        else
-            cr.arc(0,
-                   innerBorderWidth + cornerRadius,
-                   cornerRadius, 3 * Math.PI / 2, 2 * Math.PI);
-        cr.lineTo(cornerRadius, 0);
-        cr.closePath();
-
-        let savedPath = cr.copyPath();
-
-        let over = _over(innerBorderColor,
-                         _over(outerBorderColor, backgroundColor));
-        Clutter.cairo_set_source_color(cr, over);
-        cr.fill();
-
-        let xOffsetDirection = this._side == St.Side.LEFT ? -1 : 1;
-        let offset = outerBorderWidth;
-        over = _over(innerBorderColor, backgroundColor);
-        Clutter.cairo_set_source_color(cr, over);
-
-        cr.save();
-        cr.translate(xOffsetDirection * offset, - offset);
-        cr.appendPath(savedPath);
-        cr.fill();
-        cr.restore();
-
-        if (this._side == St.Side.LEFT)
-            cr.rectangle(cornerRadius - offset, 0, offset, outerBorderWidth);
-        else
-            cr.rectangle(0, 0, offset, outerBorderWidth);
-        cr.fill();
-
-        offset = innerBorderWidth;
-        Clutter.cairo_set_source_color(cr, backgroundColor);
-
-        cr.save();
-        cr.translate(xOffsetDirection * offset, - offset);
-        cr.appendPath(savedPath);
-        cr.fill();
-        cr.restore();
-
-        cr.$dispose();
->>>>>>> d66986f1
     },
 
     _styleChanged: function() {
@@ -1660,13 +1598,7 @@
 
     menu.addMenuItem(menu.troubleshootItem);
 
-<<<<<<< HEAD
-    menu.addMenuItem(new PopupMenu.PopupSeparatorMenuItem());  // separator line
-
-    let panelSettingsSection = new PopupMenu.PopupSubMenuMenuItem(_("Modify panel ..."), true);  // modify panel is effectively the heading for the submenu
-=======
     let panelSettingsSection = new PopupMenu.PopupSubMenuMenuItem(_("Modify panel"));
->>>>>>> d66986f1
 
     let menuItem = new PopupMenu.PopupIconMenuItem(_("Remove panel"), "list-remove", St.IconType.SYMBOLIC);  // submenu item remove panel
     menuItem.activate = Lang.bind(menu, function() {
@@ -1715,11 +1647,8 @@
                 }));
         dialog.open();
     });
-<<<<<<< HEAD
+
     panelSettingsSection.menu.addMenuItem(menu.clearAppletItem);  // submenu item clear all applets
-=======
-    panelSettingsSection.menu.addMenuItem(menu.clearAppletItem);
->>>>>>> d66986f1
 
     menu.addMenuItem(panelSettingsSection);
 
@@ -2331,24 +2260,11 @@
                     this.monitor.x + this.monitor.width - 1, panelBottom,
                     4 /* BarrierNegativeX */);
 
-<<<<<<< HEAD
-=======
-            if (!noBarriers) {
-                this._rightPanelBarrier = global.create_pointer_barrier(
-                    this.monitor.x + this.monitor.width - 1, panelTop,
-                    this.monitor.x + this.monitor.width - 1, panelBottom,
-                    4 /* BarrierNegativeX */);
-
->>>>>>> d66986f1
                 this._leftPanelBarrier = global.create_pointer_barrier(
                     this.monitor.x, panelTop,
                     this.monitor.x, panelBottom,
                     1 /* BarrierPositiveX */);
-<<<<<<< HEAD
             } else {		// barriers are not required.
-=======
-            } else {
->>>>>>> d66986f1
                 this._rightPanelBarrier = 0;
                 this._leftPanelBarrier = 0;
             }
@@ -2653,7 +2569,6 @@
 	alloc.natural_size = -1;
     },
 
-<<<<<<< HEAD
     /**
      * _calcBoxSizes:
      *
@@ -2833,41 +2748,7 @@
 	}
         return;
     },
-=======
-    _allocate: function(actor, box, flags) {
-
-        let allocWidth = box.x2 - box.x1;
-        let allocHeight = box.y2 - box.y1;
-
-        let [leftMinWidth, leftNaturalWidth] = this._leftBox.get_preferred_width(-1);
-        let [centerMinWidth, centerNaturalWidth] = this._centerBox.get_preferred_width(-1);
-        let [rightMinWidth, rightNaturalWidth] = this._rightBox.get_preferred_width(-1);
-
-        let centerBoxOccupied = this._centerBox.get_children().length > 0;
-
-        /* If panel edit mode, pretend central box is occupied and give it at
-         * least width 25 so that things can be dropped into it */
-        if (this._panelEditMode) {
-            centerBoxOccupied = true;
-            centerMinWidth = Math.max(centerMinWidth, 25);
-            centerNaturalWidth = Math.max(centerNaturalWidth, 25);
-        }
-
-        let [leftWidth, rightWidth] = calculateAllocation(
-                leftMinWidth  , leftNaturalWidth,
-                centerMinWidth, centerNaturalWidth,
-                rightMinWidth , rightNaturalWidth,
-                allocWidth, centerBoxOccupied);
-
-        let leftBoundary = leftWidth;
-        let rightBoundary = allocWidth - rightWidth;
-        if (this.actor.get_direction() == St.TextDirection.RTL) {
-            leftBoundary = allocWidth - leftWidth;
-            rightBoundary = rightWidth;
-        }
-
-        let childBox = new Clutter.ActorBox();
->>>>>>> d66986f1
+
 
     _setHorizChildbox: function(childbox,x1, x2, x1_rtl, x2_rtl) {
 	if (this.actor.get_direction() == St.TextDirection.RTL) {
@@ -3056,10 +2937,8 @@
                 break;
             }
 
-<<<<<<< HEAD
 	    let y;
-=======
->>>>>>> d66986f1
+
             /* Calculate the y instead of getting the actor y since the
              * actor might be hidden*/
 	    switch (this.panelPosition) 
@@ -3180,7 +3059,6 @@
         Main.layoutManager._windowsRestacked();
 
         let animationTime = AUTOHIDE_ANIMATION_TIME;
-<<<<<<< HEAD
 
 	if (this.panelPosition == PanelLoc.top || this.panelPosition == PanelLoc.bottom) // horizontal panel, animation on y
 	{
@@ -3329,46 +3207,6 @@
 			//Tweener.addTween(this._rightCorner.actor, params);
 		}
 		}
-=======
-        let y = this.bottomPosition ? this.monitor.y + this.monitor.height - height : this.monitor.y
-
-        let params = { y: height - 1,
-                        time: animationTime + 0.1,
-                        transition: 'easeOutQuad'
-                        };
-
-        Tweener.addTween(this._leftCorner.actor, params);
-        Tweener.addTween(this._rightCorner.actor, params);
-
-        this._leftBox.show();
-        this._centerBox.show();
-        this._rightBox.show();
-
-        Tweener.addTween(this.actor,
-                        { y: y,
-                        time: animationTime,
-                        transition: 'easeOutQuad',
-                        onUpdate: Lang.bind(this, function(origY, bottomPosition) {
-                            // Force the layout manager to update the input region
-                            Main.layoutManager._chrome.updateRegions()
-
-                            let height = Math.abs(this.actor.y - origY);
-                            let y = bottomPosition? 0 : this.actor.height - height;
-
-                            this.actor.set_clip(0, y, this.monitor.width, height);
-                        }),
-                        onUpdateParams: [this.bottomPosition ? this.monitor.y + this.monitor.height : this.monitor.y - height, this.bottomPosition]
-                        });
-
-        params = { opacity: 255,
-                    time: animationTime+0.2,
-                    transition: 'easeOutQuad'
-                    };
-
-        Tweener.addTween(this._leftBox, params);
-        Tweener.addTween(this._centerBox, params);
-        Tweener.addTween(this._rightBox, params);
->>>>>>> d66986f1
 
         this._hidden = false;
     },
@@ -3390,48 +3228,6 @@
         // Force the panel to be on top (hack to correct issues when switching workspace)
         Main.layoutManager._windowsRestacked();
         let animationTime = AUTOHIDE_ANIMATION_TIME;
-<<<<<<< HEAD
-=======
-        let y = this.bottomPosition ? this.monitor.y + this.monitor.height - 1 : this.monitor.y - height + 1;
-        
-        Tweener.addTween(this.actor, {
-            y: y,
-            time: animationTime,
-            transition: 'easeOutQuad',
-            onUpdate: Lang.bind(this, function(targetY, bottomPosition) {
-                // Force the layout manager to update the input region
-                Main.layoutManager._chrome.updateRegions()
-
-                let height = Math.abs(this.actor.y - targetY) + 1;
-                let y = bottomPosition ? 0 : this.actor.height - height;
-
-                this.actor.set_clip(0, y, this.monitor.width, height);
-            }),
-            onComplete: Lang.bind(this, function() {
-                this._leftBox.hide();
-                this._centerBox.hide();
-                this._rightBox.hide();
-            }),
-            onUpdateParams: [y, this.bottomPosition]
-        });
-
-        let params = { y: 0,
-                        time: animationTime,
-                        transition: 'easeOutQuad'
-                        };
-
-        Tweener.addTween(this._leftCorner.actor, params);
-        Tweener.addTween(this._rightCorner.actor, params);
-
-        params = { opacity: 0,
-                    time: Math.max(0, animationTime - 0.1),
-                    transition: 'easeOutQuad'
-                    };
-
-        Tweener.addTween(this._leftBox, params);
-        Tweener.addTween(this._centerBox, params);
-        Tweener.addTween(this._rightBox, params);
->>>>>>> d66986f1
 
 	if (this.panelPosition == PanelLoc.top || this.panelPosition == PanelLoc.bottom) // horizontal panels, animation on y
 	{
