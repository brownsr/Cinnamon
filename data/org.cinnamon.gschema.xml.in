--- conflicted
+++ resolved
@@ -444,15 +444,14 @@
       <_summary>Whether panel launchers are draggable</_summary>
     </key>
 
-<<<<<<< HEAD
     <key type="b" name="enable-alttab-outline">
       <default>false</default>
       <_summary>Enable ALT+Tab outline and window preview</_summary>
-=======
+    </key>
+
     <key type="b" name="enable-edge-flip">
       <default>false</default>
       <_summary>Whether edge flip is enabled</_summary>
->>>>>>> 6e9e3ea8
     </key>
 
     <child name="calendar" schema="org.cinnamon.calendar"/>
