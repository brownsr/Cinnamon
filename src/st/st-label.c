--- conflicted
+++ resolved
@@ -216,23 +216,15 @@
 
         }
 
-<<<<<<< HEAD
-      if (priv->text_shadow_pipeline)
+      if (priv->text_shadow_pipeline != NULL)
         {
           CoglFramebuffer *fb = cogl_get_draw_framebuffer();
-          _st_paint_shadow_with_opacity (priv->shadow_spec,
+          _st_paint_shadow_with_opacity (shadow_spec,
                                          priv->text_shadow_pipeline,
                                          fb,
                                          &allocation,
                                          clutter_actor_get_paint_opacity (priv->label));
         }
-=======
-      if (priv->text_shadow_pipeline != NULL)
-        _st_paint_shadow_with_opacity (shadow_spec,
-                                       priv->text_shadow_pipeline,
-                                       &allocation,
-                                       clutter_actor_get_paint_opacity (priv->label));
->>>>>>> dbde7bde
     }
 
   clutter_actor_paint (priv->label);
