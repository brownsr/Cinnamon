--- conflicted
+++ resolved
@@ -216,28 +216,23 @@
           width != priv->shadow_width ||
           height != priv->shadow_height)
         {
-<<<<<<< HEAD
-          CoglFramebuffer *fb = cogl_get_draw_framebuffer();
-          _st_paint_shadow_with_opacity (shadow_spec,
-                                         priv->text_shadow_pipeline,
-                                         fb,
-                                         priv->allocation,
-                                         clutter_actor_get_paint_opacity (priv->label));
-=======
           if (priv->text_shadow_pipeline)
             cogl_object_unref (priv->text_shadow_pipeline);
 
           priv->shadow_width = width;
           priv->shadow_height = height;
           priv->text_shadow_pipeline = _st_create_shadow_pipeline_from_actor (priv->shadow_spec, priv->label);
->>>>>>> 08fa99ea
         }
 
       if (priv->text_shadow_pipeline)
-        _st_paint_shadow_with_opacity (priv->shadow_spec,
-                                       priv->text_shadow_pipeline,
-                                       &allocation,
-                                       clutter_actor_get_paint_opacity (priv->label));
+        {
+          CoglFramebuffer *fb = cogl_get_draw_framebuffer();
+          _st_paint_shadow_with_opacity (priv->shadow_spec,
+                                         priv->text_shadow_pipeline,
+                                         fb,
+                                         &allocation,
+                                         clutter_actor_get_paint_opacity (priv->label));
+        }
     }
 
   clutter_actor_paint (priv->label);
